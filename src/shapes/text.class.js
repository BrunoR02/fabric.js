(function(global) {

  'use strict';

  var fabric = global.fabric || (global.fabric = { }),
      clone = fabric.util.object.clone;

  if (fabric.Text) {
    fabric.warn('fabric.Text is already defined');
    return;
  }

  var additionalProps =
    ('fontFamily fontWeight fontSize text underline overline linethrough' +
    ' textAlign fontStyle lineHeight textBackgroundColor charSpacing styles' +
    ' direction path pathStartOffset pathSide pathAlign').split(' ');

  /**
   * Text class
   * @class fabric.Text
   * @extends fabric.Object
   * @return {fabric.Text} thisArg
   * @tutorial {@link http://fabricjs.com/fabric-intro-part-2#text}
   * @see {@link fabric.Text#initialize} for constructor definition
   */
  fabric.Text = fabric.util.createClass(fabric.Object, /** @lends fabric.Text.prototype */ {

    /**
     * Properties which when set cause object to change dimensions
     * @type Array
     * @private
     */
    _dimensionAffectingProps: [
      'fontSize',
      'fontWeight',
      'fontFamily',
      'fontStyle',
      'lineHeight',
      'text',
      'charSpacing',
      'textAlign',
      'styles',
      'path',
      'pathStartOffset',
      'pathSide',
      'pathAlign'
    ],

    /**
     * @private
     */
    _reNewline: /\r?\n/,

    /**
     * Use this regular expression to filter for whitespaces that is not a new line.
     * Mostly used when text is 'justify' aligned.
     * @private
     */
    _reSpacesAndTabs: /[ \t\r]/g,

    /**
     * Use this regular expression to filter for whitespace that is not a new line.
     * Mostly used when text is 'justify' aligned.
     * @private
     */
    _reSpaceAndTab: /[ \t\r]/,

    /**
     * Use this regular expression to filter consecutive groups of non spaces.
     * Mostly used when text is 'justify' aligned.
     * @private
     */
    _reWords: /\S+/g,

    /**
     * Type of an object
     * @type String
     * @default
     */
    type:                 'text',

    /**
     * Font size (in pixels)
     * @type Number
     * @default
     */
    fontSize:             40,

    /**
     * Font weight (e.g. bold, normal, 400, 600, 800)
     * @type {(Number|String)}
     * @default
     */
    fontWeight:           'normal',

    /**
     * Font family
     * @type String
     * @default
     */
    fontFamily:           'Times New Roman',

    /**
     * Text decoration underline.
     * @type Boolean
     * @default
     */
    underline:       false,

    /**
     * Text decoration overline.
     * @type Boolean
     * @default
     */
    overline:       false,

    /**
     * Text decoration linethrough.
     * @type Boolean
     * @default
     */
    linethrough:       false,

    /**
     * Text alignment.
     * @typedef {'start' | 'center' | 'end' | 'left' | 'right' | 'justify' | 'justify-start' | 'justify-center' | 'justify-end' | 'justify-left' | 'justify-right'} TextAlign
     * @type {TextAlign}
     * @default
     */
    textAlign:            'start',

    /**
     * Font style . Possible values: "", "normal", "italic" or "oblique".
     * @type String
     * @default
     */
    fontStyle:            'normal',

    /**
     * Line height
     * @type Number
     * @default
     */
    lineHeight:           1.16,

    /**
     * Superscript schema object (minimum overlap)
     * @type {Object}
     * @default
     */
    superscript: {
      size:      0.60, // fontSize factor
      baseline: -0.35  // baseline-shift factor (upwards)
    },

    /**
     * Subscript schema object (minimum overlap)
     * @type {Object}
     * @default
     */
    subscript: {
      size:      0.60, // fontSize factor
      baseline:  0.11  // baseline-shift factor (downwards)
    },

    /**
     * Background color of text lines
     * @type String
     * @default
     */
    textBackgroundColor:  '',

    /**
     * List of properties to consider when checking if
     * state of an object is changed ({@link fabric.Object#hasStateChanged})
     * as well as for history (undo/redo) purposes
     * @type Array
     */
    stateProperties: fabric.Object.prototype.stateProperties.concat(additionalProps),

    /**
     * List of properties to consider when checking if cache needs refresh
     * @type Array
     */
    cacheProperties: fabric.Object.prototype.cacheProperties.concat(additionalProps),

    /**
     * When defined, an object is rendered via stroke and this property specifies its color.
     * <b>Backwards incompatibility note:</b> This property was named "strokeStyle" until v1.1.6
     * @type String
     * @default
     */
    stroke:               null,

    /**
     * Shadow object representing shadow of this shape.
     * <b>Backwards incompatibility note:</b> This property was named "textShadow" (String) until v1.2.11
     * @type fabric.Shadow
     * @default
     */
    shadow:               null,

    /**
     * fabric.Path that the text should follow.
     * since 4.6.0 the path will be drawn automatically.
     * if you want to make the path visible, give it a stroke and strokeWidth or fill value
     * if you want it to be hidden, assign visible = false to the path.
     * This feature is in BETA, and SVG import/export is not yet supported.
     * @type fabric.Path
     * @example
     * var textPath = new fabric.Text('Text on a path', {
     *     top: 150,
     *     left: 150,
     *     textAlign: 'center',
     *     charSpacing: -50,
     *     path: new fabric.Path('M 0 0 C 50 -100 150 -100 200 0', {
     *         strokeWidth: 1,
     *         visible: false
     *     }),
     *     pathSide: 'left',
     *     pathStartOffset: 0
     * });
     * @default
     */
    path:               null,

    /**
     * Offset amount for text path starting position
     * Only used when text has a path
     * @type Number
     * @default
     */
    pathStartOffset:               0,

    /**
     * Which side of the path the text should be drawn on.
     * Only used when text has a path
     * @type {'left'|'right'|'start'|'end'}
     * @default
     */
    pathSide:               'start',

    /**
     * How text is aligned to the path. This property determines
     * the perpendicular position of each character relative to the path.
     * (one of "baseline", "center", "ascender", "descender")
     * This feature is in BETA, and its behavior may change
     * @type String
     * @default
     */
    pathAlign:               'baseline',

    /**
     * @private
     */
    _fontSizeFraction: 0.222,

    /**
     * @private
     */
    offsets: {
      underline: 0.10,
      linethrough: -0.315,
      overline: -0.88
    },

    /**
     * Text Line proportion to font Size (in pixels)
     * @type Number
     * @default
     */
    _fontSizeMult:             1.13,

    /**
     * additional space between characters
     * expressed in thousands of em unit
     * @type Number
     * @default
     */
    charSpacing:             0,

    /**
     * Object containing character styles - top-level properties -> line numbers,
     * 2nd-level properties - character numbers
     * @type Object
     * @default
     */
    styles: null,

    /**
     * Reference to a context to measure text char or couple of chars
     * the cacheContext of the canvas will be used or a freshly created one if the object is not on canvas
     * once created it will be referenced on fabric._measuringContext to avoid creating a canvas for every
     * text object created.
     * @type {CanvasRenderingContext2D}
     * @default
     */
    _measuringContext: null,

    /**
     * Baseline shift, styles only, keep at 0 for the main text object
     * @type {Number}
     * @default
     */
    deltaY: 0,

    /**
     * WARNING: EXPERIMENTAL. NOT SUPPORTED YET
     * determine the direction of the text.
     * experience.
     * some interesting link for the future
     * https://www.w3.org/International/questions/qa-bidi-unicode-controls
     * @since 4.5.0
     * @type {String} 'ltr|rtl'
     * @default
     */
    direction: 'ltr',

    /**
     * Array of properties that define a style unit (of 'styles').
     * @type {Array}
     * @default
     */
    _styleProperties: [
      'stroke',
      'strokeWidth',
      'fill',
      'fontFamily',
      'fontSize',
      'fontWeight',
      'fontStyle',
      'underline',
      'overline',
      'linethrough',
      'deltaY',
      'textBackgroundColor',
    ],

    /**
     * contains characters bounding boxes
     */
    __charBounds: [],

    /**
     * use this size when measuring text. To avoid IE11 rounding errors
     * @type {Number}
     * @default
     * @readonly
     * @private
     */
    CACHE_FONT_SIZE: 400,

    /**
     * contains the min text width to avoid getting 0
     * @type {Number}
     * @default
     */
    MIN_TEXT_WIDTH: 2,

    /**
     * Constructor
     * @param {String} text Text string
     * @param {Object} [options] Options object
     * @return {fabric.Text} thisArg
     */
    initialize: function(text, options) {
      this.styles = options ? (options.styles || { }) : { };
      this.text = text;
      this.__skipDimension = true;
      this.callSuper('initialize', options);
      if (this.path) {
        this.setPathInfo();
      }
      this.__skipDimension = false;
      this.initDimensions();
      this.setCoords();
      this.setupState({ propertySet: '_dimensionAffectingProps' });
    },

    /**
<<<<<<< HEAD
     * Called once instance is added to a parent and when parent resizes
     * @private
     * @param {*} context see {@link fabric.ParentResizeObserver}
     */
    _onParentResize: function (context) {
      this._parentMonitor.fillParentByScaling(context);
=======
     *
     * @param {TextAlign} directive
     * @param {boolean} rtl
     * @returns {TextAlign}
     */
    resolveDirectionDirective: function (directive, rtl) {
      switch (directive) {
        case 'start':
          return rtl ? 'right' : 'left';
        case 'end':
          return rtl ? 'left' : 'right';
        case 'justify-start':
          return rtl ? 'justify-right' : 'justify-left';
        case 'justify-end':
          return rtl ? 'justify-left' : 'justify-right';
        default:
          return directive;
      }
    },

    /**
     * @private
     * @returns {boolean}
     */
    _isPathReversed: function () {
      return this.resolveDirectionDirective(this.pathSide, this.direction === 'rtl') === 'right';
>>>>>>> 8b1451a9
    },

    /**
     * If text has a path, it will add the extra information needed
     * for path and text calculations
     * @return {fabric.Text} thisArg
     */
    setPathInfo: function() {
      var path = this.path;
      if (path) {
        path.segmentsInfo = fabric.util.getPathSegmentsInfo(path.path);
      }
    },

    /**
     * Return a context for measurement of text string.
     * if created it gets stored for reuse
     * this is for internal use, please do not use it
     * @private
     * @param {String} text Text string
     * @param {Object} [options] Options object
     * @return {fabric.Text} thisArg
     */
    getMeasuringContext: function() {
      // if we did not return we have to measure something.
      if (!fabric._measuringContext) {
        fabric._measuringContext = this.canvas && this.canvas.contextCache ||
          fabric.util.createCanvasElement().getContext('2d');
      }
      return fabric._measuringContext;
    },

    /**
     * @private
     * Divides text into lines of text and lines of graphemes.
     */
    _splitText: function() {
      var newLines = this._splitTextIntoLines(this.text);
      this.textLines = newLines.lines;
      this._textLines = newLines.graphemeLines;
      this._unwrappedTextLines = newLines._unwrappedLines;
      this._text = newLines.graphemeText;
      return newLines;
    },

    /**
     * Initialize or update text dimensions.
     * Updates this.width and this.height with the proper values.
     * Does not return dimensions.
     */
    initDimensions: function() {
      if (this.__skipDimension) {
        return;
      }
      this._splitText();
      this._clearCache();
      if (this.path) {
        this.width = this.path.width;
        this.height = this.path.height;
      }
      else {
        this.width = this.calcTextWidth() || this.cursorWidth || this.MIN_TEXT_WIDTH;
        this.height = this.calcTextHeight();
      }
      if (this.textAlign.indexOf('justify') !== -1) {
        // once text is measured we need to make space fatter to make justified text.
        this.enlargeSpaces();
      }
      this.saveState({ propertySet: '_dimensionAffectingProps' });
    },

    /**
     * Enlarge space boxes and shift the others
     */
    enlargeSpaces: function() {
      var diffSpace, currentLineWidth, numberOfSpaces, accumulatedSpace, line, charBound, spaces;
      for (var i = 0, len = this._textLines.length; i < len; i++) {
        if (this.textAlign !== 'justify' && (i === len - 1 || this.isEndOfWrapping(i))) {
          continue;
        }
        accumulatedSpace = 0;
        line = this._textLines[i];
        currentLineWidth = this.getLineWidth(i);
        if (currentLineWidth < this.width && (spaces = this.textLines[i].match(this._reSpacesAndTabs))) {
          numberOfSpaces = spaces.length;
          diffSpace = (this.width - currentLineWidth) / numberOfSpaces;
          for (var j = 0, jlen = line.length; j <= jlen; j++) {
            charBound = this.__charBounds[i][j];
            if (this._reSpaceAndTab.test(line[j])) {
              charBound.width += diffSpace;
              charBound.kernedWidth += diffSpace;
              charBound.left += accumulatedSpace;
              accumulatedSpace += diffSpace;
            }
            else {
              charBound.left += accumulatedSpace;
            }
          }
        }
      }
    },

    /**
     * Detect if the text line is ended with an hard break
     * text and itext do not have wrapping, return false
     * @return {Boolean}
     */
    isEndOfWrapping: function(lineIndex) {
      return lineIndex === this._textLines.length - 1;
    },

    /**
     * Detect if a line has a linebreak and so we need to account for it when moving
     * and counting style.
     * It return always for text and Itext.
     * @return Number
     */
    missingNewlineOffset: function() {
      return 1;
    },

    /**
     * Returns string representation of an instance
     * @return {String} String representation of text object
     */
    toString: function() {
      return '#<fabric.Text (' + this.complexity() +
        '): { "text": "' + this.text + '", "fontFamily": "' + this.fontFamily + '" }>';
    },

    /**
     * Return the dimension and the zoom level needed to create a cache canvas
     * big enough to host the object to be cached.
     * @private
     * @param {Object} dim.x width of object to be cached
     * @param {Object} dim.y height of object to be cached
     * @return {Object}.width width of canvas
     * @return {Object}.height height of canvas
     * @return {Object}.zoomX zoomX zoom value to unscale the canvas before drawing cache
     * @return {Object}.zoomY zoomY zoom value to unscale the canvas before drawing cache
     */
    _getCacheCanvasDimensions: function() {
      var dims = this.callSuper('_getCacheCanvasDimensions');
      var fontSize = this.fontSize;
      dims.width += fontSize * dims.zoomX;
      dims.height += fontSize * dims.zoomY;
      return dims;
    },

    /**
     * @private
     * @param {CanvasRenderingContext2D} ctx Context to render on
     */
    _render: function(ctx) {
      var path = this.path;
      path && !path.isNotVisible() && path._render(ctx);
      this._setTextStyles(ctx);
      this._renderTextLinesBackground(ctx);
      this._renderTextDecoration(ctx, 'underline');
      this._renderText(ctx);
      this._renderTextDecoration(ctx, 'overline');
      this._renderTextDecoration(ctx, 'linethrough');
    },

    /**
     * @private
     * @param {CanvasRenderingContext2D} ctx Context to render on
     */
    _renderText: function(ctx) {
      if (this.paintFirst === 'stroke') {
        this._renderTextStroke(ctx);
        this._renderTextFill(ctx);
      }
      else {
        this._renderTextFill(ctx);
        this._renderTextStroke(ctx);
      }
    },

    /**
     * Set the font parameter of the context with the object properties or with charStyle
     * @private
     * @param {CanvasRenderingContext2D} ctx Context to render on
     * @param {Object} [charStyle] object with font style properties
     * @param {String} [charStyle.fontFamily] Font Family
     * @param {Number} [charStyle.fontSize] Font size in pixels. ( without px suffix )
     * @param {String} [charStyle.fontWeight] Font weight
     * @param {String} [charStyle.fontStyle] Font style (italic|normal)
     */
    _setTextStyles: function(ctx, charStyle, forMeasuring) {
      ctx.textBaseline = 'alphabetical';
      if (this.path) {
        switch (this.pathAlign) {
          case 'center':
            ctx.textBaseline = 'middle';
            break;
          case 'ascender':
            ctx.textBaseline = 'top';
            break;
          case 'descender':
            ctx.textBaseline = 'bottom';
            break;
        }
      }
      ctx.font = this._getFontDeclaration(charStyle, forMeasuring);
    },

    /**
     * calculate and return the text Width measuring each line.
     * @private
     * @param {CanvasRenderingContext2D} ctx Context to render on
     * @return {Number} Maximum width of fabric.Text object
     */
    calcTextWidth: function() {
      var maxWidth = this.getLineWidth(0);

      for (var i = 1, len = this._textLines.length; i < len; i++) {
        var currentLineWidth = this.getLineWidth(i);
        if (currentLineWidth > maxWidth) {
          maxWidth = currentLineWidth;
        }
      }
      return maxWidth;
    },

    /**
     * @private
     * @param {String} method Method name ("fillText" or "strokeText")
     * @param {CanvasRenderingContext2D} ctx Context to render on
     * @param {String} line Text to render
     * @param {Number} left Left position of text
     * @param {Number} top Top position of text
     * @param {Number} lineIndex Index of a line in a text
     */
    _renderTextLine: function(method, ctx, line, left, top, lineIndex) {
      this._renderChars(method, ctx, line, left, top, lineIndex);
    },

    /**
     * Renders the text background for lines, taking care of style
     * @private
     * @param {CanvasRenderingContext2D} ctx Context to render on
     */
    _renderTextLinesBackground: function(ctx) {
      if (!this.textBackgroundColor && !this.styleHas('textBackgroundColor')) {
        return;
      }
      var heightOfLine,
          lineLeftOffset, originalFill = ctx.fillStyle,
          line, lastColor,
          leftOffset = this._getLeftOffset(),
          lineTopOffset = this._getTopOffset(),
          boxStart = 0, boxWidth = 0, charBox, currentColor, path = this.path,
          drawStart;

      for (var i = 0, len = this._textLines.length; i < len; i++) {
        heightOfLine = this.getHeightOfLine(i);
        if (!this.textBackgroundColor && !this.styleHas('textBackgroundColor', i)) {
          lineTopOffset += heightOfLine;
          continue;
        }
        line = this._textLines[i];
        lineLeftOffset = this._getLineLeftOffset(i);
        boxWidth = 0;
        boxStart = 0;
        lastColor = this.getValueOfPropertyAt(i, 0, 'textBackgroundColor');
        for (var j = 0, jlen = line.length; j < jlen; j++) {
          charBox = this.__charBounds[i][j];
          currentColor = this.getValueOfPropertyAt(i, j, 'textBackgroundColor');
          if (path) {
            ctx.save();
            ctx.translate(charBox.renderLeft, charBox.renderTop);
            ctx.rotate(charBox.angle);
            ctx.fillStyle = currentColor;
            currentColor && ctx.fillRect(
              -charBox.width / 2,
              -heightOfLine / this.lineHeight * (1 - this._fontSizeFraction),
              charBox.width,
              heightOfLine / this.lineHeight
            );
            ctx.restore();
          }
          else if (currentColor !== lastColor) {
            drawStart = leftOffset + lineLeftOffset + boxStart;
            if (this.direction === 'rtl') {
              drawStart = this.width - drawStart - boxWidth;
            }
            ctx.fillStyle = lastColor;
            lastColor && ctx.fillRect(
              drawStart,
              lineTopOffset,
              boxWidth,
              heightOfLine / this.lineHeight
            );
            boxStart = charBox.left;
            boxWidth = charBox.width;
            lastColor = currentColor;
          }
          else {
            boxWidth += charBox.kernedWidth;
          }
        }
        if (currentColor && !path) {
          drawStart = leftOffset + lineLeftOffset + boxStart;
          if (this.direction === 'rtl') {
            drawStart = this.width - drawStart - boxWidth;
          }
          ctx.fillStyle = currentColor;
          ctx.fillRect(
            drawStart,
            lineTopOffset,
            boxWidth,
            heightOfLine / this.lineHeight
          );
        }
        lineTopOffset += heightOfLine;
      }
      ctx.fillStyle = originalFill;
      // if there is text background color no
      // other shadows should be casted
      this._removeShadow(ctx);
    },

    /**
     * @private
     * @param {Object} decl style declaration for cache
     * @param {String} decl.fontFamily fontFamily
     * @param {String} decl.fontStyle fontStyle
     * @param {String} decl.fontWeight fontWeight
     * @return {Object} reference to cache
     */
    getFontCache: function(decl) {
      var fontFamily = decl.fontFamily.toLowerCase();
      if (!fabric.charWidthsCache[fontFamily]) {
        fabric.charWidthsCache[fontFamily] = { };
      }
      var cache = fabric.charWidthsCache[fontFamily],
          cacheProp = decl.fontStyle.toLowerCase() + '_' + (decl.fontWeight + '').toLowerCase();
      if (!cache[cacheProp]) {
        cache[cacheProp] = { };
      }
      return cache[cacheProp];
    },

    /**
     * measure and return the width of a single character.
     * possibly overridden to accommodate different measure logic or
     * to hook some external lib for character measurement
     * @private
     * @param {String} _char, char to be measured
     * @param {Object} charStyle style of char to be measured
     * @param {String} [previousChar] previous char
     * @param {Object} [prevCharStyle] style of previous char
     */
    _measureChar: function(_char, charStyle, previousChar, prevCharStyle) {
      // first i try to return from cache
      var fontCache = this.getFontCache(charStyle), fontDeclaration = this._getFontDeclaration(charStyle),
          previousFontDeclaration = this._getFontDeclaration(prevCharStyle), couple = previousChar + _char,
          stylesAreEqual = fontDeclaration === previousFontDeclaration, width, coupleWidth, previousWidth,
          fontMultiplier = charStyle.fontSize / this.CACHE_FONT_SIZE, kernedWidth;

      if (previousChar && fontCache[previousChar] !== undefined) {
        previousWidth = fontCache[previousChar];
      }
      if (fontCache[_char] !== undefined) {
        kernedWidth = width = fontCache[_char];
      }
      if (stylesAreEqual && fontCache[couple] !== undefined) {
        coupleWidth = fontCache[couple];
        kernedWidth = coupleWidth - previousWidth;
      }
      if (width === undefined || previousWidth === undefined || coupleWidth === undefined) {
        var ctx = this.getMeasuringContext();
        // send a TRUE to specify measuring font size CACHE_FONT_SIZE
        this._setTextStyles(ctx, charStyle, true);
      }
      if (width === undefined) {
        kernedWidth = width = ctx.measureText(_char).width;
        fontCache[_char] = width;
      }
      if (previousWidth === undefined && stylesAreEqual && previousChar) {
        previousWidth = ctx.measureText(previousChar).width;
        fontCache[previousChar] = previousWidth;
      }
      if (stylesAreEqual && coupleWidth === undefined) {
        // we can measure the kerning couple and subtract the width of the previous character
        coupleWidth = ctx.measureText(couple).width;
        fontCache[couple] = coupleWidth;
        kernedWidth = coupleWidth - previousWidth;
      }
      return { width: width * fontMultiplier, kernedWidth: kernedWidth * fontMultiplier };
    },

    /**
     * Computes height of character at given position
     * @param {Number} line the line index number
     * @param {Number} _char the character index number
     * @return {Number} fontSize of the character
     */
    getHeightOfChar: function(line, _char) {
      return this.getValueOfPropertyAt(line, _char, 'fontSize');
    },

    /**
     * measure a text line measuring all characters.
     * @param {Number} lineIndex line number
     * @return {Number} Line width
     */
    measureLine: function(lineIndex) {
      var lineInfo = this._measureLine(lineIndex);
      if (this.charSpacing !== 0) {
        lineInfo.width -= this._getWidthOfCharSpacing();
      }
      if (lineInfo.width < 0) {
        lineInfo.width = 0;
      }
      return lineInfo;
    },

    /**
     * measure every grapheme of a line, populating __charBounds
     * @param {Number} lineIndex
     * @return {Object} object.width total width of characters
     * @return {Object} object.widthOfSpaces length of chars that match this._reSpacesAndTabs
     */
    _measureLine: function(lineIndex) {
      var width = 0, i, grapheme, line = this._textLines[lineIndex], prevGrapheme,
          graphemeInfo, numOfSpaces = 0, lineBounds = new Array(line.length),
          positionInPath = 0, startingPoint, totalPathLength, path = this.path,
          reverse = this._isPathReversed(),
          textAlign = this.textAlign;

      this.__charBounds[lineIndex] = lineBounds;
      for (i = 0; i < line.length; i++) {
        grapheme = line[i];
        graphemeInfo = this._getGraphemeBox(grapheme, lineIndex, i, prevGrapheme);
        lineBounds[i] = graphemeInfo;
        width += graphemeInfo.kernedWidth;
        prevGrapheme = grapheme;
      }
      // this latest bound box represent the last character of the line
      // to simplify cursor handling in interactive mode.
      lineBounds[i] = {
        left: graphemeInfo ? graphemeInfo.left + graphemeInfo.width : 0,
        width: 0,
        kernedWidth: 0,
        height: this.fontSize
      };
      if (path) {
        totalPathLength = path.segmentsInfo[path.segmentsInfo.length - 1].length;
        startingPoint = fabric.util.getPointOnPath(path.path, 0, path.segmentsInfo);
        startingPoint.x += path.pathOffset.x;
        startingPoint.y += path.pathOffset.y;
        var size = totalPathLength - width;
        switch (textAlign) {
          case 'start':
          case 'justify':
          case 'justify-start':
            positionInPath = 0;
            break;
          case 'end':
          case 'justify-end':
            positionInPath = size;
            break;
          case 'left':
          case 'justify-left':
            positionInPath = reverse ? size : 0;
            break;
          case 'center':
          case 'justify-center':
            positionInPath = size / 2;
            break;
          case 'right':
          case 'justify-right':
            positionInPath = reverse ? 0 : size;
            break;
          default:
            break;
        }
        positionInPath += this.pathStartOffset * (reverse ? -1 : 1);
        for (i = reverse ? line.length - 1 : 0;
          reverse ? i >= 0 : i < line.length;
          reverse ? i-- : i++) {
          graphemeInfo = lineBounds[i];
          if (positionInPath > totalPathLength) {
            positionInPath %= totalPathLength;
          }
          else if (positionInPath < 0) {
            positionInPath += totalPathLength;
          }
          // it would probably much faster to send all the grapheme position for a line
          // and calculate path position/angle at once.
          this._setGraphemeOnPath(positionInPath, graphemeInfo, startingPoint);
          positionInPath += graphemeInfo.kernedWidth;
        }
      }
      return { width: width, numOfSpaces: numOfSpaces };
    },

    /**
     * Calculate the angle  and the left,top position of the char that follow a path.
     * It appends it to graphemeInfo to be reused later at rendering
     * @private
     * @param {Number} positionInPath to be measured
     * @param {Object} graphemeInfo current grapheme box information
     * @param {Object} startingPoint position of the point
     */
    _setGraphemeOnPath: function(positionInPath, graphemeInfo, startingPoint) {
      var centerPosition = positionInPath + graphemeInfo.kernedWidth / 2,
          path = this.path;

      // we are at currentPositionOnPath. we want to know what point on the path is.
      var info = fabric.util.getPointOnPath(path.path, centerPosition, path.segmentsInfo);
      graphemeInfo.renderLeft = info.x - startingPoint.x;
      graphemeInfo.renderTop = info.y - startingPoint.y;
      graphemeInfo.angle = info.angle + (this._isPathReversed() ? Math.PI : 0);
    },

    /**
     * Measure and return the info of a single grapheme.
     * needs the the info of previous graphemes already filled
     * Override to customize measuring
     *
     * @typedef {object} GraphemeBBox
     * @property {number} width
     * @property {number} height
     * @property {number} kernedWidth
     * @property {number} left
     * @property {number} deltaY
     *
     * @param {String} grapheme to be measured
     * @param {Number} lineIndex index of the line where the char is
     * @param {Number} charIndex position in the line
     * @param {String} [prevGrapheme] character preceding the one to be measured
     * @returns {GraphemeBBox} grapheme bbox
     */
    _getGraphemeBox: function(grapheme, lineIndex, charIndex, prevGrapheme, skipLeft) {
      var style = this.getCompleteStyleDeclaration(lineIndex, charIndex),
          prevStyle = prevGrapheme ? this.getCompleteStyleDeclaration(lineIndex, charIndex - 1) : { },
          info = this._measureChar(grapheme, style, prevGrapheme, prevStyle),
          kernedWidth = info.kernedWidth,
          width = info.width, charSpacing;

      if (this.charSpacing !== 0) {
        charSpacing = this._getWidthOfCharSpacing();
        width += charSpacing;
        kernedWidth += charSpacing;
      }

      var box = {
        width: width,
        left: 0,
        height: style.fontSize,
        kernedWidth: kernedWidth,
        deltaY: style.deltaY,
      };
      if (charIndex > 0 && !skipLeft) {
        var previousBox = this.__charBounds[lineIndex][charIndex - 1];
        box.left = previousBox.left + previousBox.width + info.kernedWidth - info.width;
      }
      return box;
    },

    /**
     * Calculate height of line at 'lineIndex'
     * @param {Number} lineIndex index of line to calculate
     * @return {Number}
     */
    getHeightOfLine: function(lineIndex) {
      if (this.__lineHeights[lineIndex]) {
        return this.__lineHeights[lineIndex];
      }

      var line = this._textLines[lineIndex],
          // char 0 is measured before the line cycle because it nneds to char
          // emptylines
          maxHeight = this.getHeightOfChar(lineIndex, 0);
      for (var i = 1, len = line.length; i < len; i++) {
        maxHeight = Math.max(this.getHeightOfChar(lineIndex, i), maxHeight);
      }

      return this.__lineHeights[lineIndex] = maxHeight * this.lineHeight * this._fontSizeMult;
    },

    /**
     * Calculate text box height
     */
    calcTextHeight: function() {
      var lineHeight, height = 0;
      for (var i = 0, len = this._textLines.length; i < len; i++) {
        lineHeight = this.getHeightOfLine(i);
        height += (i === len - 1 ? lineHeight / this.lineHeight : lineHeight);
      }
      return height;
    },

    /**
     * @private
     * @return {Number} Left offset
     */
    _getLeftOffset: function() {
      return this.direction === 'ltr' ? -this.width / 2 : this.width / 2;
    },

    /**
     * @private
     * @return {Number} Top offset
     */
    _getTopOffset: function() {
      return -this.height / 2;
    },

    /**
     * @private
     * @param {CanvasRenderingContext2D} ctx Context to render on
     * @param {String} method Method name ("fillText" or "strokeText")
     */
    _renderTextCommon: function(ctx, method) {
      ctx.save();
      var lineHeights = 0, left = this._getLeftOffset(), top = this._getTopOffset();
      for (var i = 0, len = this._textLines.length; i < len; i++) {
        var heightOfLine = this.getHeightOfLine(i),
            maxHeight = heightOfLine / this.lineHeight,
            leftOffset = this._getLineLeftOffset(i);
        this._renderTextLine(
          method,
          ctx,
          this._textLines[i],
          left + leftOffset,
          top + lineHeights + maxHeight,
          i
        );
        lineHeights += heightOfLine;
      }
      ctx.restore();
    },

    /**
     * @private
     * @param {CanvasRenderingContext2D} ctx Context to render on
     */
    _renderTextFill: function(ctx) {
      if (!this.fill && !this.styleHas('fill')) {
        return;
      }

      this._renderTextCommon(ctx, 'fillText');
    },

    /**
     * @private
     * @param {CanvasRenderingContext2D} ctx Context to render on
     */
    _renderTextStroke: function(ctx) {
      if ((!this.stroke || this.strokeWidth === 0) && this.isEmptyStyles()) {
        return;
      }

      if (this.shadow && !this.shadow.affectStroke) {
        this._removeShadow(ctx);
      }

      ctx.save();
      this._setLineDash(ctx, this.strokeDashArray);
      ctx.beginPath();
      this._renderTextCommon(ctx, 'strokeText');
      ctx.closePath();
      ctx.restore();
    },

    /**
     * @private
     * @param {String} method fillText or strokeText.
     * @param {CanvasRenderingContext2D} ctx Context to render on
     * @param {Array} line Content of the line, splitted in an array by grapheme
     * @param {Number} left
     * @param {Number} top
     * @param {Number} lineIndex
     */
    _renderChars: function(method, ctx, line, left, top, lineIndex) {
      // set proper line offset
      var lineHeight = this.getHeightOfLine(lineIndex),
          isJustify = this.textAlign.indexOf('justify') !== -1,
          actualStyle,
          nextStyle,
          charsToRender = '',
          charBox,
          boxWidth = 0,
          timeToRender,
          path = this.path,
          shortCut = !isJustify && this.charSpacing === 0 && this.isEmptyStyles(lineIndex) && !path,
          isLtr = this.direction === 'ltr', sign = this.direction === 'ltr' ? 1 : -1,
          // this was changed in the PR #7674
          // currentDirection = ctx.canvas.getAttribute('dir');
          drawingLeft, currentDirection = ctx.direction;
      ctx.save();
      if (currentDirection !== this.direction) {
        ctx.canvas.setAttribute('dir', isLtr ? 'ltr' : 'rtl');
        ctx.direction = isLtr ? 'ltr' : 'rtl';
        ctx.textAlign = isLtr ? 'left' : 'right';
      }
      top -= lineHeight * this._fontSizeFraction / this.lineHeight;
      if (shortCut) {
        // render all the line in one pass without checking
        // drawingLeft = isLtr ? left : left - this.getLineWidth(lineIndex);
        this._renderChar(method, ctx, lineIndex, 0, line.join(''), left, top, lineHeight);
        ctx.restore();
        return;
      }
      for (var i = 0, len = line.length - 1; i <= len; i++) {
        timeToRender = i === len || this.charSpacing || path;
        charsToRender += line[i];
        charBox = this.__charBounds[lineIndex][i];
        if (boxWidth === 0) {
          left += sign * (charBox.kernedWidth - charBox.width);
          boxWidth += charBox.width;
        }
        else {
          boxWidth += charBox.kernedWidth;
        }
        if (isJustify && !timeToRender) {
          if (this._reSpaceAndTab.test(line[i])) {
            timeToRender = true;
          }
        }
        if (!timeToRender) {
          // if we have charSpacing, we render char by char
          actualStyle = actualStyle || this.getCompleteStyleDeclaration(lineIndex, i);
          nextStyle = this.getCompleteStyleDeclaration(lineIndex, i + 1);
          timeToRender = this._hasStyleChanged(actualStyle, nextStyle);
        }
        if (timeToRender) {
          if (path) {
            ctx.save();
            ctx.translate(charBox.renderLeft, charBox.renderTop);
            ctx.rotate(charBox.angle);
            this._renderChar(method, ctx, lineIndex, i, charsToRender, -boxWidth / 2, 0, lineHeight);
            ctx.restore();
          }
          else {
            drawingLeft = left;
            this._renderChar(method, ctx, lineIndex, i, charsToRender, drawingLeft, top, lineHeight);
          }
          charsToRender = '';
          actualStyle = nextStyle;
          left += sign * boxWidth;
          boxWidth = 0;
        }
      }
      ctx.restore();
    },

    /**
     * This function try to patch the missing gradientTransform on canvas gradients.
     * transforming a context to transform the gradient, is going to transform the stroke too.
     * we want to transform the gradient but not the stroke operation, so we create
     * a transformed gradient on a pattern and then we use the pattern instead of the gradient.
     * this method has drawbacks: is slow, is in low resolution, needs a patch for when the size
     * is limited.
     * @private
     * @param {fabric.Gradient} filler a fabric gradient instance
     * @return {CanvasPattern} a pattern to use as fill/stroke style
     */
    _applyPatternGradientTransformText: function(filler) {
      var pCanvas = fabric.util.createCanvasElement(), pCtx,
          // TODO: verify compatibility with strokeUniform
          width = this.width + this.strokeWidth, height = this.height + this.strokeWidth;
      pCanvas.width = width;
      pCanvas.height = height;
      pCtx = pCanvas.getContext('2d');
      pCtx.beginPath(); pCtx.moveTo(0, 0); pCtx.lineTo(width, 0); pCtx.lineTo(width, height);
      pCtx.lineTo(0, height); pCtx.closePath();
      pCtx.translate(width / 2, height / 2);
      pCtx.fillStyle = filler.toLive(pCtx);
      this._applyPatternGradientTransform(pCtx, filler);
      pCtx.fill();
      return pCtx.createPattern(pCanvas, 'no-repeat');
    },

    handleFiller: function(ctx, property, filler) {
      var offsetX, offsetY;
      if (filler.toLive) {
        if (filler.gradientUnits === 'percentage' || filler.gradientTransform || filler.patternTransform) {
          // need to transform gradient in a pattern.
          // this is a slow process. If you are hitting this codepath, and the object
          // is not using caching, you should consider switching it on.
          // we need a canvas as big as the current object caching canvas.
          offsetX = -this.width / 2;
          offsetY = -this.height / 2;
          ctx.translate(offsetX, offsetY);
          ctx[property] = this._applyPatternGradientTransformText(filler);
          return { offsetX: offsetX, offsetY: offsetY };
        }
        else {
          // is a simple gradient or pattern
          ctx[property] = filler.toLive(ctx, this);
          return this._applyPatternGradientTransform(ctx, filler);
        }
      }
      else {
        // is a color
        ctx[property] = filler;
      }
      return { offsetX: 0, offsetY: 0 };
    },

    _setStrokeStyles: function(ctx, decl) {
      ctx.lineWidth = decl.strokeWidth;
      ctx.lineCap = this.strokeLineCap;
      ctx.lineDashOffset = this.strokeDashOffset;
      ctx.lineJoin = this.strokeLineJoin;
      ctx.miterLimit = this.strokeMiterLimit;
      return this.handleFiller(ctx, 'strokeStyle', decl.stroke);
    },

    _setFillStyles: function(ctx, decl) {
      return this.handleFiller(ctx, 'fillStyle', decl.fill);
    },

    /**
     * @private
     * @param {String} method
     * @param {CanvasRenderingContext2D} ctx Context to render on
     * @param {Number} lineIndex
     * @param {Number} charIndex
     * @param {String} _char
     * @param {Number} left Left coordinate
     * @param {Number} top Top coordinate
     * @param {Number} lineHeight Height of the line
     */
    _renderChar: function(method, ctx, lineIndex, charIndex, _char, left, top) {
      var decl = this._getStyleDeclaration(lineIndex, charIndex),
          fullDecl = this.getCompleteStyleDeclaration(lineIndex, charIndex),
          shouldFill = method === 'fillText' && fullDecl.fill,
          shouldStroke = method === 'strokeText' && fullDecl.stroke && fullDecl.strokeWidth,
          fillOffsets, strokeOffsets;

      if (!shouldStroke && !shouldFill) {
        return;
      }
      ctx.save();

      shouldFill && (fillOffsets = this._setFillStyles(ctx, fullDecl));
      shouldStroke && (strokeOffsets = this._setStrokeStyles(ctx, fullDecl));

      ctx.font = this._getFontDeclaration(fullDecl);


      if (decl && decl.textBackgroundColor) {
        this._removeShadow(ctx);
      }
      if (decl && decl.deltaY) {
        top += decl.deltaY;
      }
      shouldFill && ctx.fillText(_char, left - fillOffsets.offsetX, top - fillOffsets.offsetY);
      shouldStroke && ctx.strokeText(_char, left - strokeOffsets.offsetX, top - strokeOffsets.offsetY);
      ctx.restore();
    },

    /**
     * Turns the character into a 'superior figure' (i.e. 'superscript')
     * @param {Number} start selection start
     * @param {Number} end selection end
     * @returns {fabric.Text} thisArg
     * @chainable
     */
    setSuperscript: function(start, end) {
      return this._setScript(start, end, this.superscript);
    },

    /**
     * Turns the character into an 'inferior figure' (i.e. 'subscript')
     * @param {Number} start selection start
     * @param {Number} end selection end
     * @returns {fabric.Text} thisArg
     * @chainable
     */
    setSubscript: function(start, end) {
      return this._setScript(start, end, this.subscript);
    },

    /**
     * Applies 'schema' at given position
     * @private
     * @param {Number} start selection start
     * @param {Number} end selection end
     * @param {Number} schema
     * @returns {fabric.Text} thisArg
     * @chainable
     */
    _setScript: function(start, end, schema) {
      var loc = this.get2DCursorLocation(start, true),
          fontSize = this.getValueOfPropertyAt(loc.lineIndex, loc.charIndex, 'fontSize'),
          dy = this.getValueOfPropertyAt(loc.lineIndex, loc.charIndex, 'deltaY'),
          style = { fontSize: fontSize * schema.size, deltaY: dy + fontSize * schema.baseline };
      this.setSelectionStyles(style, start, end);
      return this;
    },

    /**
     * @private
     * @param {Object} prevStyle
     * @param {Object} thisStyle
     */
    _hasStyleChanged: function(prevStyle, thisStyle) {
      return prevStyle.fill !== thisStyle.fill ||
              prevStyle.stroke !== thisStyle.stroke ||
              prevStyle.strokeWidth !== thisStyle.strokeWidth ||
              prevStyle.fontSize !== thisStyle.fontSize ||
              prevStyle.fontFamily !== thisStyle.fontFamily ||
              prevStyle.fontWeight !== thisStyle.fontWeight ||
              prevStyle.fontStyle !== thisStyle.fontStyle ||
              prevStyle.deltaY !== thisStyle.deltaY;
    },

    /**
     * @private
     * @param {Object} prevStyle
     * @param {Object} thisStyle
     */
    _hasStyleChangedForSvg: function(prevStyle, thisStyle) {
      return this._hasStyleChanged(prevStyle, thisStyle) ||
        prevStyle.overline !== thisStyle.overline ||
        prevStyle.underline !== thisStyle.underline ||
        prevStyle.linethrough !== thisStyle.linethrough;
    },

    /**
     * @private
     * @param {Number} lineIndex index text line
     * @return {Number} Line left offset
     */
    _getLineLeftOffset: function(lineIndex) {
      var lineWidth = this.getLineWidth(lineIndex),
          lineDiff = this.width - lineWidth, textAlign = this.textAlign, rtl = this.direction === 'rtl',
          isEndOfWrapping, leftOffset = 0, isEndOfWrapping = this.isEndOfWrapping(lineIndex);
      if (textAlign === 'justify' || (textAlign.startsWith('justify') && !isEndOfWrapping)) {
        return 0;
      }
      switch (textAlign) {
        case 'start':
        case 'justify':
        case 'justify-start':
          leftOffset = 0;
          break;
        case 'end':
        case 'justify-end':
          leftOffset = rtl ? -lineDiff : lineDiff;
          break;
        case 'left':
        case 'justify-left':
          leftOffset = rtl ? -lineDiff : 0;
          break;
        case 'center':
        case 'justify-center':
          leftOffset = rtl ? -lineDiff / 2 : lineDiff / 2;
          break;
        case 'right':
        case 'justify-right':
          leftOffset = rtl ? 0 : lineDiff;
          break;
        default:
          break;
      }
      return leftOffset;
    },

    /**
     * @private
     */
    _clearCache: function() {
      this.__lineWidths = [];
      this.__lineHeights = [];
      this.__charBounds = [];
    },

    /**
     * @private
     */
    _shouldClearDimensionCache: function() {
      var shouldClear = this._forceClearCache;
      shouldClear || (shouldClear = this.hasStateChanged('_dimensionAffectingProps'));
      if (shouldClear) {
        this.dirty = true;
        this._forceClearCache = false;
      }
      return shouldClear;
    },

    /**
     * Measure a single line given its index. Used to calculate the initial
     * text bounding box. The values are calculated and stored in __lineWidths cache.
     * @private
     * @param {Number} lineIndex line number
     * @return {Number} Line width
     */
    getLineWidth: function(lineIndex) {
      if (this.__lineWidths[lineIndex] !== undefined) {
        return this.__lineWidths[lineIndex];
      }

      var lineInfo = this.measureLine(lineIndex);
      var width = lineInfo.width;
      this.__lineWidths[lineIndex] = width;
      return width;
    },

    _getWidthOfCharSpacing: function() {
      if (this.charSpacing !== 0) {
        return this.fontSize * this.charSpacing / 1000;
      }
      return 0;
    },

    /**
     * Retrieves the value of property at given character position
     * @param {Number} lineIndex the line number
     * @param {Number} charIndex the character number
     * @param {String} property the property name
     * @returns the value of 'property'
     */
    getValueOfPropertyAt: function(lineIndex, charIndex, property) {
      var charStyle = this._getStyleDeclaration(lineIndex, charIndex);
      if (charStyle && typeof charStyle[property] !== 'undefined') {
        return charStyle[property];
      }
      return this[property];
    },

    /**
     * @private
     * @param {CanvasRenderingContext2D} ctx Context to render on
     */
    _renderTextDecoration: function(ctx, type) {
      if (!this[type] && !this.styleHas(type)) {
        return;
      }
      var heightOfLine, size, _size,
          lineLeftOffset, dy, _dy,
          line, lastDecoration,
          leftOffset = this._getLeftOffset(),
          topOffset = this._getTopOffset(), top,
          boxStart, boxWidth, charBox, currentDecoration,
          maxHeight, currentFill, lastFill, path = this.path,
          charSpacing = this._getWidthOfCharSpacing(),
          offsetY = this.offsets[type];

      for (var i = 0, len = this._textLines.length; i < len; i++) {
        heightOfLine = this.getHeightOfLine(i);
        if (!this[type] && !this.styleHas(type, i)) {
          topOffset += heightOfLine;
          continue;
        }
        line = this._textLines[i];
        maxHeight = heightOfLine / this.lineHeight;
        lineLeftOffset = this._getLineLeftOffset(i);
        boxStart = 0;
        boxWidth = 0;
        lastDecoration = this.getValueOfPropertyAt(i, 0, type);
        lastFill = this.getValueOfPropertyAt(i, 0, 'fill');
        top = topOffset + maxHeight * (1 - this._fontSizeFraction);
        size = this.getHeightOfChar(i, 0);
        dy = this.getValueOfPropertyAt(i, 0, 'deltaY');
        for (var j = 0, jlen = line.length; j < jlen; j++) {
          charBox = this.__charBounds[i][j];
          currentDecoration = this.getValueOfPropertyAt(i, j, type);
          currentFill = this.getValueOfPropertyAt(i, j, 'fill');
          _size = this.getHeightOfChar(i, j);
          _dy = this.getValueOfPropertyAt(i, j, 'deltaY');
          if (path && currentDecoration && currentFill) {
            ctx.save();
            ctx.fillStyle = lastFill;
            ctx.translate(charBox.renderLeft, charBox.renderTop);
            ctx.rotate(charBox.angle);
            ctx.fillRect(
              -charBox.kernedWidth / 2,
              offsetY * _size + _dy,
              charBox.kernedWidth,
              this.fontSize / 15
            );
            ctx.restore();
          }
          else if (
            (currentDecoration !== lastDecoration || currentFill !== lastFill || _size !== size || _dy !== dy)
            && boxWidth > 0
          ) {
            var drawStart = leftOffset + lineLeftOffset + boxStart;
            if (this.direction === 'rtl') {
              drawStart = this.width - drawStart - boxWidth;
            }
            if (lastDecoration && lastFill) {
              ctx.fillStyle = lastFill;
              ctx.fillRect(
                drawStart,
                top + offsetY * size + dy,
                boxWidth,
                this.fontSize / 15
              );
            }
            boxStart = charBox.left;
            boxWidth = charBox.width;
            lastDecoration = currentDecoration;
            lastFill = currentFill;
            size = _size;
            dy = _dy;
          }
          else {
            boxWidth += charBox.kernedWidth;
          }
        }
        var drawStart = leftOffset + lineLeftOffset + boxStart;
        if (this.direction === 'rtl') {
          drawStart = this.width - drawStart - boxWidth;
        }
        ctx.fillStyle = currentFill;
        currentDecoration && currentFill && ctx.fillRect(
          drawStart,
          top + offsetY * size + dy,
          boxWidth - charSpacing,
          this.fontSize / 15
        );
        topOffset += heightOfLine;
      }
      // if there is text background color no
      // other shadows should be casted
      this._removeShadow(ctx);
    },

    /**
     * return font declaration string for canvas context
     * @param {Object} [styleObject] object
     * @returns {String} font declaration formatted for canvas context.
     */
    _getFontDeclaration: function(styleObject, forMeasuring) {
      var style = styleObject || this, family = this.fontFamily,
          fontIsGeneric = fabric.Text.genericFonts.indexOf(family.toLowerCase()) > -1;
      var fontFamily = family === undefined ||
      family.indexOf('\'') > -1 || family.indexOf(',') > -1 ||
      family.indexOf('"') > -1 || fontIsGeneric
        ? style.fontFamily : '"' + style.fontFamily + '"';
      return [
        // node-canvas needs "weight style", while browsers need "style weight"
        // verify if this can be fixed in JSDOM
        (fabric.isLikelyNode ? style.fontWeight : style.fontStyle),
        (fabric.isLikelyNode ? style.fontStyle : style.fontWeight),
        forMeasuring ? this.CACHE_FONT_SIZE + 'px' : style.fontSize + 'px',
        fontFamily
      ].join(' ');
    },

    /**
     * Renders text instance on a specified context
     * @param {CanvasRenderingContext2D} ctx Context to render on
     */
    render: function(ctx) {
      // do not render if object is not visible
      if (!this.visible) {
        return;
      }
      if (this.canvas && this.canvas.skipOffscreen && !this.group && !this.isOnScreen()) {
        return;
      }
      if (this._shouldClearDimensionCache()) {
        this.initDimensions();
      }
      this.callSuper('render', ctx);
    },

    /**
     * Override this method to customize grapheme splitting
     * @param {string} value
     * @returns {string[]} array of graphemes
     */
    graphemeSplit: function (value) {
      return fabric.util.string.graphemeSplit(value);
    },

    /**
     * Returns the text as an array of lines.
     * @param {String} text text to split
     * @returns {Array} Lines in the text
     */
    _splitTextIntoLines: function(text) {
      var lines = text.split(this._reNewline),
          newLines = new Array(lines.length),
          newLine = ['\n'],
          newText = [];
      for (var i = 0; i < lines.length; i++) {
        newLines[i] = this.graphemeSplit(lines[i]);
        newText = newText.concat(newLines[i], newLine);
      }
      newText.pop();
      return { _unwrappedLines: newLines, lines: lines, graphemeText: newText, graphemeLines: newLines };
    },

    /**
     * Returns object representation of an instance
     * @param {Array} [propertiesToInclude] Any properties that you might want to additionally include in the output
     * @return {Object} Object representation of an instance
     */
    toObject: function(propertiesToInclude) {
      var allProperties = additionalProps.concat(propertiesToInclude);
      var obj = this.callSuper('toObject', allProperties);
      // styles will be overridden with a properly cloned structure
      obj.styles = clone(this.styles, true);
      if (obj.path) {
        obj.path = this.path.toObject();
      }
      return obj;
    },

    /**
     * Sets property to a given value. When changing position/dimension -related properties (left, top, scale, angle, etc.) `set` does not update position of object's borders/controls. If you need to update those, call `setCoords()`.
     * @param {String|Object} key Property name or object (if object, iterate over the object properties)
     * @param {Object|Function} value Property value (if function, the value is passed into it and its return value is used as a new one)
     * @return {fabric.Object} thisArg
     * @chainable
     */
    set: function(key, value) {
      this.callSuper('set', key, value);
      var needsDims = false;
      var isAddingPath = false;
      if (typeof key === 'object') {
        for (var _key in key) {
          if (_key === 'path') {
            this.setPathInfo();
          }
          needsDims = needsDims || this._dimensionAffectingProps.indexOf(_key) !== -1;
          isAddingPath = isAddingPath || _key === 'path';
        }
      }
      else {
        needsDims = this._dimensionAffectingProps.indexOf(key) !== -1;
        isAddingPath = key === 'path';
      }
      if (isAddingPath) {
        this.setPathInfo();
      }
      if (needsDims) {
        this.initDimensions();
        this.setCoords();
      }
      return this;
    },

    /**
     * Returns complexity of an instance
     * @return {Number} complexity
     */
    complexity: function() {
      return 1;
    }
  });

  /* _FROM_SVG_START_ */
  /**
   * List of attribute names to account for when parsing SVG element (used by {@link fabric.Text.fromElement})
   * @static
   * @memberOf fabric.Text
   * @see: http://www.w3.org/TR/SVG/text.html#TextElement
   */
  fabric.Text.ATTRIBUTE_NAMES = fabric.SHARED_ATTRIBUTES.concat(
    'x y dx dy font-family font-style font-weight font-size letter-spacing text-decoration text-anchor'.split(' '));

  /**
   * Default SVG font size
   * @static
   * @memberOf fabric.Text
   */
  fabric.Text.DEFAULT_SVG_FONT_SIZE = 16;

  /**
   * Returns fabric.Text instance from an SVG element (<b>not yet implemented</b>)
   * @static
   * @memberOf fabric.Text
   * @param {SVGElement} element Element to parse
   * @param {Function} callback callback function invoked after parsing
   * @param {Object} [options] Options object
   */
  fabric.Text.fromElement = function(element, callback, options) {
    if (!element) {
      return callback(null);
    }

    var parsedAttributes = fabric.parseAttributes(element, fabric.Text.ATTRIBUTE_NAMES),
        parsedAnchor = parsedAttributes.textAnchor || 'left';
    options = fabric.util.object.extend((options ? clone(options) : { }), parsedAttributes);

    options.top = options.top || 0;
    options.left = options.left || 0;
    if (parsedAttributes.textDecoration) {
      var textDecoration = parsedAttributes.textDecoration;
      if (textDecoration.indexOf('underline') !== -1) {
        options.underline = true;
      }
      if (textDecoration.indexOf('overline') !== -1) {
        options.overline = true;
      }
      if (textDecoration.indexOf('line-through') !== -1) {
        options.linethrough = true;
      }
      delete options.textDecoration;
    }
    if ('dx' in parsedAttributes) {
      options.left += parsedAttributes.dx;
    }
    if ('dy' in parsedAttributes) {
      options.top += parsedAttributes.dy;
    }
    if (!('fontSize' in options)) {
      options.fontSize = fabric.Text.DEFAULT_SVG_FONT_SIZE;
    }

    var textContent = '';

    // The XML is not properly parsed in IE9 so a workaround to get
    // textContent is through firstChild.data. Another workaround would be
    // to convert XML loaded from a file to be converted using DOMParser (same way loadSVGFromString() does)
    if (!('textContent' in element)) {
      if ('firstChild' in element && element.firstChild !== null) {
        if ('data' in element.firstChild && element.firstChild.data !== null) {
          textContent = element.firstChild.data;
        }
      }
    }
    else {
      textContent = element.textContent;
    }

    textContent = textContent.replace(/^\s+|\s+$|\n+/g, '').replace(/\s+/g, ' ');
    var originalStrokeWidth = options.strokeWidth;
    options.strokeWidth = 0;

    var text = new fabric.Text(textContent, options),
        textHeightScaleFactor = text.getScaledHeight() / text.height,
        lineHeightDiff = (text.height + text.strokeWidth) * text.lineHeight - text.height,
        scaledDiff = lineHeightDiff * textHeightScaleFactor,
        textHeight = text.getScaledHeight() + scaledDiff,
        offX = 0;
    /*
      Adjust positioning:
        x/y attributes in SVG correspond to the bottom-left corner of text bounding box
        fabric output by default at top, left.
    */
    if (parsedAnchor === 'center') {
      offX = text.getScaledWidth() / 2;
    }
    if (parsedAnchor === 'right') {
      offX = text.getScaledWidth();
    }
    text.set({
      left: text.left - offX,
      top: text.top - (textHeight - text.fontSize * (0.07 + text._fontSizeFraction)) / text.lineHeight,
      strokeWidth: typeof originalStrokeWidth !== 'undefined' ? originalStrokeWidth : 1,
    });
    callback(text);
  };
  /* _FROM_SVG_END_ */

  /**
   * Returns fabric.Text instance from an object representation
   * @static
   * @memberOf fabric.Text
   * @param {Object} object plain js Object to create an instance from
   * @returns {Promise<fabric.Text>}
   */
  fabric.Text.fromObject = function(object) {
    return fabric.Object._fromObject(fabric.Text, object, { extraParam: 'text' });
  };

  fabric.Text.genericFonts = ['sans-serif', 'serif', 'cursive', 'fantasy', 'monospace'];

  fabric.util.createAccessors && fabric.util.createAccessors(fabric.Text);

})(typeof exports !== 'undefined' ? exports : this);<|MERGE_RESOLUTION|>--- conflicted
+++ resolved
@@ -378,14 +378,15 @@
     },
 
     /**
-<<<<<<< HEAD
      * Called once instance is added to a parent and when parent resizes
      * @private
      * @param {*} context see {@link fabric.ParentResizeObserver}
      */
     _onParentResize: function (context) {
       this._parentMonitor.fillParentByScaling(context);
-=======
+    },
+
+    /*
      *
      * @param {TextAlign} directive
      * @param {boolean} rtl
@@ -412,7 +413,6 @@
      */
     _isPathReversed: function () {
       return this.resolveDirectionDirective(this.pathSide, this.direction === 'rtl') === 'right';
->>>>>>> 8b1451a9
     },
 
     /**
