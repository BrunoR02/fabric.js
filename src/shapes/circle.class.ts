import { fabric } from '../../HEADER';
import { SHARED_ATTRIBUTES } from '../parser/attributes';
import { parseAttributes } from '../parser/parseAttributes';
import { TClassProperties } from '../typedefs';
import { cos } from '../util/misc/cos';
import { degreesToRadians } from '../util/misc/radiansDegreesConversion';
import { sin } from '../util/misc/sin';
<<<<<<< HEAD
import { FabricObject } from './fabricObject.class';
import { fabricObjectDefaultValues } from './object.class';
import { classRegistry } from '../util/class_registry';
=======
import { classRegistry } from '../util/class_registry';
import { FabricObject, fabricObjectDefaultValues } from './Object/FabricObject';
>>>>>>> b7feb324

export class Circle extends FabricObject {
  /**
   * Radius of this circle
   * @type Number
   * @default
   */
  radius: number;

  /**
   * degrees of start of the circle.
   * probably will change to degrees in next major version
   * @type Number 0 - 359
   * @default 0
   */
  startAngle: number;

  /**
   * End angle of the circle
   * probably will change to degrees in next major version
   * @type Number 1 - 360
   * @default 360
   */
  endAngle: number;

  /**
   * @private
   * @param {String} key
   * @param {*} value
   */
  _set(key: string, value: any) {
    super._set(key, value);

    if (key === 'radius') {
      this.setRadius(value);
    }

    return this;
  }

  /**
   * @private
   * @param {CanvasRenderingContext2D} ctx context to render on
   */
  _render(ctx: CanvasRenderingContext2D) {
    ctx.beginPath();
    ctx.arc(
      0,
      0,
      this.radius,
      degreesToRadians(this.startAngle),
      degreesToRadians(this.endAngle),
      false
    );
    this._renderPaintInOrder(ctx);
  }

  /**
   * Returns horizontal radius of an object (according to how an object is scaled)
   * @return {Number}
   */
  getRadiusX(): number {
    return this.get('radius') * this.get('scaleX');
  }

  /**
   * Returns vertical radius of an object (according to how an object is scaled)
   * @return {Number}
   */
  getRadiusY(): number {
    return this.get('radius') * this.get('scaleY');
  }

  /**
   * Sets radius of an object (and updates width accordingly)
   */
  setRadius(value: number) {
    this.radius = value;
    this.set({ width: value * 2, height: value * 2 });
  }

  /**
   * Returns object representation of an instance
   * @param {Array} [propertiesToInclude] Any properties that you might want to additionally include in the output
   * @return {Object} object representation of an instance
   */
  toObject(propertiesToInclude: (keyof this)[] = []): object {
    return super.toObject([
      'radius',
      'startAngle',
      'endAngle',
      ...propertiesToInclude,
    ]);
  }

  /* _TO_SVG_START_ */

  /**
   * Returns svg representation of an instance
   * @return {Array} an array of strings with the specific svg representation
   * of the instance
   */
  _toSVG(): (string | number)[] {
    const angle = (this.endAngle - this.startAngle) % 360;

    if (angle === 0) {
      return [
        '<circle ',
        'COMMON_PARTS',
        'cx="0" cy="0" ',
        'r="',
        this.radius,
        '" />\n',
      ];
    } else {
      const { radius } = this;
      const start = degreesToRadians(this.startAngle),
        end = degreesToRadians(this.endAngle),
        startX = cos(start) * radius,
        startY = sin(start) * radius,
        endX = cos(end) * radius,
        endY = sin(end) * radius,
        largeFlag = angle > 180 ? '1' : '0';
      return [
        `<path d="M ${startX} ${startY}`,
        ` A ${radius} ${radius}`,
        ' 0 ',
        `${largeFlag} 1`,
        ` ${endX} ${endY}`,
        '" ',
        'COMMON_PARTS',
        ' />\n',
      ];
    }
  }
  /* _TO_SVG_END_ */

  /* _FROM_SVG_START_ */
  /**
   * List of attribute names to account for when parsing SVG element (used by {@link Circle.fromElement})
   * @static
   * @memberOf Circle
   * @see: http://www.w3.org/TR/SVG/shapes.html#CircleElement
   */
  static ATTRIBUTE_NAMES = ['cx', 'cy', 'r', ...SHARED_ATTRIBUTES];

  /**
   * Returns {@link Circle} instance from an SVG element
   * @static
   * @memberOf Circle
   * @param {SVGElement} element Element to parse
   * @param {Function} [callback] Options callback invoked after parsing is finished
   * @param {Object} [options] Partial Circle object to default missing properties on the element.
   * @throws {Error} If value of `r` attribute is missing or invalid
   */
  static fromElement(element: SVGElement, callback: (circle: Circle) => any) {
    const {
      left = 0,
      top = 0,
      radius,
      ...otherParsedAttributes
    } = parseAttributes(element, this.ATTRIBUTE_NAMES);

    if (!radius || radius < 0) {
      throw new Error(
        'value of `r` attribute is required and can not be negative'
      );
    }

    // this probably requires to be fixed for default origins not being top/left.
    callback(
      new this({
        ...otherParsedAttributes,
        radius,
        left: left - radius,
        top: top - radius,
      })
    );
  }

  /* _FROM_SVG_END_ */
}

export const circleDefaultValues: Partial<TClassProperties<Circle>> = {
  type: 'circle',
  radius: 0,
  startAngle: 0,
  endAngle: 360,
  stateProperties: fabricObjectDefaultValues.stateProperties.concat(
    'radius',
    'startAngle',
    'endAngle'
  ),
  cacheProperties: fabricObjectDefaultValues.cacheProperties.concat(
    'radius',
    'startAngle',
    'endAngle'
  ),
};

Object.assign(Circle.prototype, circleDefaultValues);

classRegistry.setClass(Circle);
classRegistry.setSVGClass(Circle);

fabric.Circle = Circle;<|MERGE_RESOLUTION|>--- conflicted
+++ resolved
@@ -5,14 +5,8 @@
 import { cos } from '../util/misc/cos';
 import { degreesToRadians } from '../util/misc/radiansDegreesConversion';
 import { sin } from '../util/misc/sin';
-<<<<<<< HEAD
-import { FabricObject } from './fabricObject.class';
-import { fabricObjectDefaultValues } from './object.class';
-import { classRegistry } from '../util/class_registry';
-=======
 import { classRegistry } from '../util/class_registry';
 import { FabricObject, fabricObjectDefaultValues } from './Object/FabricObject';
->>>>>>> b7feb324
 
 export class Circle extends FabricObject {
   /**
