--- conflicted
+++ resolved
@@ -1,21 +1,10 @@
 import { Canvas } from '../../canvas/Canvas';
 import type { ITextEvents } from './ITextBehavior';
 import { ITextClickBehavior } from './ITextClickBehavior';
-<<<<<<< HEAD
 import { ctrlKeysMapDown, keysMap, keysMapRtl } from './constants';
-import { AssertKeys, TFiller } from '../../typedefs';
-import { classRegistry } from '../../ClassRegistry';
-=======
-import {
-  ctrlKeysMapDown,
-  ctrlKeysMapUp,
-  keysMap,
-  keysMapRtl,
-} from './constants';
 import type { AssertKeys, TFiller } from '../../typedefs';
 import { classRegistry } from '../../ClassRegistry';
 import type { SerializedTextProps, TextProps } from '../Text/Text';
->>>>>>> 6175f97a
 
 type CursorBoundaries = {
   left: number;
@@ -43,7 +32,7 @@
   keysMap,
   keysMapRtl,
   ctrlKeysMapDown,
-  ctrlKeysMapUp,
+  ctrlKeysMapUp = {},
 };
 
 // @TODO this is not complete
@@ -694,35 +683,6 @@
   }
 }
 
-<<<<<<< HEAD
-export const iTextDefaultValues = {
-  type: 'i-text',
-  selectionStart: 0,
-  selectionEnd: 0,
-  selectionColor: 'rgba(17,119,255,0.3)',
-  isEditing: false,
-  editable: true,
-  editingBorderColor: 'rgba(102,153,255,0.25)',
-  cursorWidth: 2,
-  cursorColor: '',
-  cursorDelay: 1000,
-  cursorDuration: 600,
-  caching: true,
-  hiddenTextareaContainer: null,
-  _selectionDirection: null,
-  _reSpace: /\s|\n/,
-  inCompositionMode: false,
-  keysMap,
-  keysMapRtl,
-  ctrlKeysMapDown,
-  ctrlKeysMapUp: {},
-};
-
-Object.assign(IText.prototype, iTextDefaultValues);
-
-classRegistry.setClass(IText);
-=======
 classRegistry.setClass(IText);
 // legacy
-classRegistry.setClass(IText, 'i-text');
->>>>>>> 6175f97a
+classRegistry.setClass(IText, 'i-text');