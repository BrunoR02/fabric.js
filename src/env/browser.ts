/* eslint-disable no-restricted-globals */
import { config } from '../config';
import { WebGLProbe } from '../filters/GLProbes/WebGLProbe';
<<<<<<< HEAD
import { TFabricEnv } from './types';
=======
import type { TCopyPasteData, TFabricEnv } from './types';

const copyPasteData: TCopyPasteData = {};
>>>>>>> 6175f97a

let initialized = false;
let isTouchSupported: boolean;

export const getEnv = (): TFabricEnv => {
  if (!initialized) {
    config.configure({
      devicePixelRatio: window.devicePixelRatio || 1,
    });
    isTouchSupported =
      'ontouchstart' in window ||
      'ontouchstart' in document ||
      (window && window.navigator && window.navigator.maxTouchPoints > 0);
    initialized = true;
  }
  return {
    document,
    window,
    isTouchSupported,
    WebGLProbe: new WebGLProbe(),
    dispose() {
      // noop
    },
  };
};<|MERGE_RESOLUTION|>--- conflicted
+++ resolved
@@ -1,13 +1,7 @@
 /* eslint-disable no-restricted-globals */
 import { config } from '../config';
 import { WebGLProbe } from '../filters/GLProbes/WebGLProbe';
-<<<<<<< HEAD
-import { TFabricEnv } from './types';
-=======
-import type { TCopyPasteData, TFabricEnv } from './types';
-
-const copyPasteData: TCopyPasteData = {};
->>>>>>> 6175f97a
+import type { TFabricEnv } from './types';
 
 let initialized = false;
 let isTouchSupported: boolean;
