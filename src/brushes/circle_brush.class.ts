<<<<<<< HEAD
import { fabric } from '../../HEADER';
import type { Canvas } from '../canvas/canvas_events';
import { Color } from '../color';
=======
import { Color } from '../color/color.class';
>>>>>>> e5dc0d2f
import { Point } from '../point.class';
import { Circle } from '../shapes/circle.class';
import { Group } from '../shapes/group.class';
import type { FabricObject } from '../shapes/Object/FabricObject';
import { getRandomInt } from '../util/internals';
import { BaseBrush, TBrushEventData } from './base_brush.class';

export type CircleBrushPoint = {
  x: number;
  y: number;
  radius: number;
  fill: string;
};

export class CircleBrush extends BaseBrush<FabricObject> {
  /**
   * Width of a brush
   * @type Number
   * @default
   */
  width = 10;

  points: CircleBrushPoint[];

  constructor(canvas: Canvas) {
    super(canvas);
    this.points = [];
  }

  /**
   * @param {Object} pointer
   * @return {Point} Just added pointer point
   */
  addPoint({ x, y }: Point) {
    const pointerPoint: CircleBrushPoint = {
      x,
      y,
      radius: getRandomInt(Math.max(0, this.width - 20), this.width + 20) / 2,
      fill: new Color(this.color).setAlpha(getRandomInt(0, 100) / 100).toRgba(),
    };

    this.points.push(pointerPoint);

    return pointerPoint;
  }

  /**
   * Invoked inside on mouse down and mouse move
   * @param {Point} pointer
   */
  drawDot(pointer: Point) {
    const point = this.addPoint(pointer),
      ctx = this.canvas.contextTop;
    ctx.save();
    this.transform(ctx);
    this.dot(ctx, point);
    this._drawClipPath(ctx, this.clipPath);
    ctx.restore();
  }

  dot(ctx: CanvasRenderingContext2D, point: CircleBrushPoint) {
    ctx.fillStyle = point.fill;
    ctx.beginPath();
    ctx.arc(point.x, point.y, point.radius, 0, Math.PI * 2, false);
    ctx.closePath();
    ctx.fill();
  }

  protected finalizeShape() {
    const circles = [];
    for (let i = 0; i < this.points.length; i++) {
      const point = this.points[i];
      circles.push(
        new Circle({
          radius: point.radius,
          left: point.x,
          top: point.y,
          originX: 'center',
          originY: 'center',
          fill: point.fill,
        })
      );
    }
    return new Group(circles);
  }

  /**
   * Invoked on mouse down
   */
  onMouseDown(pointer: Point, ev: TBrushEventData) {
    super.onMouseDown(pointer, ev);
    this.points = [];
    this.canvas.clearContext(this.canvas.contextTop);
    this._setShadow();
    this.drawDot(pointer);
  }

  /**
   * Render the full state of the brush
   * @private
   */
  protected _render(ctx: CanvasRenderingContext2D) {
    const points = this.points;
    for (let i = 0; i < points.length; i++) {
      this.dot(ctx, points[i]);
    }
  }

  /**
   * Invoked on mouse move
   * @param {Point} pointer
   */
  onMouseMove(pointer: Point) {
    if (this.limitedToCanvasSize === true && this._isOutSideCanvas(pointer)) {
      return;
    }
    if (this.needsFullRender()) {
      this.addPoint(pointer);
      this.render();
    } else {
      this.drawDot(pointer);
    }
  }

  /**
   * Invoked on mouse up
   */
  onMouseUp() {
    this.finalize();
  }
}<|MERGE_RESOLUTION|>--- conflicted
+++ resolved
@@ -1,10 +1,5 @@
-<<<<<<< HEAD
-import { fabric } from '../../HEADER';
 import type { Canvas } from '../canvas/canvas_events';
-import { Color } from '../color';
-=======
 import { Color } from '../color/color.class';
->>>>>>> e5dc0d2f
 import { Point } from '../point.class';
 import { Circle } from '../shapes/circle.class';
 import { Group } from '../shapes/group.class';
