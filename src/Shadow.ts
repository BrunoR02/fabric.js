import { classRegistry } from './ClassRegistry';
import { Color } from './color/Color';
import { config } from './config';
import { Point } from './Point';
import type { FabricObject } from './shapes/Object/FabricObject';
import { TClassProperties } from './typedefs';
import { uid } from './util/internals/uid';
import { degreesToRadians } from './util/misc/radiansDegreesConversion';
import { toFixed } from './util/misc/toFixed';
import { rotateVector } from './util/misc/vectors';

export const shadowDefaultValues: Partial<TClassProperties<Shadow>> = {
  color: 'rgb(0,0,0)',
  blur: 0,
  offsetX: 0,
  offsetY: 0,
  affectStroke: false,
  includeDefaultValues: true,
  nonScaling: false,
};

export class Shadow {
  /**
   * Shadow color
   * @type String
   * @default
   */
  declare color: string;

  /**
   * Shadow blur
   * @type Number
   */
  declare blur: number;

  /**
   * Shadow horizontal offset
   * @type Number
   * @default
   */
  declare offsetX: number;

  /**
   * Shadow vertical offset
   * @type Number
   * @default
   */
  declare offsetY: number;

  /**
   * Whether the shadow should affect stroke operations
   * @type Boolean
   * @default
   */
  declare affectStroke: boolean;

  /**
   * Indicates whether toObject should include default values
   * @type Boolean
   * @default
   */
  declare includeDefaultValues: boolean;

  /**
   * When `false`, the shadow will scale with the object.
   * When `true`, the shadow's offsetX, offsetY, and blur will not be affected by the object's scale.
   * default to false
   * @type Boolean
   * @default
   */
  declare nonScaling: boolean;

  declare id: number;

  static ownDefaults = shadowDefaultValues;
  /**
   * @see {@link http://fabricjs.com/shadows|Shadow demo}
   * @param {Object|String} [options] Options object with any of color, blur, offsetX, offsetY properties or string (e.g. "rgba(0,0,0,0.2) 2px 2px 10px")
   */
  constructor(options: Partial<TClassProperties<Shadow>>);
  constructor(svgAttribute: string);
  constructor(arg0: string | Partial<TClassProperties<Shadow>>) {
    const options: Partial<TClassProperties<Shadow>> =
      typeof arg0 === 'string' ? Shadow.parseShadow(arg0) : arg0;
    Object.assign(this, (this.constructor as typeof Shadow).ownDefaults);
    for (const prop in options) {
      // @ts-expect-error for loops are so messy in TS
      this[prop] = options[prop];
    }

    this.id = uid();
  }

  /**
   * @param {String} value Shadow value to parse
   * @return {Object} Shadow object with color, offsetX, offsetY and blur
   */
  static parseShadow(value: string) {
    const shadowStr = value.trim(),
      [__, offsetX = 0, offsetY = 0, blur = 0] = (
        Shadow.reOffsetsAndBlur.exec(shadowStr) || []
      ).map((value) => parseFloat(value) || 0),
      color = (
        shadowStr.replace(Shadow.reOffsetsAndBlur, '') || 'rgb(0,0,0)'
      ).trim();

    return {
      color,
      offsetX,
      offsetY,
      blur,
    };
  }

  /**
   * Returns a string representation of an instance
   * @see http://www.w3.org/TR/css-text-decor-3/#text-shadow
   * @return {String} Returns CSS3 text-shadow declaration
   */
  toString() {
    return [this.offsetX, this.offsetY, this.blur, this.color].join('px ');
  }

  /**
   * Returns SVG representation of a shadow
   * @param {FabricObject} object
   * @return {String} SVG representation of a shadow
   */
  toSVG(object: FabricObject) {
    const offset = rotateVector(
        new Point(this.offsetX, this.offsetY),
        degreesToRadians(-object.angle)
      ),
      BLUR_BOX = 20,
      color = new Color(this.color);
    let fBoxX = 40,
      fBoxY = 40;

    if (object.width && object.height) {
      //http://www.w3.org/TR/SVG/filters.html#FilterEffectsRegion
      // we add some extra space to filter box to contain the blur ( 20 )
      fBoxX =
        toFixed(
          (Math.abs(offset.x) + this.blur) / object.width,
          config.NUM_FRACTION_DIGITS
        ) *
          100 +
        BLUR_BOX;
      fBoxY =
        toFixed(
          (Math.abs(offset.y) + this.blur) / object.height,
          config.NUM_FRACTION_DIGITS
        ) *
          100 +
        BLUR_BOX;
    }
    if (object.flipX) {
      offset.x *= -1;
    }
    if (object.flipY) {
      offset.y *= -1;
    }

    return `<filter id="SVGID_${this.id}" y="-${fBoxY}%" height="${
      100 + 2 * fBoxY
    }%" x="-${fBoxX}%" width="${
      100 + 2 * fBoxX
    }%" >\n\t<feGaussianBlur in="SourceAlpha" stdDeviation="${toFixed(
      this.blur ? this.blur / 2 : 0,
      config.NUM_FRACTION_DIGITS
    )}"></feGaussianBlur>\n\t<feOffset dx="${toFixed(
      offset.x,
      config.NUM_FRACTION_DIGITS
    )}" dy="${toFixed(
      offset.y,
      config.NUM_FRACTION_DIGITS
    )}" result="oBlur" ></feOffset>\n\t<feFlood flood-color="${color.toRgb()}" flood-opacity="${color.getAlpha()}"/>\n\t<feComposite in2="oBlur" operator="in" />\n\t<feMerge>\n\t\t<feMergeNode></feMergeNode>\n\t\t<feMergeNode in="SourceGraphic"></feMergeNode>\n\t</feMerge>\n</filter>\n`;
  }

  /**
   * Returns object representation of a shadow
   * @return {Object} Object representation of a shadow instance
   */
  toObject() {
    const data = {
      color: this.color,
      blur: this.blur,
      offsetX: this.offsetX,
      offsetY: this.offsetY,
      affectStroke: this.affectStroke,
      nonScaling: this.nonScaling,
      type: 'shadow',
    };

    if (this.includeDefaultValues) {
      return data;
    }

    const defaults = Shadow.ownDefaults;
    const out: Partial<typeof data> = {};
    for (const key in data) {
      if (
        data[key as keyof typeof data] !== defaults[key as keyof typeof data]
      ) {
        out[key] = data[key as keyof typeof data];
      }
    }
    return out;
  }

  static fromObject(options: Partial<TClassProperties<Shadow>>) {
    return new Shadow(options);
  }

  /**
   * Regex matching shadow offsetX, offsetY and blur (ex: "2px 2px 10px rgba(0,0,0,0.2)", "rgb(0,255,0) 2px 2px")
   */
  // eslint-disable-next-line max-len
  static reOffsetsAndBlur =
    /(?:\s|^)(-?\d+(?:\.\d*)?(?:px)?(?:\s?|$))?(-?\d+(?:\.\d*)?(?:px)?(?:\s?|$))?(\d+(?:\.\d*)?(?:px)?)?(?:\s?|$)(?:$|\s)/;
<<<<<<< HEAD
}

export const shadowDefaultValues: Partial<TClassProperties<Shadow>> = {
  color: 'rgb(0,0,0)',
  blur: 0,
  offsetX: 0,
  offsetY: 0,
  affectStroke: false,
  includeDefaultValues: true,
  nonScaling: false,
};

Object.assign(Shadow.prototype, shadowDefaultValues);

classRegistry.setClass(Shadow, 'shadow');
=======
}
>>>>>>> f48f02e3
<|MERGE_RESOLUTION|>--- conflicted
+++ resolved
@@ -218,22 +218,6 @@
   // eslint-disable-next-line max-len
   static reOffsetsAndBlur =
     /(?:\s|^)(-?\d+(?:\.\d*)?(?:px)?(?:\s?|$))?(-?\d+(?:\.\d*)?(?:px)?(?:\s?|$))?(\d+(?:\.\d*)?(?:px)?)?(?:\s?|$)(?:$|\s)/;
-<<<<<<< HEAD
 }
 
-export const shadowDefaultValues: Partial<TClassProperties<Shadow>> = {
-  color: 'rgb(0,0,0)',
-  blur: 0,
-  offsetX: 0,
-  offsetY: 0,
-  affectStroke: false,
-  includeDefaultValues: true,
-  nonScaling: false,
-};
-
-Object.assign(Shadow.prototype, shadowDefaultValues);
-
-classRegistry.setClass(Shadow, 'shadow');
-=======
-}
->>>>>>> f48f02e3
+classRegistry.setClass(Shadow, 'shadow');