--- conflicted
+++ resolved
@@ -69,17 +69,6 @@
     var circles = [ ];
 
     for (var i = 0, len = this.points.length; i < len; i++) {
-<<<<<<< HEAD
-      var point = this.points[i];
-      var circle = new fabric.Circle({
-        radius: this.points[i].radius,
-        left: point.x,
-        top: point.y,
-        originX: 'center',
-        originY: 'center',
-        fill: this.points[i].fill
-      });
-=======
       var point = this.points[i],
           circle = new fabric.Circle({
             radius: point.radius,
@@ -89,7 +78,6 @@
             originY: 'center',
             fill: point.fill
           });
->>>>>>> 53bf9d32
 
       this.shadow && circle.setShadow(this.shadow);
 
