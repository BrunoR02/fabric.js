import { fabric } from '../../HEADER';
import type { Canvas } from '../canvas.class';
import { Point } from '../point.class';
import { Group } from '../shapes/group.class';
import { FabricObject } from '../shapes/Object/FabricObject';
import { Rect } from '../shapes/rect.class';
import { getRandomInt } from '../util/internals';
<<<<<<< HEAD
import { BaseBrush, TBrushEventData } from './base_brush.class';
=======
import type { Canvas } from '../canvas/canvas_events';
import { BaseBrush } from './base_brush.class';
>>>>>>> 62e94e54

export type SprayBrushPoint = {
  x: number;
  y: number;
  width: number;
  opacity: number;
};

/**
 *
 * @param rects
 * @returns
 */
function getUniqueRects(rects: Rect[]) {
  const uniqueRects: Record<string, boolean> = {};
  const uniqueRectsArray: Rect[] = [];

  for (let i = 0, key: string; i < rects.length; i++) {
    key = `${rects[i].left}${rects[i].top}`;
    if (!uniqueRects[key]) {
      uniqueRects[key] = true;
      uniqueRectsArray.push(rects[i]);
    }
  }

  return uniqueRectsArray;
}

export class SprayBrush extends BaseBrush<FabricObject> {
  /**
   * Width of a spray
   * @type Number
   * @default
   */
  width = 10;

  /**
   * Density of a spray (number of dots per chunk)
   * @type Number
   * @default
   */
  density = 20;

  /**
   * Width of spray dots
   * @type Number
   * @default
   */
  dotWidth = 1;

  /**
   * Width variance of spray dots
   * @type Number
   * @default
   */
  dotWidthVariance = 1;

  /**
   * Whether opacity of a dot should be random
   * @type Boolean
   * @default
   */
  randomOpacity = false;

  /**
   * Whether overlapping dots (rectangles) should be removed (for performance reasons)
   * @type Boolean
   * @default
   */
  optimizeOverlapping = true;

  private sprayChunks: SprayBrushPoint[][];

  private sprayChunk: SprayBrushPoint[];

  /**
   * Constructor
   * @param {Canvas} canvas
   * @return {SprayBrush} Instance of a spray brush
   */
  constructor(canvas: Canvas) {
    super(canvas);
    this.sprayChunks = [];
    this.sprayChunk = [];
  }

  _setBrushStyles(ctx: CanvasRenderingContext2D = this.canvas.contextTop) {
    super._setBrushStyles(ctx);
    ctx.fillStyle = this.color;
  }

  protected finalizeShape() {
    const rects = [];
    for (let i = 0; i < this.sprayChunks.length; i++) {
      const sprayChunk = this.sprayChunks[i];
      for (let j = 0; j < sprayChunk.length; j++) {
        const chunk = sprayChunk[j];
        const rect = new Rect({
          width: chunk.width,
          height: chunk.width,
          left: chunk.x + 1,
          top: chunk.y + 1,
          originX: 'center',
          originY: 'center',
          fill: this.color,
        });
        rects.push(rect);
      }
    }
    return new Group(this.optimizeOverlapping ? getUniqueRects(rects) : rects, {
      objectCaching: true,
      layout: 'fixed',
      subTargetCheck: false,
      interactive: false,
    });
  }

  /**
   * Invoked on mouse down
   * @param {Point} pointer
   */
  onMouseDown(pointer: Point, ev: TBrushEventData) {
    super.onMouseDown(pointer, ev);
    this.sprayChunks = [];
    this.canvas.clearContext(this.canvas.contextTop);
    this._setBrushStyles();
    this._setShadow();
    this.addSprayChunk(pointer);
    this.renderChunk(this.sprayChunk);
  }

  /**
   * Invoked on mouse move
   * @param {Point} pointer
   */
  onMouseMove(pointer: Point) {
    if (this.limitedToCanvasSize === true && this._isOutSideCanvas(pointer)) {
      return;
    }
    this.addSprayChunk(pointer);
    this.renderChunk(this.sprayChunk);
  }

  /**
   * Invoked on mouse up
   */
  onMouseUp() {
    this.finalize();
  }

  protected drawChunk(
    ctx: CanvasRenderingContext2D,
    sprayChunk: SprayBrushPoint[]
  ) {
    for (let i = 0; i < sprayChunk.length; i++) {
      const point = sprayChunk[i];
      ctx.globalAlpha = point.opacity;
      ctx.fillRect(point.x, point.y, point.width, point.width);
    }
  }

  protected renderChunk(sprayChunk: SprayBrushPoint[]) {
    const ctx = this.canvas.contextTop;
    ctx.save();
    this.transform(ctx);
    this.drawChunk(ctx, sprayChunk);
    this._drawClipPath(ctx, this.clipPath);
    ctx.restore();
  }

  /**
   * Render all spray chunks
   */
  protected _render(ctx: CanvasRenderingContext2D) {
    for (let i = 0; i < this.sprayChunks.length; i++) {
      this.drawChunk(ctx, this.sprayChunks[i]);
    }
  }

  /**
   * @param {Point} pointer
   */
  addSprayChunk(pointer: Point) {
    this.sprayChunk = [];
    const radius = this.width / 2;

    for (let i = 0; i < this.density; i++) {
      this.sprayChunk.push({
        x: getRandomInt(pointer.x - radius, pointer.x + radius),
        y: getRandomInt(pointer.y - radius, pointer.y + radius),
        width: this.dotWidthVariance
          ? getRandomInt(
              // bottom clamp width to 1
              Math.max(1, this.dotWidth - this.dotWidthVariance),
              this.dotWidth + this.dotWidthVariance
            )
          : this.dotWidth,
        opacity: this.randomOpacity ? getRandomInt(0, 100) / 100 : 1,
      });
    }

    this.sprayChunks.push(this.sprayChunk);
  }
}

fabric.SprayBrush = SprayBrush;<|MERGE_RESOLUTION|>--- conflicted
+++ resolved
@@ -1,16 +1,11 @@
 import { fabric } from '../../HEADER';
-import type { Canvas } from '../canvas.class';
+import type { Canvas } from '../canvas/canvas_events';
 import { Point } from '../point.class';
 import { Group } from '../shapes/group.class';
 import { FabricObject } from '../shapes/Object/FabricObject';
 import { Rect } from '../shapes/rect.class';
 import { getRandomInt } from '../util/internals';
-<<<<<<< HEAD
 import { BaseBrush, TBrushEventData } from './base_brush.class';
-=======
-import type { Canvas } from '../canvas/canvas_events';
-import { BaseBrush } from './base_brush.class';
->>>>>>> 62e94e54
 
 export type SprayBrushPoint = {
   x: number;
