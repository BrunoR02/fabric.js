import {
  ControlCursorCallback,
  TPointerEvent,
  Transform,
  TransformActionHandler,
} from '../EventTypeDefs';
<<<<<<< HEAD
import { resolveOrigin } from '../mixins/object_origin.mixin';
=======
import { resolveOrigin } from '../util/misc/resolveOrigin';
import { Point } from '../point.class';
>>>>>>> 88edead1
import { TAxis, TAxisKey } from '../typedefs';
import {
  degreesToRadians,
  radiansToDegrees,
} from '../util/misc/radiansDegreesConversion';
import {
  findCornerQuadrant,
  getLocalPoint,
  isLocked,
  NOT_ALLOWED_CURSOR,
} from './util';
import { wrapWithDisableAction } from './wrapWithDisableAction';
import { wrapWithFireEvent } from './wrapWithFireEvent';
import { wrapWithFixedAnchor } from './wrapWithFixedAnchor';
import { wrapWithTransformAdaptor } from './wrapWithTransformAdaptor';

export type SkewTransform = Transform & { skewingSide: -1 | 1 };

const AXIS_KEYS: Record<
  TAxis,
  {
    counterAxis: TAxis;
    scale: TAxisKey<'scale'>;
    skew: TAxisKey<'skew'>;
    lockSkewing: TAxisKey<'lockSkewing'>;
    origin: TAxisKey<'origin'>;
    flip: TAxisKey<'flip'>;
  }
> = {
  x: {
    counterAxis: 'y',
    scale: 'scaleX',
    skew: 'skewX',
    lockSkewing: 'lockSkewingX',
    origin: 'originX',
    flip: 'flipX',
  },
  y: {
    counterAxis: 'x',
    scale: 'scaleY',
    skew: 'skewY',
    lockSkewing: 'lockSkewingY',
    origin: 'originY',
    flip: 'flipY',
  },
};

const skewMap = ['ns', 'nesw', 'ew', 'nwse'];

/**
 * return the correct cursor style for the skew action
 * @param {Event} eventData the javascript event that is causing the scale
 * @param {Control} control the control that is interested in the action
 * @param {FabricObject} fabricObject the fabric object that is interested in the action
 * @return {String} a valid css string for the cursor
 */
export const skewCursorStyleHandler: ControlCursorCallback = (
  eventData,
  control,
  fabricObject
) => {
  if (control.x !== 0 && isLocked(fabricObject, 'lockSkewingY')) {
    return NOT_ALLOWED_CURSOR;
  }
  if (control.y !== 0 && isLocked(fabricObject, 'lockSkewingX')) {
    return NOT_ALLOWED_CURSOR;
  }
  const n = findCornerQuadrant(fabricObject, control) % 4;
  return `${skewMap[n]}-resize`;
};

/**
 * Since skewing is applied before scaling, calculations are done in a scaleless plane
 * @see https://github.com/fabricjs/fabric.js/pull/8380
 */
function skewObject(
  axis: TAxis,
  eventData: TPointerEvent,
  { target, skewingSide, ...transform }: SkewTransform,
  x: number,
  y: number
) {
  const { scale: scaleKey, skew: skewKey } = AXIS_KEYS[axis],
    offset = ({ x, y }[axis] - transform[`e${axis}`]) / target[scaleKey],
    skewingBefore = target[skewKey],
    skewingStart = transform[skewKey],
    shearingStart = Math.tan(degreesToRadians(skewingStart)),
    // let a, b be the size of target
    // let a' be the value of a after applying skewing
    // then:
    // a' = a + b * skewA => skewA = (a' - a) / b
    // the value b is tricky since skewY is applied before skewX
    b =
      axis === 'y'
        ? target._getTransformedDimensions({
            scaleX: 1,
            scaleY: 1,
            // since skewY is applied before skewX, b (=width) is not affected by skewX
            skewX: 0,
          }).x
        : target._getTransformedDimensions({
            scaleX: 1,
            scaleY: 1,
          }).y;

  const shearing =
    (2 * offset * skewingSide) /
      // we max out fractions to safeguard from asymptotic behavior
      Math.max(b, 1) +
    // add starting state
    shearingStart;

  const skewing = radiansToDegrees(Math.atan(shearing));

  target.set(skewKey, skewing);
  const changed = skewingBefore !== target[skewKey];

  if (changed && axis === 'y') {
    // we don't want skewing to affect scaleX
    // so we factor it by the inverse skewing diff to make it seem unchanged to the viewer
    const { skewX, scaleX } = target,
      dimBefore = target._getTransformedDimensions({ skewY: skewingBefore }),
      dimAfter = target._getTransformedDimensions(),
      compensationFactor = skewX !== 0 ? dimBefore.x / dimAfter.x : 1;
    compensationFactor !== 1 &&
      target.set('scaleX', compensationFactor * scaleX);
  }

  return changed;
}

/**
 * Wrapped transform adaptor for skewing on a given axis.
 * Takes care of the skew direction and determines the correct transform origin for the anchor point
 */
function skewTransformAdaptor(
  axis: TAxis,
  eventData: TPointerEvent,
  transform: Transform,
  x: number,
  y: number
) {
  const { target } = transform,
    {
      counterAxis,
      origin: originKey,
      skew: skewKey,
      flip: flipKey,
    } = AXIS_KEYS[axis],
    { origin: counterOriginKey, flip: counterFlipKey } = AXIS_KEYS[counterAxis],
    counterOriginFactor =
      resolveOrigin(transform[counterOriginKey]) *
      (target[counterFlipKey] ? -1 : 1),
    // if the counter origin is top/left (= -0.5) then we are skewing x/y values on the bottom/right side of target respectively.
    // if the counter origin is bottom/right (= 0.5) then we are skewing x/y values on the top/left side of target respectively.
    // skewing direction on the top/left side of target is OPPOSITE to the direction of the movement of the pointer,
    // so we factor skewing direction by this value.
    skewingSide = (-Math.sign(counterOriginFactor) *
      (target[flipKey] ? -1 : 1)) as 1 | -1,
    skewingDirection =
      ((target[skewKey] === 0 &&
        // in case skewing equals 0 we use the pointer offset from target center to determine the direction of skewing
        getLocalPoint(transform, 'center', 'center', x, y)[axis] > 0) ||
      // in case target has skewing we use that as the direction
      target[skewKey] > 0
        ? 1
        : -1) * skewingSide,
    // anchor to the opposite side of the skewing direction
    // normalize value from [-1, 1] to origin value [0, 1]
    origin = -skewingDirection * 0.5 + 0.5;

  return {
    ...transform,
    [originKey]: origin,
    skewingSide,
  };
}

function createSkewHandler(axis: TAxis) {
  return wrapWithDisableAction(
    wrapWithTransformAdaptor(
      wrapWithFireEvent<SkewTransform>(
        'skewing',
        wrapWithFixedAnchor(skewObject.bind(null, axis))
      ),
      skewTransformAdaptor.bind(null, axis)
    ),
    AXIS_KEYS[axis].lockSkewing
  );
}

/**
 * Wrapped Action handler for skewing on the X axis, takes care of the
 * skew direction and determines the correct transform origin for the anchor point
 * @param {Event} eventData javascript event that is doing the transform
 * @param {Object} transform javascript object containing a series of information around the current transform
 * @param {number} x current mouse x position, canvas normalized
 * @param {number} y current mouse y position, canvas normalized
 * @return {Boolean} true if some change happened
 */
export const skewHandlerX: TransformActionHandler = createSkewHandler('x');

/**
 * Wrapped Action handler for skewing on the Y axis, takes care of the
 * skew direction and determines the correct transform origin for the anchor point
 * @param {Event} eventData javascript event that is doing the transform
 * @param {Object} transform javascript object containing a series of information around the current transform
 * @param {number} x current mouse x position, canvas normalized
 * @param {number} y current mouse y position, canvas normalized
 * @return {Boolean} true if some change happened
 */
export const skewHandlerY: TransformActionHandler = createSkewHandler('y');<|MERGE_RESOLUTION|>--- conflicted
+++ resolved
@@ -4,17 +4,12 @@
   Transform,
   TransformActionHandler,
 } from '../EventTypeDefs';
-<<<<<<< HEAD
-import { resolveOrigin } from '../mixins/object_origin.mixin';
-=======
-import { resolveOrigin } from '../util/misc/resolveOrigin';
-import { Point } from '../point.class';
->>>>>>> 88edead1
 import { TAxis, TAxisKey } from '../typedefs';
 import {
   degreesToRadians,
   radiansToDegrees,
 } from '../util/misc/radiansDegreesConversion';
+import { resolveOrigin } from '../util/misc/resolveOrigin';
 import {
   findCornerQuadrant,
   getLocalPoint,
