--- conflicted
+++ resolved
@@ -292,7 +292,21 @@
        */
       enterGroup: function (object, removeParentTransform) {
         if (object.group) {
+          console.warn(
+            'fabric.Group: removing object from group before entering another',
+            object,
+            object.group,
+            this
+          );
           object.group.remove(object);
+        } else if (object.canvas) {
+          console.warn(
+            'fabric.Group: removing object from canvas before entering group',
+            object,
+            object.canvas,
+            this
+          );
+          object.canvas.remove(object);
         }
         this._enterGroup(object, removeParentTransform);
         return true;
@@ -366,185 +380,6 @@
         if (index > -1) {
           this._activeObjects.splice(index, 1);
         }
-<<<<<<< HEAD
-      }
-    },
-
-    /**
-     * @private
-     * @param {boolean} watch
-     * @param {fabric.Object} object
-     */
-    _watchObject: function (watch, object) {
-      var directive = watch ? 'on' : 'off';
-      //  make sure we listen only once
-      watch && this._watchObject(false, object);
-      object[directive]('changed', this.__objectMonitor);
-      object[directive]('modified', this.__objectMonitor);
-      object[directive]('selected', this.__objectSelectionTracker);
-      object[directive]('deselected', this.__objectSelectionDisposer);
-    },
-
-    /**
-     * Checks if object can enter group and logs relevant warnings
-     * @private
-     * @param {fabric.Object} object
-     * @returns
-     */
-    canEnterGroup: function (object) {
-      if (object === this || this.isDescendantOf(object)) {
-        //  prevent circular object tree
-        /* _DEV_MODE_START_ */
-        console.error('fabric.Group: circular object trees are not supported, this call has no effect');
-        /* _DEV_MODE_END_ */
-        return false;
-      }
-      else if (this._objects.indexOf(object) !== -1) {
-        // is already in the objects array
-        /* _DEV_MODE_START_ */
-        console.error('fabric.Group: duplicate objects are not supported inside group, this call has no effect');
-        /* _DEV_MODE_END_ */
-        return false;
-      }
-      return true;
-    },
-
-    /**
-     * @private
-     * @param {fabric.Object} object
-     * @param {boolean} [removeParentTransform] true if object is in canvas coordinate plane
-     * @returns {boolean} true if object entered group
-     */
-    enterGroup: function (object, removeParentTransform) {
-      if (object.group) {
-        /* _DEV_MODE_START_ */
-        console.warn('fabric.Group: removing object from group before entering another', object, object.group, this);
-        /* _DEV_MODE_END_ */
-        object.group.remove(object);
-      }
-      else if (object.canvas) {
-        /* _DEV_MODE_START_ */
-        console.warn('fabric.Group: removing object from canvas before entering group', object, object.canvas, this);
-        /* _DEV_MODE_END_ */
-        object.canvas.remove(object);
-      }
-      this._enterGroup(object, removeParentTransform);
-      return true;
-    },
-
-    /**
-     * @private
-     * @param {fabric.Object} object
-     * @param {boolean} [removeParentTransform] true if object is in canvas coordinate plane
-     */
-    _enterGroup: function (object, removeParentTransform) {
-      if (removeParentTransform) {
-        // can this be converted to utils (sendObjectToPlane)?
-        applyTransformToObject(
-          object,
-          multiplyTransformMatrices(
-            invertTransform(this.calcTransformMatrix()),
-            object.calcTransformMatrix()
-          )
-        );
-      }
-      this._shouldSetNestedCoords() && object.setCoords();
-      object._set('group', this);
-      object._set('canvas', this.canvas);
-      this.interactive && this._watchObject(true, object);
-      var activeObject = this.canvas && this.canvas.getActiveObject && this.canvas.getActiveObject();
-      // if we are adding the activeObject in a group
-      if (activeObject && (activeObject === object || object.isDescendantOf(activeObject))) {
-        this._activeObjects.push(object);
-      }
-    },
-
-    /**
-     * @private
-     * @param {fabric.Object} object
-     * @param {boolean} [removeParentTransform] true if object should exit group without applying group's transform to it
-     */
-    exitGroup: function (object, removeParentTransform) {
-      this._exitGroup(object, removeParentTransform);
-      object._set('canvas', undefined);
-    },
-
-    /**
-     * @private
-     * @param {fabric.Object} object
-     * @param {boolean} [removeParentTransform] true if object should exit group without applying group's transform to it
-     */
-    _exitGroup: function (object, removeParentTransform) {
-      object._set('group', undefined);
-      if (!removeParentTransform) {
-        applyTransformToObject(
-          object,
-          multiplyTransformMatrices(
-            this.calcTransformMatrix(),
-            object.calcTransformMatrix()
-          )
-        );
-        object.setCoords();
-      }
-      this._watchObject(false, object);
-      var index = this._activeObjects.length > 0 ? this._activeObjects.indexOf(object) : -1;
-      if (index > -1) {
-        this._activeObjects.splice(index, 1);
-      }
-    },
-
-    /**
-     * @private
-     * @param {'added'|'removed'} type
-     * @param {fabric.Object[]} targets
-     */
-    _onAfterObjectsChange: function (type, targets) {
-      this._applyLayoutStrategy({
-        type: type,
-        targets: targets
-      });
-      this._set('dirty', true);
-    },
-
-    /**
-     * @private
-     * @param {fabric.Object} object
-     */
-    _onObjectAdded: function (object) {
-      this.enterGroup(object, true);
-      object.fire('added', { target: this });
-    },
-
-    /**
-     * @private
-     * @param {fabric.Object} object
-     */
-    _onRelativeObjectAdded: function (object) {
-      this.enterGroup(object, false);
-      object.fire('added', { target: this });
-    },
-
-    /**
-     * @private
-     * @param {fabric.Object} object
-     * @param {boolean} [removeParentTransform] true if object should exit group without applying group's transform to it
-     */
-    _onObjectRemoved: function (object, removeParentTransform) {
-      this.exitGroup(object, removeParentTransform);
-      object.fire('removed', { target: this });
-    },
-
-    /**
-     * Decide if the object should cache or not. Create its own cache level
-     * needsItsOwnCache should be used when the object drawing method requires
-     * a cache step. None of the fabric classes requires it.
-     * Generally you do not cache objects in groups because the group is already cached.
-     * @return {Boolean}
-     */
-    shouldCache: function() {
-      var ownCache = fabric.Object.prototype.shouldCache.call(this);
-      if (ownCache) {
-=======
       },
 
       /**
@@ -616,7 +451,6 @@
         if (fabric.Object.prototype.willDrawShadow.call(this)) {
           return true;
         }
->>>>>>> 9c683624
         for (var i = 0; i < this._objects.length; i++) {
           if (this._objects[i].willDrawShadow()) {
             return true;
