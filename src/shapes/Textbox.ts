// @ts-nocheck
import { TClassProperties } from '../typedefs';
import { IText } from './IText/IText';
<<<<<<< HEAD
import { classRegistry } from '../util/class_registry';
import { createResizeControls } from '../controls/default_controls';
import { defaultObjectControls } from './Object/InteractiveObject';
import { createHybrid } from '../util/internals';

export const textboxDefaultControls = createHybrid(
  createResizeControls(),
  defaultObjectControls
);
=======
import { classRegistry } from '../ClassRegistry';
>>>>>>> 2f9fd953

/**
 * Textbox class, based on IText, allows the user to resize the text rectangle
 * and wraps lines automatically. Textboxes have their Y scaling locked, the
 * user can only change width. Height is adjusted automatically based on the
 * wrapping of lines.
 */
export class Textbox extends IText {
  /**
   * Minimum width of textbox, in pixels.
   * @type Number
   * @default
   */
  declare minWidth: number;

  /**
   * Minimum calculated width of a textbox, in pixels.
   * fixed to 2 so that an empty textbox cannot go to 0
   * and is still selectable without text.
   * @type Number
   * @default
   */
  declare dynamicMinWidth: number;

  /**
   * Use this boolean property in order to split strings that have no white space concept.
   * this is a cheap way to help with chinese/japanese
   * @type Boolean
   * @since 2.6.0
   */
  declare splitByGrapheme: boolean;

  controls = createHybrid({}, textboxDefaultControls);

  static textLayoutProperties = [...IText.textLayoutProperties, 'width'];

  /**
   * Unlike superclass's version of this function, Textbox does not update
   * its width.
   * @private
   * @override
   */
  initDimensions() {
    if (!this.initialized) {
      return;
    }
    this.isEditing && this.initDelayedCursor();
    this._clearCache();
    // clear dynamicMinWidth as it will be different after we re-wrap line
    this.dynamicMinWidth = 0;
    // wrap lines
    this._styleMap = this._generateStyleMap(this._splitText());
    // if after wrapping, the width is smaller than dynamicMinWidth, change the width and re-wrap
    if (this.dynamicMinWidth > this.width) {
      this._set('width', this.dynamicMinWidth);
    }
    if (this.textAlign.indexOf('justify') !== -1) {
      // once text is measured we need to make space fatter to make justified text.
      this.enlargeSpaces();
    }
    // clear cache and re-calculate height
    this.height = this.calcTextHeight();
  }

  /**
   * Generate an object that translates the style object so that it is
   * broken up by visual lines (new lines and automatic wrapping).
   * The original text styles object is broken up by actual lines (new lines only),
   * which is only sufficient for Text / IText
   * @private
   */
  _generateStyleMap(textInfo) {
    let realLineCount = 0,
      realLineCharCount = 0,
      charCount = 0;
    const map = {};

    for (let i = 0; i < textInfo.graphemeLines.length; i++) {
      if (textInfo.graphemeText[charCount] === '\n' && i > 0) {
        realLineCharCount = 0;
        charCount++;
        realLineCount++;
      } else if (
        !this.splitByGrapheme &&
        this._reSpaceAndTab.test(textInfo.graphemeText[charCount]) &&
        i > 0
      ) {
        // this case deals with space's that are removed from end of lines when wrapping
        realLineCharCount++;
        charCount++;
      }

      map[i] = { line: realLineCount, offset: realLineCharCount };

      charCount += textInfo.graphemeLines[i].length;
      realLineCharCount += textInfo.graphemeLines[i].length;
    }

    return map;
  }

  /**
   * Returns true if object has a style property or has it on a specified line
   * @param {Number} lineIndex
   * @return {Boolean}
   */
  styleHas(property, lineIndex: number): boolean {
    if (this._styleMap && !this.isWrapping) {
      const map = this._styleMap[lineIndex];
      if (map) {
        lineIndex = map.line;
      }
    }
    return super.styleHas(property, lineIndex);
  }

  /**
   * Returns true if object has no styling or no styling in a line
   * @param {Number} lineIndex , lineIndex is on wrapped lines.
   * @return {Boolean}
   */
  isEmptyStyles(lineIndex: number): boolean {
    if (!this.styles) {
      return true;
    }
    let offset = 0,
      nextLineIndex = lineIndex + 1,
      nextOffset,
      shouldLimit = false;
    const map = this._styleMap[lineIndex],
      mapNextLine = this._styleMap[lineIndex + 1];
    if (map) {
      lineIndex = map.line;
      offset = map.offset;
    }
    if (mapNextLine) {
      nextLineIndex = mapNextLine.line;
      shouldLimit = nextLineIndex === lineIndex;
      nextOffset = mapNextLine.offset;
    }
    const obj =
      typeof lineIndex === 'undefined'
        ? this.styles
        : { line: this.styles[lineIndex] };
    for (const p1 in obj) {
      for (const p2 in obj[p1]) {
        if (p2 >= offset && (!shouldLimit || p2 < nextOffset)) {
          // eslint-disable-next-line no-unused-vars
          for (const p3 in obj[p1][p2]) {
            return false;
          }
        }
      }
    }
    return true;
  }

  /**
   * @param {Number} lineIndex
   * @param {Number} charIndex
   * @private
   */
  _getStyleDeclaration(lineIndex: number, charIndex: number) {
    if (this._styleMap && !this.isWrapping) {
      const map = this._styleMap[lineIndex];
      if (!map) {
        return null;
      }
      lineIndex = map.line;
      charIndex = map.offset + charIndex;
    }
    return super._getStyleDeclaration(lineIndex, charIndex);
  }

  /**
   * @param {Number} lineIndex
   * @param {Number} charIndex
   * @param {Object} style
   * @private
   */
  _setStyleDeclaration(lineIndex: number, charIndex: number, style: object) {
    const map = this._styleMap[lineIndex];
    lineIndex = map.line;
    charIndex = map.offset + charIndex;

    this.styles[lineIndex][charIndex] = style;
  }

  /**
   * @param {Number} lineIndex
   * @param {Number} charIndex
   * @private
   */
  _deleteStyleDeclaration(lineIndex: number, charIndex: number) {
    const map = this._styleMap[lineIndex];
    lineIndex = map.line;
    charIndex = map.offset + charIndex;
    delete this.styles[lineIndex][charIndex];
  }

  /**
   * probably broken need a fix
   * Returns the real style line that correspond to the wrapped lineIndex line
   * Used just to verify if the line does exist or not.
   * @param {Number} lineIndex
   * @returns {Boolean} if the line exists or not
   * @private
   */
  _getLineStyle(lineIndex: number): boolean {
    const map = this._styleMap[lineIndex];
    return !!this.styles[map.line];
  }

  /**
   * Set the line style to an empty object so that is initialized
   * @param {Number} lineIndex
   * @param {Object} style
   * @private
   */
  _setLineStyle(lineIndex: number) {
    const map = this._styleMap[lineIndex];
    this.styles[map.line] = {};
  }

  /**
   * Wraps text using the 'width' property of Textbox. First this function
   * splits text on newlines, so we preserve newlines entered by the user.
   * Then it wraps each line using the width of the Textbox by calling
   * _wrapLine().
   * @param {Array} lines The string array of text that is split into lines
   * @param {Number} desiredWidth width you want to wrap to
   * @returns {Array} Array of lines
   */
  _wrapText(lines: Array<any>, desiredWidth: number): Array<any> {
    const wrapped = [];
    this.isWrapping = true;
    for (let i = 0; i < lines.length; i++) {
      wrapped.push(...this._wrapLine(lines[i], i, desiredWidth));
    }
    this.isWrapping = false;
    return wrapped;
  }

  /**
   * Helper function to measure a string of text, given its lineIndex and charIndex offset
   * It gets called when charBounds are not available yet.
   * Override if necessary
   * Use with {@link Textbox#wordSplit}
   *
   * @param {CanvasRenderingContext2D} ctx
   * @param {String} text
   * @param {number} lineIndex
   * @param {number} charOffset
   * @returns {number}
   */
  _measureWord(word, lineIndex: number, charOffset = 0): number {
    let width = 0,
      prevGrapheme;
    const skipLeft = true;
    for (let i = 0, len = word.length; i < len; i++) {
      const box = this._getGraphemeBox(
        word[i],
        lineIndex,
        i + charOffset,
        prevGrapheme,
        skipLeft
      );
      width += box.kernedWidth;
      prevGrapheme = word[i];
    }
    return width;
  }

  /**
   * Override this method to customize word splitting
   * Use with {@link Textbox#_measureWord}
   * @param {string} value
   * @returns {string[]} array of words
   */
  wordSplit(value: string): string[] {
    return value.split(this._wordJoiners);
  }

  /**
   * Wraps a line of text using the width of the Textbox and a context.
   * @param {Array} line The grapheme array that represent the line
   * @param {Number} lineIndex
   * @param {Number} desiredWidth width you want to wrap the line to
   * @param {Number} reservedSpace space to remove from wrapping for custom functionalities
   * @returns {Array} Array of line(s) into which the given text is wrapped
   * to.
   */
  _wrapLine(
    _line,
    lineIndex: number,
    desiredWidth: number,
    reservedSpace = 0
  ): Array<any> {
    const additionalSpace = this._getWidthOfCharSpacing(),
      splitByGrapheme = this.splitByGrapheme,
      graphemeLines = [],
      words = splitByGrapheme
        ? this.graphemeSplit(_line)
        : this.wordSplit(_line),
      infix = splitByGrapheme ? '' : ' ';

    let lineWidth = 0,
      line = [],
      // spaces in different languages?
      offset = 0,
      infixWidth = 0,
      largestWordWidth = 0,
      lineJustStarted = true;
    // fix a difference between split and graphemeSplit
    if (words.length === 0) {
      words.push([]);
    }
    desiredWidth -= reservedSpace;
    // measure words
    const data = words.map((word) => {
      // if using splitByGrapheme words are already in graphemes.
      word = splitByGrapheme ? word : this.graphemeSplit(word);
      const width = this._measureWord(word, lineIndex, offset);
      largestWordWidth = Math.max(width, largestWordWidth);
      offset += word.length + 1;
      return { word: word, width: width };
    });

    const maxWidth = Math.max(
      desiredWidth,
      largestWordWidth,
      this.dynamicMinWidth
    );
    // layout words
    offset = 0;
    let i;
    for (i = 0; i < words.length; i++) {
      const word = data[i].word;
      const wordWidth = data[i].width;
      offset += word.length;

      lineWidth += infixWidth + wordWidth - additionalSpace;
      if (lineWidth > maxWidth && !lineJustStarted) {
        graphemeLines.push(line);
        line = [];
        lineWidth = wordWidth;
        lineJustStarted = true;
      } else {
        lineWidth += additionalSpace;
      }

      if (!lineJustStarted && !splitByGrapheme) {
        line.push(infix);
      }
      line = line.concat(word);

      infixWidth = splitByGrapheme
        ? 0
        : this._measureWord([infix], lineIndex, offset);
      offset++;
      lineJustStarted = false;
    }

    i && graphemeLines.push(line);

    if (largestWordWidth + reservedSpace > this.dynamicMinWidth) {
      this.dynamicMinWidth = largestWordWidth - additionalSpace + reservedSpace;
    }
    return graphemeLines;
  }

  /**
   * Detect if the text line is ended with an hard break
   * text and itext do not have wrapping, return false
   * @param {Number} lineIndex text to split
   * @return {Boolean}
   */
  isEndOfWrapping(lineIndex: number): boolean {
    if (!this._styleMap[lineIndex + 1]) {
      // is last line, return true;
      return true;
    }
    if (this._styleMap[lineIndex + 1].line !== this._styleMap[lineIndex].line) {
      // this is last line before a line break, return true;
      return true;
    }
    return false;
  }

  /**
   * Detect if a line has a linebreak and so we need to account for it when moving
   * and counting style.
   * @return Number
   */
  missingNewlineOffset(lineIndex) {
    if (this.splitByGrapheme) {
      return this.isEndOfWrapping(lineIndex) ? 1 : 0;
    }
    return 1;
  }

  /**
   * Gets lines of text to render in the Textbox. This function calculates
   * text wrapping on the fly every time it is called.
   * @param {String} text text to split
   * @returns {Array} Array of lines in the Textbox.
   * @override
   */
  _splitTextIntoLines(text: string) {
    const newText = super._splitTextIntoLines(text),
      graphemeLines = this._wrapText(newText.lines, this.width),
      lines = new Array(graphemeLines.length);
    for (let i = 0; i < graphemeLines.length; i++) {
      lines[i] = graphemeLines[i].join('');
    }
    newText.lines = lines;
    newText.graphemeLines = graphemeLines;
    return newText;
  }

  getMinWidth() {
    return Math.max(this.minWidth, this.dynamicMinWidth);
  }

  _removeExtraneousStyles() {
    const linesToKeep = {};
    for (const prop in this._styleMap) {
      if (this._textLines[prop]) {
        linesToKeep[this._styleMap[prop].line] = 1;
      }
    }
    for (const prop in this.styles) {
      if (!linesToKeep[prop]) {
        delete this.styles[prop];
      }
    }
  }

  /**
   * Returns object representation of an instance
   * @method toObject
   * @param {Array} [propertiesToInclude] Any properties that you might want to additionally include in the output
   * @return {Object} object representation of an instance
   */
  toObject(propertiesToInclude: Array<any>): object {
    return super.toObject(
      ['minWidth', 'splitByGrapheme'].concat(propertiesToInclude)
    );
  }
}

// @TODO: Many things here are configuration related and shouldn't be on the class nor prototype
// regexes, list of properties that are not suppose to change by instances, magic consts.
// this will be a separated effort
export const textboxDefaultValues: Partial<TClassProperties<Textbox>> = {
  type: 'textbox',
  minWidth: 20,
  dynamicMinWidth: 2,
  lockScalingFlip: true,
  noScaleCache: false,
  _wordJoiners: /[ \t\r]/,
  splitByGrapheme: false,
};

Object.assign(Textbox.prototype, textboxDefaultValues);

classRegistry.setClass(Textbox);<|MERGE_RESOLUTION|>--- conflicted
+++ resolved
@@ -1,19 +1,15 @@
 // @ts-nocheck
+import { createResizeControls } from '../controls/commonControls';
 import { TClassProperties } from '../typedefs';
+import { classRegistry } from '../util/ClassRegistry';
+import { createHybrid } from '../util/internals';
 import { IText } from './IText/IText';
-<<<<<<< HEAD
-import { classRegistry } from '../util/class_registry';
-import { createResizeControls } from '../controls/default_controls';
 import { defaultObjectControls } from './Object/InteractiveObject';
-import { createHybrid } from '../util/internals';
 
 export const textboxDefaultControls = createHybrid(
   createResizeControls(),
   defaultObjectControls
 );
-=======
-import { classRegistry } from '../ClassRegistry';
->>>>>>> 2f9fd953
 
 /**
  * Textbox class, based on IText, allows the user to resize the text rectangle
