--- conflicted
+++ resolved
@@ -1,25 +1,13 @@
 import { fabric } from '../../HEADER';
 import { Color } from '../color';
 import { Point } from '../point.class';
-<<<<<<< HEAD
+import { Circle } from '../shapes/circle.class';
 import { FabricObject } from '../shapes/fabricObject.class';
-=======
-import { Shadow } from '../shadow.class';
-import { Circle } from '../shapes/circle.class';
 import { Group } from '../shapes/group.class';
->>>>>>> 72c3add8
 import { getRandomInt } from '../util/internals';
 import { Canvas } from '../__types__';
 import { BaseBrush } from './base_brush.class';
 
-<<<<<<< HEAD
-/**
- * @todo remove transient
- */
-const { Circle, Group } = fabric;
-
-=======
->>>>>>> 72c3add8
 export type CircleBrushPoint = {
   x: number;
   y: number;
