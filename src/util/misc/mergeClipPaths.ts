import { fabric } from '../../../HEADER';
<<<<<<< HEAD
import type { FabricObject } from '../../shapes/object.class';
=======
import type { FabricObject } from '../../shapes/Object/FabricObject';
>>>>>>> e6dd5f24
import { sendObjectToPlane } from './planeChange';

/**
 * Merges 2 clip paths into one visually equal clip path
 *
 * **IMPORTANT**:\
 * Does **NOT** clone the arguments, clone them proir if necessary.
 *
 * Creates a wrapper (group) that contains one clip path and is clipped by the other so content is kept where both overlap.
 * Use this method if both the clip paths may have nested clip paths of their own, so assigning one to the other's clip path property is not possible.
 *
 * In order to handle the `inverted` property we follow logic described in the following cases:\
 * **(1)** both clip paths are inverted - the clip paths pass the inverted prop to the wrapper and loose it themselves.\
 * **(2)** one is inverted and the other isn't - the wrapper shouldn't become inverted and the inverted clip path must clip the non inverted one to produce an identical visual effect.\
 * **(3)** both clip paths are not inverted - wrapper and clip paths remain unchanged.
 *
 * @memberOf fabric.util
 * @param {fabric.Object} c1
 * @param {fabric.Object} c2
 * @returns {fabric.Object} merged clip path
 */
export const mergeClipPaths = (c1: FabricObject, c2: FabricObject) => {
  let a = c1,
    b = c2;
  if (a.inverted && !b.inverted) {
    //  case (2)
    a = c2;
    b = c1;
  }
  //  `b` becomes `a`'s clip path so we transform `b` to `a` coordinate plane
  sendObjectToPlane(b, b.group?.calcTransformMatrix(), a.calcTransformMatrix());
  //  assign the `inverted` prop to the wrapping group
  const inverted = a.inverted && b.inverted;
  if (inverted) {
    //  case (1)
    a.inverted = b.inverted = false;
  }
  return new fabric.Group([a], { clipPath: b, inverted });
};<|MERGE_RESOLUTION|>--- conflicted
+++ resolved
@@ -1,9 +1,5 @@
 import { fabric } from '../../../HEADER';
-<<<<<<< HEAD
-import type { FabricObject } from '../../shapes/object.class';
-=======
-import type { FabricObject } from '../../shapes/Object/FabricObject';
->>>>>>> e6dd5f24
+import type { FabricObject } from '../../shapes/Object/Object';
 import { sendObjectToPlane } from './planeChange';
 
 /**
