fabric.util.object.extend(fabric.IText.prototype, /** @lends fabric.IText.prototype */ {
  /**
   * Initializes "dbclick" event handler
   */
  initDoubleClickSimulation: function() {

    // for double click
    this.__lastClickTime = +new Date();

    // for triple click
    this.__lastLastClickTime = +new Date();

    this.__lastPointer = { };

    this.on('mousedown', this.onMouseDown);
  },

  /**
   * Default event handler to simulate triple click
   * @private
   */
  onMouseDown: function(options) {
    if (!this.canvas) {
      return;
    }
    this.__newClickTime = +new Date();
    var newPointer = options.pointer;
    if (this.isTripleClick(newPointer)) {
      this.fire('tripleclick', options);
      this._stopEvent(options.e);
    }
    this.__lastLastClickTime = this.__lastClickTime;
    this.__lastClickTime = this.__newClickTime;
    this.__lastPointer = newPointer;
    this.__lastIsEditing = this.isEditing;
    this.__lastSelected = this.selected;
  },

  isTripleClick: function(newPointer) {
    return this.__newClickTime - this.__lastClickTime < 500 &&
        this.__lastClickTime - this.__lastLastClickTime < 500 &&
        this.__lastPointer.x === newPointer.x &&
        this.__lastPointer.y === newPointer.y;
  },

  /**
   * @private
   */
  _stopEvent: function(e) {
    e.preventDefault && e.preventDefault();
    e.stopPropagation && e.stopPropagation();
  },

  /**
   * Initializes event handlers related to cursor or selection
   */
  initCursorSelectionHandlers: function() {
    this.initMousedownHandler();
    this.initMouseupHandler();
    this.initClicks();
  },

  /**
   * Default handler for double click, select a word
   */
  doubleClickHandler: function(options) {
    if (!this.isEditing) {
      return;
    }
    this.selectWord(this.getSelectionStartFromPointer(options.e));
  },

  /**
   * Default handler for triple click, select a line
   */
  tripleClickHandler: function(options) {
    if (!this.isEditing) {
      return;
    }
    this.selectLine(this.getSelectionStartFromPointer(options.e));
  },

  /**
   * Initializes double and triple click event handlers
   */
  initClicks: function() {
    this.on('mousedblclick', this.doubleClickHandler);
    this.on('tripleclick', this.tripleClickHandler);
  },

  /**
   * Default event handler for the basic functionalities needed on _mouseDown
   * can be overridden to do something different.
   * Scope of this implementation is: find the click position, set selectionStart
   * find selectionEnd, initialize the drawing of either cursor or selection area
   * initializing a mousedDown on a text area will cancel fabricjs knowledge of
   * current compositionMode. It will be set to false.
   */
  _mouseDownHandler: function(options) {
    if (!this.canvas || !this.editable || this.__isDragging || (options.e.button && options.e.button !== 1)) {
      return;
    }

    this.__isMousedown = true;

    if (this.selected) {
      this.inCompositionMode = false;
      this.setCursorByClick(options.e);
    }

    if (this.isEditing) {
      this.__selectionStartOnMouseDown = this.selectionStart;
      if (this.selectionStart === this.selectionEnd) {
        this.abortCursorAnimation();
      }
      this.renderCursorOrSelection();
    }
  },

  /**
   * Default event handler for the basic functionalities needed on mousedown:before
   * can be overridden to do something different.
   * Scope of this implementation is: verify the object is already selected when mousing down
   */
  _mouseDownHandlerBefore: function(options) {
    if (!this.canvas || !this.editable || (options.e.button && options.e.button !== 1)) {
      return;
    }
    // we want to avoid that an object that was selected and then becomes unselectable,
    // may trigger editing mode in some way.
    this.selected = this === this.canvas._activeObject;
    // text dragging logic
    var newSelection = this.getSelectionStartFromPointer(options.e);
    this.__isDragging = this.isEditing && newSelection >= this.selectionStart && newSelection <= this.selectionEnd
      && this.selectionStart < this.selectionEnd;
  },

  /**
   * Initializes "mousedown" event handler
   */
  initMousedownHandler: function() {
    this.on('mousedown', this._mouseDownHandler);
    this.on('mousedown:before', this._mouseDownHandlerBefore);
  },

  /**
   * Initializes "mouseup" event handler
   */
  initMouseupHandler: function() {
    this.on('mouseup', this.mouseUpHandler);
  },

  /**
   * standard handler for mouse up, overridable
   * @private
   */
  mouseUpHandler: function (options) {
    // restore selection state after dragging
    if (this.__isDragging && !this.__dragStartFired) {
      // drag didn't occur, so we revert to click behavior
      this.__isDragging = false;
      this._mouseDownHandler(options);
    }
    this.__isDragging = this.__dragStartFired = false;

    this.__isMousedown = false;
<<<<<<< HEAD
    if (!this.editable ||
      (this.group && !this.group.interactive) ||
=======

    if (!this.editable || this.group ||
>>>>>>> 51e15fef
      (options.transform && options.transform.actionPerformed) ||
      (options.e.button && options.e.button !== 1)) {
      return;
    }

    if (this.canvas) {
      var currentActive = this.canvas._activeObject;
      if (currentActive && currentActive !== this) {
        // avoid running this logic when there is an active object
        // this because is possible with shift click and fast clicks,
        // to rapidly deselect and reselect this object and trigger an enterEdit
        return;
      }
    }

    if (this.__lastSelected && !this.__corner) {
      this.selected = false;
      this.__lastSelected = false;
      this.enterEditing(options.e);
      if (this.selectionStart === this.selectionEnd) {
        this.initDelayedCursor(true);
      }
      else {
        this.renderCursorOrSelection();
      }
    }
    else {
      this.selected = true;
    }
  },

  /**
   * Changes cursor location in a text depending on passed pointer (x/y) object
   * @param {Event} e Event object
   */
  setCursorByClick: function(e) {
    var newSelection = this.getSelectionStartFromPointer(e),
        start = this.selectionStart, end = this.selectionEnd;
    if (e.shiftKey) {
      this.setSelectionStartEndWithShift(start, end, newSelection);
    }
    else {
      this.selectionStart = newSelection;
      this.selectionEnd = newSelection;
    }
    if (this.isEditing) {
      this._fireSelectionChanged();
      this._updateTextarea();
    }
  },

  /**
   * Returns index of a character corresponding to where an object was clicked
   * @param {Event} e Event object
   * @return {Number} Index of a character
   */
  getSelectionStartFromPointer: function(e) {
    var mouseOffset = this.getLocalPointer(e),
        prevWidth = 0,
        width = 0,
        height = 0,
        charIndex = 0,
        lineIndex = 0,
        lineLeftOffset,
        line;
    for (var i = 0, len = this._textLines.length; i < len; i++) {
      if (height <= mouseOffset.y) {
        height += this.getHeightOfLine(i) * this.scaleY;
        lineIndex = i;
        if (i > 0) {
          charIndex += this._textLines[i - 1].length + this.missingNewlineOffset(i - 1);
        }
      }
      else {
        break;
      }
    }
    lineLeftOffset = Math.abs(this._getLineLeftOffset(lineIndex));
    width = lineLeftOffset * this.scaleX;
    line = this._textLines[lineIndex];
    // handling of RTL: in order to get things work correctly,
    // we assume RTL writing is mirrored compared to LTR writing.
    // so in position detection we mirror the X offset, and when is time
    // of rendering it, we mirror it again.
    if (this.direction === 'rtl') {
      mouseOffset.x = this.width * this.scaleX - mouseOffset.x;
    }
    for (var j = 0, jlen = line.length; j < jlen; j++) {
      prevWidth = width;
      // i removed something about flipX here, check.
      width += this.__charBounds[lineIndex][j].kernedWidth * this.scaleX;
      if (width <= mouseOffset.x) {
        charIndex++;
      }
      else {
        break;
      }
    }
    return this._getNewSelectionStartFromOffset(mouseOffset, prevWidth, width, charIndex, jlen);
  },

  /**
   * @private
   */
  _getNewSelectionStartFromOffset: function(mouseOffset, prevWidth, width, index, jlen) {
    // we need Math.abs because when width is after the last char, the offset is given as 1, while is 0
    var distanceBtwLastCharAndCursor = mouseOffset.x - prevWidth,
        distanceBtwNextCharAndCursor = width - mouseOffset.x,
        offset = distanceBtwNextCharAndCursor > distanceBtwLastCharAndCursor ||
          distanceBtwNextCharAndCursor < 0 ? 0 : 1,
        newSelectionStart = index + offset;
    // if object is horizontally flipped, mirror cursor location from the end
    if (this.flipX) {
      newSelectionStart = jlen - newSelectionStart;
    }

    if (newSelectionStart > this._text.length) {
      newSelectionStart = this._text.length;
    }

    return newSelectionStart;
  }
});<|MERGE_RESOLUTION|>--- conflicted
+++ resolved
@@ -164,13 +164,8 @@
     this.__isDragging = this.__dragStartFired = false;
 
     this.__isMousedown = false;
-<<<<<<< HEAD
     if (!this.editable ||
       (this.group && !this.group.interactive) ||
-=======
-
-    if (!this.editable || this.group ||
->>>>>>> 51e15fef
       (options.transform && options.transform.actionPerformed) ||
       (options.e.button && options.e.button !== 1)) {
       return;
