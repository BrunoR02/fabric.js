--- conflicted
+++ resolved
@@ -17,13 +17,8 @@
   LoadImageOptions,
 } from '../util/misc/objectEnlive';
 import { parsePreserveAspectRatioAttribute } from '../util/misc/svgParsing';
-<<<<<<< HEAD
-import { FabricObject, fabricObjectDefaultValues } from './fabricObject.class';
-import { classRegistry } from '../util/class_registry';
-=======
 import { classRegistry } from '../util/class_registry';
 import { FabricObject, fabricObjectDefaultValues } from './Object/FabricObject';
->>>>>>> b7feb324
 
 export type ImageSource =
   | HTMLImageElement
@@ -728,27 +723,15 @@
    * @returns {Promise<Image>}
    */
   static fromObject(
-<<<<<<< HEAD
     { filters, src, crossOrigin, ...object }: any,
-=======
-    { filters: f, resizeFilter: rf, src, crossOrigin, ...object }: any,
->>>>>>> b7feb324
     options: { signal: AbortSignal }
   ): Promise<Image> {
     return Promise.all([
       loadImage(src, { ...options, crossOrigin }),
-<<<<<<< HEAD
       filters ? enlivenObjects<BaseFilter>(filters, options) : undefined,
       enlivenObjectEnlivables(object, options),
     ]).then(([el, filters = [], hydratedProps = {}]) => {
       return new Image(el, {
-=======
-      f && enlivenObjects(f, options),
-      rf && enlivenObjects([rf], options),
-      enlivenObjectEnlivables(object, options),
-    ]).then(([el, filters = [], [resizeFilter] = [], hydratedProps = {}]) => {
-      return new this(el, {
->>>>>>> b7feb324
         ...object,
         src,
         crossOrigin,
