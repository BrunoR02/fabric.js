--- conflicted
+++ resolved
@@ -23,15 +23,10 @@
 
   /**
    *
-<<<<<<< HEAD
-   * @param {boolean} [strict] returns only ancestors that are objects (without canvas)
-   * @returns {(fabric.Object | fabric.StaticCanvas)[]} ancestors from bottom to top
-=======
    * @typedef {fabric.Object[] | [...fabric.Object[], fabric.StaticCanvas]} Ancestors
    *
    * @param {boolean} [strict] returns only ancestors that are objects (without canvas)
    * @returns {Ancestors} ancestors from bottom to top
->>>>>>> fbb45817
    */
   getAncestors: function (strict) {
     var ancestors = [];
@@ -44,46 +39,17 @@
   },
 
   /**
-<<<<<<< HEAD
+   * Returns an object that represent the ancestry situation.
    *
-   * @param {fabric.Object} other
-   * @returns {{ index: number, otherIndex: number, ancestors: fabric.Object[] } | boolean} ancestors may include the passed objects if one is an ancestor of the other resulting in index of -1
-   */
-  findCommonAncestors: function (other) {
-    if (this === other) {
-      return true;
-    }
-    else if (!other) {
-      return false;
-    }
-    var ancestors = this.getAncestors();
-    ancestors.unshift(this);
-    var otherAncestors = other.getAncestors();
-    otherAncestors.unshift(other);
-    for (var i = 0, ancestor; i < ancestors.length; i++) {
-      ancestor = ancestors[i];
-      for (var j = 0; j < otherAncestors.length; j++) {
-        if (ancestor === otherAncestors[j] && !(ancestor instanceof fabric.StaticCanvas)) {
-          return {
-            index: i - 1,
-            otherIndex: j - 1,
-            ancestors: ancestors.slice(i)
-          };
-        }
-      }
-    }
-=======
-   * Returns an object that represent the ancestry situation.
-   * 
    * @typedef {object} AncestryComparison
    * @property {Ancestors} common ancestors of `this` and `other` (may include `this` | `other`)
    * @property {Ancestors} fork ancestors that are of `this` only
    * @property {Ancestors} otherFork ancestors that are of `other` only
-   * 
+   *
    * @param {fabric.Object} other
    * @param {boolean} [strict] finds only ancestors that are objects (without canvas)
    * @returns {AncestryComparison | undefined}
-   * 
+   *
    */
   findCommonAncestors: function (other, strict) {
     if (this === other) {
@@ -141,24 +107,16 @@
       otherFork: [other].concat(otherAncestors),
       common: []
     };
->>>>>>> fbb45817
   },
 
   /**
    *
    * @param {fabric.Object} other
-<<<<<<< HEAD
-   * @returns {boolean}
-   */
-  hasCommonAncestors: function (other) {
-    return !!this.findCommonAncestors(other);
-=======
    * @param {boolean} [strict] checks only ancestors that are objects (without canvas)
    * @returns {boolean}
    */
   hasCommonAncestors: function (other, strict) {
     var commonAncestors = this.findCommonAncestors(other, strict);
     return commonAncestors && !!commonAncestors.ancestors.length;
->>>>>>> fbb45817
   }
 });