import { cache } from '../../cache';
import { config } from '../../config';
import { ALIASING_LIMIT, iMatrix, VERSION } from '../../constants';
import { ObjectEvents } from '../../EventTypeDefs';
import { AnimatableObject } from './AnimatableObject';
import { Point } from '../../Point';
import { Shadow } from '../../Shadow';
import type {
  TCacheCanvasDimensions,
  TClassProperties,
  TDegree,
  TFiller,
  TSize,
} from '../../typedefs';
import { classRegistry } from '../../util/class_registry';
import { runningAnimations } from '../../util/animation/AnimationRegistry';
import { cloneDeep } from '../../util/internals/cloneDeep';
import { capitalize } from '../../util/lang_string';
import { capValue } from '../../util/misc/capValue';
import { createCanvasElement, toDataURL } from '../../util/misc/dom';
import { invertTransform, qrDecompose } from '../../util/misc/matrix';
import { enlivenObjectEnlivables } from '../../util/misc/objectEnlive';
import {
  resetObjectTransform,
  saveObjectTransform,
} from '../../util/misc/objectTransforms';
import { pick } from '../../util/misc/pick';
import { toFixed } from '../../util/misc/toFixed';
import type { Group } from '../Group';
import { StaticCanvas } from '../../canvas/StaticCanvas';
import { isFiller, isSerializableFiller, isTextObject } from '../../util/types';
import { Image } from '../Image';
import {
  cacheProperties,
  fabricObjectDefaultValues,
  stateProperties,
} from './defaultValues';
<<<<<<< HEAD
import type { Gradient } from '../../gradient/gradient.class';
import type { Pattern } from '../../pattern.class';
import type { Canvas } from '../../canvas/canvas_events';
=======
import type { Gradient } from '../../gradient/Gradient';
import type { Pattern } from '../../Pattern';
import type { Canvas } from '../../canvas/Canvas';
import { removeTransformMatrixForSvgParsing } from '../../util/transform_matrix_removal';
>>>>>>> 84b7a357

export type TCachedFabricObject = FabricObject &
  Required<
    Pick<
      FabricObject,
      | 'zoomX'
      | 'zoomY'
      | '_cacheCanvas'
      | '_cacheContext'
      | 'cacheTranslationX'
      | 'cacheTranslationY'
    >
  > & {
    _cacheContext: CanvasRenderingContext2D;
  };

/**
 * Root object class from which all 2d shape classes inherit from
 * @tutorial {@link http://fabricjs.com/fabric-intro-part-1#objects}
 *
 * @fires added
 * @fires removed
 *
 * @fires selected
 * @fires deselected
 *
 * @fires rotating
 * @fires scaling
 * @fires moving
 * @fires skewing
 * @fires modified
 *
 * @fires mousedown
 * @fires mouseup
 * @fires mouseover
 * @fires mouseout
 * @fires mousewheel
 * @fires mousedblclick
 *
 * @fires dragover
 * @fires dragenter
 * @fires dragleave
 * @fires drop
 */
export class FabricObject<
  EventSpec extends ObjectEvents = ObjectEvents
> extends AnimatableObject<EventSpec> {
  declare type: string;

  /**
   * Opacity of an object
   * @type Number
   * @default 1
   */
  declare opacity: number;

  /**
   * Size of object's controlling corners (in pixels)
   * @type Number
   * @default 13
   */
  declare cornerSize: number;

  /**
   * Size of object's controlling corners when touch interaction is detected
   * @type Number
   * @default 24
   */
  declare touchCornerSize: number;

  /**
   * When true, object's controlling corners are rendered as transparent inside (i.e. stroke instead of fill)
   * @type Boolean
   * @default true
   */
  declare transparentCorners: boolean;

  /**
   * Default cursor value used when hovering over this object on canvas
   * @type CSSStyleDeclaration['cursor'] | null
   * @default null
   */
  declare hoverCursor: CSSStyleDeclaration['cursor'] | null;

  /**
   * Default cursor value used when moving this object on canvas
   * @type CSSStyleDeclaration['cursor'] | null
   * @default null
   */
  declare moveCursor: CSSStyleDeclaration['cursor'] | null;

  /**
   * Color of controlling borders of an object (when it's active)
   * @type String
   * @default rgb(178,204,255)
   */
  declare borderColor: string;

  /**
   * Array specifying dash pattern of an object's borders (hasBorder must be true)
   * @since 1.6.2
   * @type Array | null
   * default null;
   */
  declare borderDashArray: number[] | null;

  /**
   * Color of controlling corners of an object (when it's active)
   * @type String
   * @default rgb(178,204,255)
   */
  declare cornerColor: string;

  /**
   * Color of controlling corners of an object (when it's active and transparentCorners false)
   * @since 1.6.2
   * @type String
   * @default null
   */
  declare cornerStrokeColor: string;

  /**
   * Specify style of control, 'rect' or 'circle'
   * This is deprecated. In the futuer there will be a standard control render
   * And you can swap it with one of the alternative proposed with the control api
   * @since 1.6.2
   * @type 'rect' | 'circle'
   * @default rect
   * @deprecated
   */
  declare cornerStyle: 'rect' | 'circle';

  /**
   * Array specifying dash pattern of an object's control (hasBorder must be true)
   * @since 1.6.2
   * @type Array | null
   */
  declare cornerDashArray: number[] | null;

  /**
   * When true, this object will use center point as the origin of transformation
   * when being scaled via the controls.
   * <b>Backwards incompatibility note:</b> This property replaces "centerTransform" (Boolean).
   * @since 1.3.4
   * @type Boolean
   * @default
   */
  declare centeredScaling: false;

  /**
   * When true, this object will use center point as the origin of transformation
   * when being rotated via the controls.
   * <b>Backwards incompatibility note:</b> This property replaces "centerTransform" (Boolean).
   * @since 1.3.4
   * @type Boolean
   * @default
   */
  declare centeredRotation: true;

  /**
   * When defined, an object is rendered via stroke and this property specifies its color
   * takes css colors https://www.w3.org/TR/css-color-3/
   * @type String
   * @default null
   */
  declare stroke: string | TFiller | null;

  /**
   * Color of object's fill
   * takes css colors https://www.w3.org/TR/css-color-3/
   * @type String
   * @default rgb(0,0,0)
   */
  declare fill: string | TFiller | null;

  /**
   * Fill rule used to fill an object
   * accepted values are nonzero, evenodd
   * <b>Backwards incompatibility note:</b> This property was used for setting globalCompositeOperation until v1.4.12 (use `globalCompositeOperation` instead)
   * @type String
   * @default nonzero
   */
  declare fillRule: CanvasFillRule;

  /**
   * Composite rule used for canvas globalCompositeOperation
   * @type String
   * @default
   */
  declare globalCompositeOperation: GlobalCompositeOperation;

  /**
   * Background color of an object.
   * takes css colors https://www.w3.org/TR/css-color-3/
   * @type String
   * @default
   */
  declare backgroundColor: string;

  /**
   * Selection Background color of an object. colored layer behind the object when it is active.
   * does not mix good with globalCompositeOperation methods.
   * @type String
   * @deprecated
   * @default
   */
  declare selectionBackgroundColor: string;

  /**
   * Array specifying dash pattern of an object's stroke (stroke must be defined)
   * @type Array
   * @default null;
   */
  declare strokeDashArray: number[] | null;

  /**
   * Line offset of an object's stroke
   * @type Number
   * @default 0
   */
  declare strokeDashOffset: number;

  /**
   * Line endings style of an object's stroke (one of "butt", "round", "square")
   * @type String
   * @default butt
   */
  declare strokeLineCap: CanvasLineCap;

  /**
   * Corner style of an object's stroke (one of "bevel", "round", "miter")
   * @type String
   * @default
   */
  declare strokeLineJoin: CanvasLineJoin;

  /**
   * Maximum miter length (used for strokeLineJoin = "miter") of an object's stroke
   * @type Number
   * @default 4
   */
  declare strokeMiterLimit: number;

  /**
   * Shadow object representing shadow of this shape
   * @type Shadow
   * @default null
   */
  declare shadow: Shadow | null;

  /**
   * Opacity of object's controlling borders when object is active and moving
   * @type Number
   * @default 0.4
   */
  declare borderOpacityWhenMoving: number;

  /**
   * Scale factor of object's controlling borders
   * bigger number will make a thicker border
   * border is 1, so this is basically a border thickness
   * since there is no way to change the border itself.
   * @type Number
   * @default 1
   */
  declare borderScaleFactor: number;

  /**
   * Minimum allowed scale value of an object
   * @type Number
   * @default 0
   */
  declare minScaleLimit: number;

  /**
   * When set to `false`, an object can not be selected for modification (using either point-click-based or group-based selection).
   * But events still fire on it.
   * @type Boolean
   * @default
   */
  declare selectable: boolean;

  /**
   * When set to `false`, an object can not be a target of events. All events propagate through it. Introduced in v1.3.4
   * @type Boolean
   * @default
   */
  declare evented: boolean;

  /**
   * When set to `false`, an object is not rendered on canvas
   * @type Boolean
   * @default
   */
  declare visible: boolean;

  /**
   * When set to `false`, object's controls are not displayed and can not be used to manipulate object
   * @type Boolean
   * @default
   */
  declare hasControls: boolean;

  /**
   * When set to `false`, object's controlling borders are not rendered
   * @type Boolean
   * @default
   */
  declare hasBorders: boolean;

  /**
   * When set to `true`, objects are "found" on canvas on per-pixel basis rather than according to bounding box
   * @type Boolean
   * @default
   */
  declare perPixelTargetFind: boolean;

  /**
   * When `false`, default object's values are not included in its serialization
   * @type Boolean
   * @default
   */
  declare includeDefaultValues: boolean;

  /**
   * When `true`, object horizontal movement is locked
   * @type Boolean
   * @default
   */
  declare lockMovementX: boolean;

  /**
   * When `true`, object vertical movement is locked
   * @type Boolean
   * @default
   */
  declare lockMovementY: boolean;

  /**
   * When `true`, object rotation is locked
   * @type Boolean
   * @default
   */
  declare lockRotation: boolean;

  /**
   * When `true`, object horizontal scaling is locked
   * @type Boolean
   * @default
   */
  declare lockScalingX: boolean;

  /**
   * When `true`, object vertical scaling is locked
   * @type Boolean
   * @default
   */
  declare lockScalingY: boolean;

  /**
   * When `true`, object horizontal skewing is locked
   * @type Boolean
   * @default
   */
  declare lockSkewingX: boolean;

  /**
   * When `true`, object vertical skewing is locked
   * @type Boolean
   * @default
   */
  declare lockSkewingY: boolean;

  /**
   * When `true`, object cannot be flipped by scaling into negative values
   * @type Boolean
   * @default
   */
  declare lockScalingFlip: boolean;

  /**
   * When `true`, object is not exported in OBJECT/JSON
   * @since 1.6.3
   * @type Boolean
   * @default
   */
  declare excludeFromExport: boolean;

  /**
   * When `true`, object is cached on an additional canvas.
   * When `false`, object is not cached unless necessary ( clipPath )
   * default to true
   * @since 1.7.0
   * @type Boolean
   * @default true
   */
  declare objectCaching: boolean;

  /**
   * When set to `true`, object's cache will be rerendered next render call.
   * since 1.7.0
   * @type Boolean
   * @default true
   */
  declare dirty: boolean;

  /**
   * Determines if the fill or the stroke is drawn first (one of "fill" or "stroke")
   * @type String
   * @default
   */
  declare paintFirst: 'fill' | 'stroke';

  /**
   * When 'down', object is set to active on mousedown/touchstart
   * When 'up', object is set to active on mouseup/touchend
   * Experimental. Let's see if this breaks anything before supporting officially
   * @private
   * since 4.4.0
   * @type String
   * @default 'down'
   */
  declare activeOn: 'down' | 'up';

  /**
   * This list of properties is used to check if the state of an object is changed.
   * This state change now is only used for children of groups to understand if a group
   * needs its cache regenerated during a .set call
   * @type Array
   */
  declare stateProperties: string[];

  /**
   * List of properties to consider when checking if cache needs refresh
   * Those properties are checked by
   * calls to Object.set(key, value). If the key is in this list, the object is marked as dirty
   * and refreshed at the next render
   * @type Array
   */
  declare cacheProperties: string[];

  /**
   * a fabricObject that, without stroke define a clipping area with their shape. filled in black
   * the clipPath object gets used when the object has rendered, and the context is placed in the center
   * of the object cacheCanvas.
   * If you want 0,0 of a clipPath to align with an object center, use clipPath.originX/Y to 'center'
   * @type FabricObject
   */
  declare clipPath?: FabricObject;

  /**
   * Meaningful ONLY when the object is used as clipPath.
   * if true, the clipPath will make the object clip to the outside of the clipPath
   * since 2.4.0
   * @type boolean
   * @default false
   */
  declare inverted: boolean;

  /**
   * Meaningful ONLY when the object is used as clipPath.
   * if true, the clipPath will have its top and left relative to canvas, and will
   * not be influenced by the object transform. This will make the clipPath relative
   * to the canvas, but clipping just a particular object.
   * WARNING this is beta, this feature may change or be renamed.
   * since 2.4.0
   * @type boolean
   * @default false
   */
  declare absolutePositioned: boolean;

  /**
   * Quick access for the _cacheCanvas rendering context
   * This is part of the objectCaching feature
   * since 1.7.0
   * @type boolean
   * @default undefined
   * @private
   */
  _cacheContext: CanvasRenderingContext2D | null = null;

  /**
   * A reference to the HTMLCanvasElement that is used to contain the cache of the object
   * this canvas element is resized and cleared as needed
   * Is marked private, you can read it, don't use it since it is handled by fabric
   * since 1.7.0
   * @type HTMLCanvasElement
   * @default undefined
   * @private
   */
  declare _cacheCanvas?: HTMLCanvasElement;

  /**
   * Size of the cache canvas, width
   * since 1.7.0
   * @type number
   * @default undefined
   * @private
   */
  declare cacheWidth?: number;

  /**
   * Size of the cache canvas, height
   * since 1.7.0
   * @type number
   * @default undefined
   * @private
   */
  declare cacheHeight?: number;

  /**
   * zoom level used on the cacheCanvas to draw the cache, X axe
   * since 1.7.0
   * @type number
   * @default undefined
   * @private
   */
  declare zoomX?: number;

  /**
   * zoom level used on the cacheCanvas to draw the cache, Y axe
   * since 1.7.0
   * @type number
   * @default undefined
   * @private
   */
  declare zoomY?: number;

  /**
   * zoom level used on the cacheCanvas to draw the cache, Y axe
   * since 1.7.0
   * @type number
   * @default undefined
   * @private
   */
  declare cacheTranslationX?: number;

  /**
   * translation of the cacheCanvas away from the center, for subpixel accuracy and crispness
   * since 1.7.0
   * @type number
   * @default undefined
   * @private
   */
  declare cacheTranslationY?: number;

  /**
   * A reference to the parent of the object, usually a Group
   * @type number
   * @default undefined
   * @private
   */
  declare group?: Group;

  /**
   * A reference to the parent of the object
   * Used to keep the original parent ref when the object has been added to an ActiveSelection, hence loosing the `group` ref
   */
  declare __owningGroup?: Group;

  /**
   * Indicate if the object is sitting on a cache dedicated to it
   * or is part of a larger cache for many object ( a group for example)
   * @type number
   * @default undefined
   * @private
   */
  declare ownCaching?: boolean;

  /**
   * Private. indicates if the object inside a group is on a transformed context or not
   * or is part of a larger cache for many object ( a group for example)
   * @type boolean
   * @default undefined
   * @private
   */
  declare _transformDone?: boolean;

  /**
   * Constructor
   * @param {Object} [options] Options object
   */
  constructor(options?: Partial<TClassProperties<FabricObject>>) {
    super();
    this.setOptions(options);
  }

  /**
   * Create a the canvas used to keep the cached copy of the object
   * @private
   */
  _createCacheCanvas() {
    this._cacheCanvas = createCanvasElement();
    this._cacheContext = this._cacheCanvas.getContext('2d');
    this._updateCacheCanvas();
    // if canvas gets created, is empty, so dirty.
    this.dirty = true;
  }

  /**
   * Limit the cache dimensions so that X * Y do not cross config.perfLimitSizeTotal
   * and each side do not cross fabric.cacheSideLimit
   * those numbers are configurable so that you can get as much detail as you want
   * making bargain with performances.
   * @param {Object} dims
   * @param {Object} dims.width width of canvas
   * @param {Object} dims.height height of canvas
   * @param {Object} dims.zoomX zoomX zoom value to unscale the canvas before drawing cache
   * @param {Object} dims.zoomY zoomY zoom value to unscale the canvas before drawing cache
   * @return {Object}.width width of canvas
   * @return {Object}.height height of canvas
   * @return {Object}.zoomX zoomX zoom value to unscale the canvas before drawing cache
   * @return {Object}.zoomY zoomY zoom value to unscale the canvas before drawing cache
   */
  _limitCacheSize(
    dims: TSize & { zoomX: number; zoomY: number; capped: boolean } & any
  ) {
    const width = dims.width,
      height = dims.height,
      max = config.maxCacheSideLimit,
      min = config.minCacheSideLimit;
    if (
      width <= max &&
      height <= max &&
      width * height <= config.perfLimitSizeTotal
    ) {
      if (width < min) {
        dims.width = min;
      }
      if (height < min) {
        dims.height = min;
      }
      return dims;
    }
    const ar = width / height,
      [limX, limY] = cache.limitDimsByArea(ar),
      x = capValue(min, limX, max),
      y = capValue(min, limY, max);
    if (width > x) {
      dims.zoomX /= width / x;
      dims.width = x;
      dims.capped = true;
    }
    if (height > y) {
      dims.zoomY /= height / y;
      dims.height = y;
      dims.capped = true;
    }
    return dims;
  }

  /**
   * Return the dimension and the zoom level needed to create a cache canvas
   * big enough to host the object to be cached.
   * @private
   * @return {Object}.x width of object to be cached
   * @return {Object}.y height of object to be cached
   * @return {Object}.width width of canvas
   * @return {Object}.height height of canvas
   * @return {Object}.zoomX zoomX zoom value to unscale the canvas before drawing cache
   * @return {Object}.zoomY zoomY zoom value to unscale the canvas before drawing cache
   */
  _getCacheCanvasDimensions(): TCacheCanvasDimensions {
    const objectScale = this.getTotalObjectScaling(),
      // calculate dimensions without skewing
      dim = this._getTransformedDimensions({ skewX: 0, skewY: 0 }),
      neededX = (dim.x * objectScale.x) / this.scaleX,
      neededY = (dim.y * objectScale.y) / this.scaleY;
    return {
      // for sure this ALIASING_LIMIT is slightly creating problem
      // in situation in which the cache canvas gets an upper limit
      // also objectScale contains already scaleX and scaleY
      width: neededX + ALIASING_LIMIT,
      height: neededY + ALIASING_LIMIT,
      zoomX: objectScale.x,
      zoomY: objectScale.y,
      x: neededX,
      y: neededY,
    };
  }

  /**
   * Update width and height of the canvas for cache
   * returns true or false if canvas needed resize.
   * @private
   * @return {Boolean} true if the canvas has been resized
   */
  _updateCacheCanvas() {
    const canvas = this._cacheCanvas,
      context = this._cacheContext,
      dims = this._limitCacheSize(this._getCacheCanvasDimensions()),
      minCacheSize = config.minCacheSideLimit,
      width = dims.width,
      height = dims.height,
      zoomX = dims.zoomX,
      zoomY = dims.zoomY,
      dimensionsChanged =
        width !== this.cacheWidth || height !== this.cacheHeight,
      zoomChanged = this.zoomX !== zoomX || this.zoomY !== zoomY;

    if (!canvas || !context) {
      return false;
    }

    let drawingWidth,
      drawingHeight,
      shouldRedraw = dimensionsChanged || zoomChanged,
      additionalWidth = 0,
      additionalHeight = 0,
      shouldResizeCanvas = false;

    if (dimensionsChanged) {
      const canvasWidth = (this._cacheCanvas as HTMLCanvasElement).width,
        canvasHeight = (this._cacheCanvas as HTMLCanvasElement).height,
        sizeGrowing = width > canvasWidth || height > canvasHeight,
        sizeShrinking =
          (width < canvasWidth * 0.9 || height < canvasHeight * 0.9) &&
          canvasWidth > minCacheSize &&
          canvasHeight > minCacheSize;
      shouldResizeCanvas = sizeGrowing || sizeShrinking;
      if (
        sizeGrowing &&
        !dims.capped &&
        (width > minCacheSize || height > minCacheSize)
      ) {
        additionalWidth = width * 0.1;
        additionalHeight = height * 0.1;
      }
    }
    if (isTextObject(this) && this.path) {
      shouldRedraw = true;
      shouldResizeCanvas = true;
      // IMHO in those lines we are using zoomX and zoomY not the this version.
      additionalWidth += this.getHeightOfLine(0) * this.zoomX!;
      additionalHeight += this.getHeightOfLine(0) * this.zoomY!;
    }
    if (shouldRedraw) {
      if (shouldResizeCanvas) {
        canvas.width = Math.ceil(width + additionalWidth);
        canvas.height = Math.ceil(height + additionalHeight);
      } else {
        context.setTransform(1, 0, 0, 1, 0, 0);
        context.clearRect(0, 0, canvas.width, canvas.height);
      }
      drawingWidth = dims.x / 2;
      drawingHeight = dims.y / 2;
      this.cacheTranslationX =
        Math.round(canvas.width / 2 - drawingWidth) + drawingWidth;
      this.cacheTranslationY =
        Math.round(canvas.height / 2 - drawingHeight) + drawingHeight;
      this.cacheWidth = width;
      this.cacheHeight = height;
      context.translate(this.cacheTranslationX, this.cacheTranslationY);
      context.scale(zoomX, zoomY);
      this.zoomX = zoomX;
      this.zoomY = zoomY;
      return true;
    }
    return false;
  }

  /**
   * Sets object's properties from options, for class constructor only.
   * Needs to be overridden for different defaults.
   * @protected
   * @param {Object} [options] Options object
   */
  protected setOptions(options: Record<string, any> = {}) {
    this._setOptions(options);
  }

  /**
   * Transforms context when rendering an object
   * @param {CanvasRenderingContext2D} ctx Context
   */
  transform(ctx: CanvasRenderingContext2D) {
    const needFullTransform =
      (this.group && !this.group._transformDone) ||
      (this.group && this.canvas && ctx === (this.canvas as Canvas).contextTop);
    const m = this.calcTransformMatrix(!needFullTransform);
    ctx.transform(m[0], m[1], m[2], m[3], m[4], m[5]);
  }

  /**
   * Returns an object representation of an instance
   * @param {Array} [propertiesToInclude] Any properties that you might want to additionally include in the output
   * @return {Object} Object representation of an instance
   */
  toObject(propertiesToInclude?: string[]): Record<string, any> {
    const NUM_FRACTION_DIGITS = config.NUM_FRACTION_DIGITS,
      clipPathData =
        this.clipPath && !this.clipPath.excludeFromExport
          ? {
              ...this.clipPath.toObject(propertiesToInclude),
              inverted: this.clipPath.inverted,
              absolutePositioned: this.clipPath.absolutePositioned,
            }
          : null,
      object = {
        ...pick(this, propertiesToInclude as (keyof this)[]),
        type: this.type,
        version: VERSION,
        originX: this.originX,
        originY: this.originY,
        left: toFixed(this.left, NUM_FRACTION_DIGITS),
        top: toFixed(this.top, NUM_FRACTION_DIGITS),
        width: toFixed(this.width, NUM_FRACTION_DIGITS),
        height: toFixed(this.height, NUM_FRACTION_DIGITS),
        fill: isSerializableFiller(this.fill)
          ? this.fill.toObject()
          : this.fill,
        stroke: isSerializableFiller(this.stroke)
          ? this.stroke.toObject()
          : this.stroke,
        strokeWidth: toFixed(this.strokeWidth, NUM_FRACTION_DIGITS),
        strokeDashArray: this.strokeDashArray
          ? this.strokeDashArray.concat()
          : this.strokeDashArray,
        strokeLineCap: this.strokeLineCap,
        strokeDashOffset: this.strokeDashOffset,
        strokeLineJoin: this.strokeLineJoin,
        strokeUniform: this.strokeUniform,
        strokeMiterLimit: toFixed(this.strokeMiterLimit, NUM_FRACTION_DIGITS),
        scaleX: toFixed(this.scaleX, NUM_FRACTION_DIGITS),
        scaleY: toFixed(this.scaleY, NUM_FRACTION_DIGITS),
        angle: toFixed(this.angle, NUM_FRACTION_DIGITS),
        flipX: this.flipX,
        flipY: this.flipY,
        opacity: toFixed(this.opacity, NUM_FRACTION_DIGITS),
        shadow:
          this.shadow && this.shadow.toObject
            ? this.shadow.toObject()
            : this.shadow,
        visible: this.visible,
        backgroundColor: this.backgroundColor,
        fillRule: this.fillRule,
        paintFirst: this.paintFirst,
        globalCompositeOperation: this.globalCompositeOperation,
        skewX: toFixed(this.skewX, NUM_FRACTION_DIGITS),
        skewY: toFixed(this.skewY, NUM_FRACTION_DIGITS),
        ...(clipPathData ? { clipPath: clipPathData } : null),
      };

    return !this.includeDefaultValues
      ? this._removeDefaultValues(object)
      : object;
  }

  /**
   * Returns (dataless) object representation of an instance
   * @param {Array} [propertiesToInclude] Any properties that you might want to additionally include in the output
   * @return {Object} Object representation of an instance
   */
  toDatalessObject(propertiesToInclude?: string[]) {
    // will be overwritten by subclasses
    return this.toObject(propertiesToInclude);
  }

  /**
   * @private
   * @param {Object} object
   */
  _removeDefaultValues(object: Record<string, any>) {
    const prototype = this.constructor.prototype;
    Object.keys(object).forEach(function (prop) {
      if (prop === 'left' || prop === 'top' || prop === 'type') {
        return;
      }
      if (object[prop] === prototype[prop]) {
        delete object[prop];
      }
      // basically a check for [] === []
      if (
        Array.isArray(object[prop]) &&
        Array.isArray(prototype[prop]) &&
        object[prop].length === 0 &&
        prototype[prop].length === 0
      ) {
        delete object[prop];
      }
    });

    return object;
  }

  /**
   * Returns a string representation of an instance
   * @return {String}
   */
  toString() {
    return `#<${capitalize(this.type)}>`;
  }

  /**
   * Return the object scale factor counting also the group scaling
   * @return {Point}
   */
  getObjectScaling() {
    // if the object is a top level one, on the canvas, we go for simple aritmetic
    // otherwise the complex method with angles will return approximations and decimals
    // and will likely kill the cache when not needed
    // https://github.com/fabricjs/fabric.js/issues/7157
    if (!this.group) {
      return new Point(Math.abs(this.scaleX), Math.abs(this.scaleY));
    }
    // if we are inside a group total zoom calculation is complex, we defer to generic matrices
    const options = qrDecompose(this.calcTransformMatrix());
    return new Point(Math.abs(options.scaleX), Math.abs(options.scaleY));
  }

  /**
   * Return the object scale factor counting also the group scaling, zoom and retina
   * @return {Object} object with scaleX and scaleY properties
   */
  getTotalObjectScaling() {
    const scale = this.getObjectScaling();
    if (this.canvas) {
      const zoom = this.canvas.getZoom();
      const retina = this.getCanvasRetinaScaling();
      return scale.scalarMultiply(zoom * retina);
    }
    return scale;
  }

  /**
   * Return the object opacity counting also the group property
   * @return {Number}
   */
  getObjectOpacity() {
    let opacity = this.opacity;
    if (this.group) {
      opacity *= this.group.getObjectOpacity();
    }
    return opacity;
  }

  /**
   * Makes sure the scale is valid and modifies it if necessary
   * @todo: this is a control action issue, not a geometry one
   * @private
   * @param {Number} value, unconstrained
   * @return {Number} constrained value;
   */
  _constrainScale(value: number): number {
    if (Math.abs(value) < this.minScaleLimit) {
      if (value < 0) {
        return -this.minScaleLimit;
      } else {
        return this.minScaleLimit;
      }
    } else if (value === 0) {
      return 0.0001;
    }
    return value;
  }

  /**
   * @private
   * @param {String} key
   * @param {*} value
   */
  _set(key: string, value: any) {
    const isChanged = this[key as keyof this] !== value;

    if (key === 'scaleX' || key === 'scaleY') {
      value = this._constrainScale(value);
    }
    if (key === 'scaleX' && value < 0) {
      this.flipX = !this.flipX;
      value *= -1;
    } else if (key === 'scaleY' && value < 0) {
      this.flipY = !this.flipY;
      value *= -1;
      // i don't like this automatic initialization here
    } else if (key === 'shadow' && value && !(value instanceof Shadow)) {
      value = new Shadow(value);
    } else if (key === 'dirty' && this.group) {
      this.group.set('dirty', value);
    }

    this[key as keyof this] = value;

    if (isChanged) {
      const groupNeedsUpdate = this.group && this.group.isOnACache();
      if (this.cacheProperties.includes(key)) {
        this.dirty = true;
        groupNeedsUpdate && this.group!.set('dirty', true);
      } else if (groupNeedsUpdate && this.stateProperties.includes(key)) {
        this.group!.set('dirty', true);
      }
    }
    return this;
  }

  /*
   * @private
   * return if the object would be visible in rendering
   * @memberOf FabricObject.prototype
   * @return {Boolean}
   */
  isNotVisible() {
    return (
      this.opacity === 0 ||
      (!this.width && !this.height && this.strokeWidth === 0) ||
      !this.visible
    );
  }

  /**
   * Renders an object on a specified context
   * @param {CanvasRenderingContext2D} ctx Context to render on
   */
  render(ctx: CanvasRenderingContext2D) {
    // do not render if width/height are zeros or object is not visible
    if (this.isNotVisible()) {
      return;
    }
    if (
      this.canvas &&
      this.canvas.skipOffscreen &&
      !this.group &&
      !this.isOnScreen()
    ) {
      return;
    }
    ctx.save();
    this._setupCompositeOperation(ctx);
    this.drawSelectionBackground(ctx);
    this.transform(ctx);
    this._setOpacity(ctx);
    this._setShadow(ctx);
    if (this.shouldCache()) {
      this.renderCache();
      (this as TCachedFabricObject).drawCacheOnCanvas(ctx);
    } else {
      this._removeCacheCanvas();
      this.dirty = false;
      this.drawObject(ctx);
    }
    ctx.restore();
  }

  drawSelectionBackground(ctx: CanvasRenderingContext2D) {
    /* no op */
  }

  renderCache(options?: any) {
    options = options || {};
    if (!this._cacheCanvas || !this._cacheContext) {
      this._createCacheCanvas();
    }
    if (this.isCacheDirty() && this._cacheContext) {
      this.drawObject(this._cacheContext, options.forClipping);
      this.dirty = false;
    }
  }

  /**
   * Remove cacheCanvas and its dimensions from the objects
   */
  _removeCacheCanvas() {
    this._cacheCanvas = undefined;
    this._cacheContext = null;
    this.cacheWidth = 0;
    this.cacheHeight = 0;
  }

  /**
   * return true if the object will draw a stroke
   * Does not consider text styles. This is just a shortcut used at rendering time
   * We want it to be an approximation and be fast.
   * wrote to avoid extra caching, it has to return true when stroke happens,
   * can guess when it will not happen at 100% chance, does not matter if it misses
   * some use case where the stroke is invisible.
   * @since 3.0.0
   * @returns Boolean
   */
  hasStroke() {
    return (
      this.stroke && this.stroke !== 'transparent' && this.strokeWidth !== 0
    );
  }

  /**
   * return true if the object will draw a fill
   * Does not consider text styles. This is just a shortcut used at rendering time
   * We want it to be an approximation and be fast.
   * wrote to avoid extra caching, it has to return true when fill happens,
   * can guess when it will not happen at 100% chance, does not matter if it misses
   * some use case where the fill is invisible.
   * @since 3.0.0
   * @returns Boolean
   */
  hasFill() {
    return this.fill && this.fill !== 'transparent';
  }

  /**
   * When set to `true`, force the object to have its own cache, even if it is inside a group
   * it may be needed when your object behave in a particular way on the cache and always needs
   * its own isolated canvas to render correctly.
   * Created to be overridden
   * since 1.7.12
   * @returns Boolean
   */
  needsItsOwnCache() {
    if (
      this.paintFirst === 'stroke' &&
      this.hasFill() &&
      this.hasStroke() &&
      typeof this.shadow === 'object'
    ) {
      return true;
    }
    if (this.clipPath) {
      return true;
    }
    return false;
  }

  /**
   * Decide if the object should cache or not. Create its own cache level
   * objectCaching is a global flag, wins over everything
   * needsItsOwnCache should be used when the object drawing method requires
   * a cache step. None of the fabric classes requires it.
   * Generally you do not cache objects in groups because the group outside is cached.
   * Read as: cache if is needed, or if the feature is enabled but we are not already caching.
   * @return {Boolean}
   */
  shouldCache() {
    this.ownCaching =
      this.needsItsOwnCache() ||
      (this.objectCaching && (!this.group || !this.group.isOnACache()));
    return this.ownCaching;
  }

  /**
   * Check if this object or a child object will cast a shadow
   * used by Group.shouldCache to know if child has a shadow recursively
   * @return {Boolean}
   * @deprecated
   */
  willDrawShadow() {
    return (
      !!this.shadow && (this.shadow.offsetX !== 0 || this.shadow.offsetY !== 0)
    );
  }

  /**
   * Execute the drawing operation for an object clipPath
   * @param {CanvasRenderingContext2D} ctx Context to render on
   * @param {FabricObject} clipPath
   */
  drawClipPathOnCache(
    ctx: CanvasRenderingContext2D,
    clipPath: TCachedFabricObject
  ) {
    ctx.save();
    // DEBUG: uncomment this line, comment the following
    // ctx.globalAlpha = 0.4
    if (clipPath.inverted) {
      ctx.globalCompositeOperation = 'destination-out';
    } else {
      ctx.globalCompositeOperation = 'destination-in';
    }
    //ctx.scale(1 / 2, 1 / 2);
    if (clipPath.absolutePositioned) {
      const m = invertTransform(this.calcTransformMatrix());
      ctx.transform(m[0], m[1], m[2], m[3], m[4], m[5]);
    }
    clipPath.transform(ctx);
    ctx.scale(1 / clipPath.zoomX, 1 / clipPath.zoomY);
    ctx.drawImage(
      clipPath._cacheCanvas,
      -clipPath.cacheTranslationX,
      -clipPath.cacheTranslationY
    );
    ctx.restore();
  }

  /**
   * Execute the drawing operation for an object on a specified context
   * @param {CanvasRenderingContext2D} ctx Context to render on
   * @param {boolean} forClipping apply clipping styles
   */
  drawObject(ctx: CanvasRenderingContext2D, forClipping?: boolean) {
    const originalFill = this.fill,
      originalStroke = this.stroke;
    if (forClipping) {
      this.fill = 'black';
      this.stroke = '';
      this._setClippingProperties(ctx);
    } else {
      this._renderBackground(ctx);
    }
    this._render(ctx);
    this._drawClipPath(ctx, this.clipPath);
    this.fill = originalFill;
    this.stroke = originalStroke;
  }

  /**
   * Prepare clipPath state and cache and draw it on instance's cache
   * @param {CanvasRenderingContext2D} ctx
   * @param {FabricObject} clipPath
   */
  _drawClipPath(ctx: CanvasRenderingContext2D, clipPath?: FabricObject) {
    if (!clipPath) {
      return;
    }
    // needed to setup a couple of variables
    // path canvas gets overridden with this one.
    // TODO find a better solution?
    clipPath._set('canvas', this.canvas);
    clipPath.shouldCache();
    clipPath._transformDone = true;
    clipPath.renderCache({ forClipping: true });
    this.drawClipPathOnCache(ctx, clipPath as TCachedFabricObject);
  }

  /**
   * Paint the cached copy of the object on the target context.
   * @param {CanvasRenderingContext2D} ctx Context to render on
   */
  drawCacheOnCanvas(this: TCachedFabricObject, ctx: CanvasRenderingContext2D) {
    ctx.scale(1 / this.zoomX, 1 / this.zoomY);
    ctx.drawImage(
      this._cacheCanvas,
      -this.cacheTranslationX,
      -this.cacheTranslationY
    );
  }

  /**
   * Check if cache is dirty
   * @param {Boolean} skipCanvas skip canvas checks because this object is painted
   * on parent canvas.
   */
  isCacheDirty(skipCanvas = false) {
    if (this.isNotVisible()) {
      return false;
    }
    if (
      this._cacheCanvas &&
      this._cacheContext &&
      !skipCanvas &&
      this._updateCacheCanvas()
    ) {
      // in this case the context is already cleared.
      return true;
    } else {
      if (this.dirty || (this.clipPath && this.clipPath.absolutePositioned)) {
        if (this._cacheCanvas && this._cacheContext && !skipCanvas) {
          const width = this.cacheWidth! / this.zoomX!;
          const height = this.cacheHeight! / this.zoomY!;
          this._cacheContext.clearRect(-width / 2, -height / 2, width, height);
        }
        return true;
      }
    }
    return false;
  }

  /**
   * Draws a background for the object big as its untransformed dimensions
   * @private
   * @param {CanvasRenderingContext2D} ctx Context to render on
   */
  _renderBackground(ctx: CanvasRenderingContext2D) {
    if (!this.backgroundColor) {
      return;
    }
    const dim = this._getNonTransformedDimensions();
    ctx.fillStyle = this.backgroundColor;

    ctx.fillRect(-dim.x / 2, -dim.y / 2, dim.x, dim.y);
    // if there is background color no other shadows
    // should be casted
    this._removeShadow(ctx);
  }

  /**
   * @private
   * @param {CanvasRenderingContext2D} ctx Context to render on
   */
  _setOpacity(ctx: CanvasRenderingContext2D) {
    if (this.group && !this.group._transformDone) {
      ctx.globalAlpha = this.getObjectOpacity();
    } else {
      ctx.globalAlpha *= this.opacity;
    }
  }

  _setStrokeStyles(
    ctx: CanvasRenderingContext2D,
    decl: Pick<
      this,
      | 'stroke'
      | 'strokeWidth'
      | 'strokeLineCap'
      | 'strokeDashOffset'
      | 'strokeLineJoin'
      | 'strokeMiterLimit'
    >
  ) {
    const stroke = decl.stroke;
    if (stroke) {
      ctx.lineWidth = decl.strokeWidth;
      ctx.lineCap = decl.strokeLineCap;
      ctx.lineDashOffset = decl.strokeDashOffset;
      ctx.lineJoin = decl.strokeLineJoin;
      ctx.miterLimit = decl.strokeMiterLimit;
      if (isFiller(stroke)) {
        if (
          (stroke as Gradient<'linear'>).gradientUnits === 'percentage' ||
          (stroke as Gradient<'linear'>).gradientTransform ||
          (stroke as Pattern).patternTransform
        ) {
          // need to transform gradient in a pattern.
          // this is a slow process. If you are hitting this codepath, and the object
          // is not using caching, you should consider switching it on.
          // we need a canvas as big as the current object caching canvas.
          this._applyPatternForTransformedGradient(ctx, stroke);
        } else {
          // is a simple gradient or pattern
          ctx.strokeStyle = stroke.toLive(ctx)!;
          this._applyPatternGradientTransform(ctx, stroke);
        }
      } else {
        // is a color
        ctx.strokeStyle = decl.stroke as string;
      }
    }
  }

  _setFillStyles(ctx: CanvasRenderingContext2D, { fill }: Pick<this, 'fill'>) {
    if (fill) {
      if (isFiller(fill)) {
        ctx.fillStyle = fill.toLive(ctx)!;
        this._applyPatternGradientTransform(ctx, fill);
      } else {
        ctx.fillStyle = fill;
      }
    }
  }

  _setClippingProperties(ctx: CanvasRenderingContext2D) {
    ctx.globalAlpha = 1;
    ctx.strokeStyle = 'transparent';
    ctx.fillStyle = '#000000';
  }

  /**
   * @private
   * Sets line dash
   * @param {CanvasRenderingContext2D} ctx Context to set the dash line on
   * @param {Array} dashArray array representing dashes
   */
  _setLineDash(ctx: CanvasRenderingContext2D, dashArray?: number[] | null) {
    if (!dashArray || dashArray.length === 0) {
      return;
    }
    // Spec requires the concatenation of two copies of the dash array when the number of elements is odd
    if (1 & dashArray.length) {
      dashArray.push(...dashArray);
    }
    ctx.setLineDash(dashArray);
  }

  /**
   * @private
   * @param {CanvasRenderingContext2D} ctx Context to render on
   */
  _setShadow(ctx: CanvasRenderingContext2D) {
    if (!this.shadow) {
      return;
    }

    const shadow = this.shadow,
      canvas = this.canvas,
      retinaScaling = this.getCanvasRetinaScaling(),
      [sx, , , sy] = canvas?.viewportTransform || iMatrix,
      multX = sx * retinaScaling,
      multY = sy * retinaScaling,
      scaling = shadow.nonScaling ? new Point(1, 1) : this.getObjectScaling();
    ctx.shadowColor = shadow.color;
    ctx.shadowBlur =
      (shadow.blur *
        config.browserShadowBlurConstant *
        (multX + multY) *
        (scaling.x + scaling.y)) /
      4;
    ctx.shadowOffsetX = shadow.offsetX * multX * scaling.x;
    ctx.shadowOffsetY = shadow.offsetY * multY * scaling.y;
  }

  /**
   * @private
   * @param {CanvasRenderingContext2D} ctx Context to render on
   */
  _removeShadow(ctx: CanvasRenderingContext2D) {
    if (!this.shadow) {
      return;
    }

    ctx.shadowColor = '';
    ctx.shadowBlur = ctx.shadowOffsetX = ctx.shadowOffsetY = 0;
  }

  /**
   * @private
   * @param {CanvasRenderingContext2D} ctx Context to render on
   * @param {TFiller} filler {@link Pattern} or {@link Gradient}
   */
  _applyPatternGradientTransform(
    ctx: CanvasRenderingContext2D,
    filler: TFiller
  ) {
    if (!isFiller(filler)) {
      return { offsetX: 0, offsetY: 0 };
    }
    const t =
      (filler as Gradient<'linear'>).gradientTransform ||
      (filler as Pattern).patternTransform;
    const offsetX = -this.width / 2 + filler.offsetX || 0,
      offsetY = -this.height / 2 + filler.offsetY || 0;

    if ((filler as Gradient<'linear'>).gradientUnits === 'percentage') {
      ctx.transform(this.width, 0, 0, this.height, offsetX, offsetY);
    } else {
      ctx.transform(1, 0, 0, 1, offsetX, offsetY);
    }
    if (t) {
      ctx.transform(t[0], t[1], t[2], t[3], t[4], t[5]);
    }
    return { offsetX: offsetX, offsetY: offsetY };
  }

  /**
   * @private
   * @param {CanvasRenderingContext2D} ctx Context to render on
   */
  _renderPaintInOrder(ctx: CanvasRenderingContext2D) {
    if (this.paintFirst === 'stroke') {
      this._renderStroke(ctx);
      this._renderFill(ctx);
    } else {
      this._renderFill(ctx);
      this._renderStroke(ctx);
    }
  }

  /**
   * @private
   * function that actually render something on the context.
   * empty here to allow Obects to work on tests to benchmark fabric functionalites
   * not related to rendering
   * @param {CanvasRenderingContext2D} ctx Context to render on
   */
  _render(ctx: CanvasRenderingContext2D) {
    // placeholder to be overridden
  }

  /**
   * @private
   * @param {CanvasRenderingContext2D} ctx Context to render on
   */
  _renderFill(ctx: CanvasRenderingContext2D) {
    if (!this.fill) {
      return;
    }

    ctx.save();
    this._setFillStyles(ctx, this);
    if (this.fillRule === 'evenodd') {
      ctx.fill('evenodd');
    } else {
      ctx.fill();
    }
    ctx.restore();
  }

  /**
   * @private
   * @param {CanvasRenderingContext2D} ctx Context to render on
   */
  _renderStroke(ctx: CanvasRenderingContext2D) {
    if (!this.stroke || this.strokeWidth === 0) {
      return;
    }

    if (this.shadow && !this.shadow.affectStroke) {
      this._removeShadow(ctx);
    }

    ctx.save();
    if (this.strokeUniform) {
      const scaling = this.getObjectScaling();
      ctx.scale(1 / scaling.x, 1 / scaling.y);
    }
    this._setLineDash(ctx, this.strokeDashArray);
    this._setStrokeStyles(ctx, this);
    ctx.stroke();
    ctx.restore();
  }

  /**
   * This function try to patch the missing gradientTransform on canvas gradients.
   * transforming a context to transform the gradient, is going to transform the stroke too.
   * we want to transform the gradient but not the stroke operation, so we create
   * a transformed gradient on a pattern and then we use the pattern instead of the gradient.
   * this method has drawbacks: is slow, is in low resolution, needs a patch for when the size
   * is limited.
   * @private
   * @param {CanvasRenderingContext2D} ctx Context to render on
   * @param {Gradient} filler
   */
  _applyPatternForTransformedGradient(
    ctx: CanvasRenderingContext2D,
    filler: TFiller
  ) {
    const dims = this._limitCacheSize(this._getCacheCanvasDimensions()),
      pCanvas = createCanvasElement(),
      retinaScaling = this.getCanvasRetinaScaling(),
      width = dims.x / this.scaleX / retinaScaling,
      height = dims.y / this.scaleY / retinaScaling;
    pCanvas.width = width;
    pCanvas.height = height;
    const pCtx = pCanvas.getContext('2d');
    if (!pCtx) {
      return;
    }
    pCtx.beginPath();
    pCtx.moveTo(0, 0);
    pCtx.lineTo(width, 0);
    pCtx.lineTo(width, height);
    pCtx.lineTo(0, height);
    pCtx.closePath();
    pCtx.translate(width / 2, height / 2);
    pCtx.scale(
      dims.zoomX / this.scaleX / retinaScaling,
      dims.zoomY / this.scaleY / retinaScaling
    );
    this._applyPatternGradientTransform(pCtx, filler);
    pCtx.fillStyle = filler.toLive(ctx)!;
    pCtx.fill();
    ctx.translate(
      -this.width / 2 - this.strokeWidth / 2,
      -this.height / 2 - this.strokeWidth / 2
    );
    ctx.scale(
      (retinaScaling * this.scaleX) / dims.zoomX,
      (retinaScaling * this.scaleY) / dims.zoomY
    );
    ctx.strokeStyle = pCtx.createPattern(pCanvas, 'no-repeat') ?? '';
  }

  /**
   * This function is an helper for svg import. it returns the center of the object in the svg
   * untransformed coordinates
   * @private
   * @return {Point} center point from element coordinates
   */
  _findCenterFromElement() {
    return new Point(this.left + this.width / 2, this.top + this.height / 2);
  }

  /**
   * Clones an instance.
   * @param {Array} [propertiesToInclude] Any properties that you might want to additionally include in the output
   * @returns {Promise<FabricObject>}
   */
  clone(propertiesToInclude: string[]) {
    const objectForm = this.toObject(propertiesToInclude);
    // todo ok understand this. is static or it isn't?
    // TS is more an issue here than an helper.
    // @ts-ignore
    return this.constructor.fromObject(objectForm);
  }

  /**
   * Creates an instance of Image out of an object
   * makes use of toCanvasElement.
   * Once this method was based on toDataUrl and loadImage, so it also had a quality
   * and format option. toCanvasElement is faster and produce no loss of quality.
   * If you need to get a real Jpeg or Png from an object, using toDataURL is the right way to do it.
   * toCanvasElement and then toBlob from the obtained canvas is also a good option.
   * @param {Object} [options] for clone as image, passed to toDataURL
   * @param {Number} [options.multiplier=1] Multiplier to scale by
   * @param {Number} [options.left] Cropping left offset. Introduced in v1.2.14
   * @param {Number} [options.top] Cropping top offset. Introduced in v1.2.14
   * @param {Number} [options.width] Cropping width. Introduced in v1.2.14
   * @param {Number} [options.height] Cropping height. Introduced in v1.2.14
   * @param {Boolean} [options.enableRetinaScaling] Enable retina scaling for clone image. Introduce in 1.6.4
   * @param {Boolean} [options.withoutTransform] Remove current object transform ( no scale , no angle, no flip, no skew ). Introduced in 2.3.4
   * @param {Boolean} [options.withoutShadow] Remove current object shadow. Introduced in 2.4.2
   * @return {Image} Object cloned as image.
   */
  cloneAsImage(options: any): Image {
    const canvasEl = this.toCanvasElement(options);
    // TODO: how to import Image w/o an import cycle?
    return new Image(canvasEl);
  }

  /**
   * Converts an object into a HTMLCanvas element
   * @param {Object} options Options object
   * @param {Number} [options.multiplier=1] Multiplier to scale by
   * @param {Number} [options.left] Cropping left offset. Introduced in v1.2.14
   * @param {Number} [options.top] Cropping top offset. Introduced in v1.2.14
   * @param {Number} [options.width] Cropping width. Introduced in v1.2.14
   * @param {Number} [options.height] Cropping height. Introduced in v1.2.14
   * @param {Boolean} [options.enableRetinaScaling] Enable retina scaling for clone image. Introduce in 1.6.4
   * @param {Boolean} [options.withoutTransform] Remove current object transform ( no scale , no angle, no flip, no skew ). Introduced in 2.3.4
   * @param {Boolean} [options.withoutShadow] Remove current object shadow. Introduced in 2.4.2
   * @return {HTMLCanvasElement} Returns DOM element <canvas> with the FabricObject
   */
  toCanvasElement(options: any = {}) {
    const origParams = saveObjectTransform(this),
      originalGroup = this.group,
      originalShadow = this.shadow,
      abs = Math.abs,
      retinaScaling = options.enableRetinaScaling
        ? Math.max(config.devicePixelRatio, 1)
        : 1,
      multiplier = (options.multiplier || 1) * retinaScaling;
    delete this.group;
    if (options.withoutTransform) {
      resetObjectTransform(this);
    }
    if (options.withoutShadow) {
      this.shadow = null;
    }

    const el = createCanvasElement(),
      // skip canvas zoom and calculate with setCoords now.
      boundingRect = this.getBoundingRect(true, true),
      shadow = this.shadow,
      shadowOffset = new Point();

    if (shadow) {
      const shadowBlur = shadow.blur;
      const scaling = shadow.nonScaling
        ? new Point(1, 1)
        : this.getObjectScaling();
      // consider non scaling shadow.
      shadowOffset.x =
        2 * Math.round(abs(shadow.offsetX) + shadowBlur) * abs(scaling.x);
      shadowOffset.y =
        2 * Math.round(abs(shadow.offsetY) + shadowBlur) * abs(scaling.y);
    }
    const width = boundingRect.width + shadowOffset.x,
      height = boundingRect.height + shadowOffset.y;
    // if the current width/height is not an integer
    // we need to make it so.
    el.width = Math.ceil(width);
    el.height = Math.ceil(height);
    const canvas = new StaticCanvas(el, {
      enableRetinaScaling: false,
      renderOnAddRemove: false,
      skipOffscreen: false,
    });
    if (options.format === 'jpeg') {
      canvas.backgroundColor = '#fff';
    }
    this.setPositionByOrigin(
      new Point(canvas.width / 2, canvas.height / 2),
      'center',
      'center'
    );
    const originalCanvas = this.canvas;
    // static canvas and canvas have both an array of InteractiveObjects
    // @ts-ignore this needs to be fixed somehow, or ignored globally
    canvas._objects = [this];
    this.set('canvas', canvas);
    this.setCoords();
    const canvasEl = canvas.toCanvasElement(multiplier || 1, options);
    this.set('canvas', originalCanvas);
    this.shadow = originalShadow;
    if (originalGroup) {
      this.group = originalGroup;
    }
    this.set(origParams);
    this.setCoords();
    // canvas.dispose will call image.dispose that will nullify the elements
    // since this canvas is a simple element for the process, we remove references
    // to objects in this way in order to avoid object trashing.
    canvas._objects = [];
    // since render has settled it is safe to destroy canvas
    canvas.destroy();
    return canvasEl;
  }

  /**
   * Converts an object into a data-url-like string
   * @param {Object} options Options object
   * @param {String} [options.format=png] The format of the output image. Either "jpeg" or "png"
   * @param {Number} [options.quality=1] Quality level (0..1). Only used for jpeg.
   * @param {Number} [options.multiplier=1] Multiplier to scale by
   * @param {Number} [options.left] Cropping left offset. Introduced in v1.2.14
   * @param {Number} [options.top] Cropping top offset. Introduced in v1.2.14
   * @param {Number} [options.width] Cropping width. Introduced in v1.2.14
   * @param {Number} [options.height] Cropping height. Introduced in v1.2.14
   * @param {Boolean} [options.enableRetinaScaling] Enable retina scaling for clone image. Introduce in 1.6.4
   * @param {Boolean} [options.withoutTransform] Remove current object transform ( no scale , no angle, no flip, no skew ). Introduced in 2.3.4
   * @param {Boolean} [options.withoutShadow] Remove current object shadow. Introduced in 2.4.2
   * @return {String} Returns a data: URL containing a representation of the object in the format specified by options.format
   */
  toDataURL(options: any = {}) {
    return toDataURL(
      this.toCanvasElement(options),
      options.format || 'png',
      options.quality || 1
    );
  }

  /**
   * Returns true if specified type is identical to the type of an instance
   * @param {String} type Type to check against
   * @return {Boolean}
   */
  isType(...types: string[]) {
    return types.includes(this.type);
  }

  /**
   * Returns complexity of an instance
   * @return {Number} complexity of this instance (is 1 unless subclassed)
   */
  complexity() {
    return 1;
  }

  /**
   * Returns a JSON representation of an instance
   * @return {Object} JSON
   */
  toJSON() {
    // delegate, not alias
    return this.toObject();
  }

  /**
   * Sets "angle" of an instance with centered rotation
   * @param {TDegree} angle Angle value (in degrees)
   */
  rotate(angle: TDegree) {
    const shouldCenterOrigin =
      (this.originX !== 'center' || this.originY !== 'center') &&
      this.centeredRotation;

    if (shouldCenterOrigin) {
      this._setOriginToCenter();
    }

    this.set('angle', angle);

    if (shouldCenterOrigin) {
      this._resetOrigin();
    }
  }

  /**
   * This callback function is called by the parent group of an object every
   * time a non-delegated property changes on the group. It is passed the key
   * and value as parameters. Not adding in this function's signature to avoid
   * Travis build error about unused variables.
   */
  setOnGroup() {
    // implemented by sub-classes, as needed.
  }

  /**
   * Sets canvas globalCompositeOperation for specific object
   * custom composition operation for the particular object can be specified using globalCompositeOperation property
   * @param {CanvasRenderingContext2D} ctx Rendering canvas context
   */
  _setupCompositeOperation(ctx: CanvasRenderingContext2D) {
    if (this.globalCompositeOperation) {
      ctx.globalCompositeOperation = this.globalCompositeOperation;
    }
  }

  /**
   * cancel instance's running animations
   * override if necessary to dispose artifacts such as `clipPath`
   */
  dispose() {
    // todo verify this.
    // runningAnimations is always truthy
    if (runningAnimations) {
      runningAnimations.cancelByTarget(this);
    }
  }

  /**
   *
   * @param {Function} klass
   * @param {object} object
   * @param {object} [options]
   * @param {string} [options.extraParam] property to pass as first argument to the constructor
   * @param {AbortSignal} [options.signal] handle aborting, see https://developer.mozilla.org/en-US/docs/Web/API/AbortController/signal
   * @returns {Promise<FabricObject>}
   */
  static _fromObject(
    object: Record<string, unknown>,
    {
      extraParam,
      ...options
    }: { extraParam?: string; signal?: AbortSignal } = {}
  ): Promise<FabricObject> {
    const data = cloneDeep(object);
    return enlivenObjectEnlivables<any>(data as any, options).then(
      (enlivedMap) => {
        const allOptions = { ...data, ...enlivedMap };
        // from the resulting enlived options, extract options.extraParam to arg0
        // to avoid accidental overrides later
        if (extraParam) {
          const { [extraParam]: arg0, ...rest } = allOptions;
          // @ts-ignore;
          return new this(arg0, rest);
        } else {
          return new this(allOptions);
        }
      }
    );
  }

  /**
   *
   * @param {object} object
   * @param {object} [options]
   * @param {AbortSignal} [options.signal] handle aborting, see https://developer.mozilla.org/en-US/docs/Web/API/AbortController/signal
   * @returns {Promise<FabricObject>}
   */
  static fromObject(
    object: Record<string, unknown>,
    options?: { signal?: AbortSignal }
  ): Promise<FabricObject> {
    return this._fromObject(object, options);
  }
}

/*
 * Properties that at minimum needs to stay on the prototype
 * That shouldn't be either on the instance and that can't be used as static
 * For inheritance reasons ( used in the superclass but static in the subclass )
 */
Object.assign(FabricObject.prototype, {
  cacheProperties,
  stateProperties,
  ...fabricObjectDefaultValues,
});

classRegistry.setClass(FabricObject);<|MERGE_RESOLUTION|>--- conflicted
+++ resolved
@@ -35,16 +35,9 @@
   fabricObjectDefaultValues,
   stateProperties,
 } from './defaultValues';
-<<<<<<< HEAD
-import type { Gradient } from '../../gradient/gradient.class';
-import type { Pattern } from '../../pattern.class';
-import type { Canvas } from '../../canvas/canvas_events';
-=======
 import type { Gradient } from '../../gradient/Gradient';
 import type { Pattern } from '../../Pattern';
 import type { Canvas } from '../../canvas/Canvas';
-import { removeTransformMatrixForSvgParsing } from '../../util/transform_matrix_removal';
->>>>>>> 84b7a357
 
 export type TCachedFabricObject = FabricObject &
   Required<
