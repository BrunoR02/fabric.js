--- conflicted
+++ resolved
@@ -55,20 +55,11 @@
    * @param {(object:fabric.Object) => any} [callback] function to call for each object removed
    * @returns {fabric.Object[]} removed objects
    */
-<<<<<<< HEAD
   remove: function(objectsToRemove, callback) {
     var objects = this._objects, removed = [];
     for (var i = 0, object, index; i < objectsToRemove.length; i++) {
       object = objectsToRemove[i];
       index = objects.indexOf(object);
-=======
-  remove: function (objectsToRemove, callback) {
-    var objects = this._objects,
-        index, somethingRemoved = false;
-
-    for (var i = 0, length = objectsToRemove.length; i < length; i++) {
-      index = objects.indexOf(objectsToRemove[i]);
->>>>>>> 65efc2b6
       // only call onObjectRemoved if an object was actually removed
       if (index !== -1) {
         objects.splice(index, 1);
