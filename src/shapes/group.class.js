--- conflicted
+++ resolved
@@ -233,21 +233,12 @@
         /* _DEV_MODE_END_ */
         return false;
       }
-<<<<<<< HEAD
       else if (object.type === 'layer') {
         /* _DEV_MODE_START_ */
         console.warn('fabric.Group: nesting layers under groups is not supported, this call has no effect');
         /* _DEV_MODE_END_ */
         return;
       }
-      else if (object.group) {
-        if (object.group === this) {
-          /* _DEV_MODE_START_ */
-          console.warn('fabric.Group: duplicate objects are not supported inside group, this call has no effect');
-          /* _DEV_MODE_END_ */
-          return;
-        }
-=======
       else if (object.group && object.group === this) {
         /* _DEV_MODE_START_ */
         console.warn('fabric.Group: duplicate objects are not supported inside group, this call has no effect');
@@ -268,7 +259,6 @@
         return false;
       }
       if (object.group) {
->>>>>>> d53d6b61
         object.group.remove(object);
       }
       this._enterGroup(object, removeParentTransform);
