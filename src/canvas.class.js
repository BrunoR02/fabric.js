(function() {

  var getPointer = fabric.util.getPointer,
      degreesToRadians = fabric.util.degreesToRadians,
      radiansToDegrees = fabric.util.radiansToDegrees,
      atan2 = Math.atan2,
      abs = Math.abs,

      STROKE_OFFSET = 0.5;

  /**
   * Canvas class
   * @class fabric.Canvas
   * @extends fabric.StaticCanvas
   * @tutorial {@link http://fabricjs.com/fabric-intro-part-1/#canvas}
   * @see {@link fabric.Canvas#initialize} for constructor definition
   *
   * @fires object:modified
   * @fires object:rotating
   * @fires object:scaling
   * @fires object:moving
   * @fires object:selected
   *
   * @fires before:selection:cleared
   * @fires selection:cleared
   * @fires selection:created
   *
   * @fires path:created
   * @fires mouse:down
   * @fires mouse:move
   * @fires mouse:up
   * @fires mouse:over
   * @fires mouse:out
   *
   */
  fabric.Canvas = fabric.util.createClass(fabric.StaticCanvas, /** @lends fabric.Canvas.prototype */ {

    /**
     * Constructor
     * @param {HTMLElement | String} el &lt;canvas> element to initialize instance on
     * @param {Object} [options] Options object
     * @return {Object} thisArg
     */
    initialize: function(el, options) {
      options || (options = { });

      this._initStatic(el, options);
      this._initInteractive();
      this._createCacheCanvas();

      fabric.Canvas.activeInstance = this;
    },

    /**
     * When true, objects can be transformed by one side (unproportionally)
     * @type Boolean
     * @default
     */
    uniScaleTransform:      false,

    /**
     * When true, objects use center point as the origin of scale transformation.
     * <b>Backwards incompatibility note:</b> This property replaces "centerTransform" (Boolean).
     * @since 1.3.4
     * @type Boolean
     * @default
     */
    centeredScaling:        false,

    /**
     * When true, objects use center point as the origin of rotate transformation.
     * <b>Backwards incompatibility note:</b> This property replaces "centerTransform" (Boolean).
     * @since 1.3.4
     * @type Boolean
     * @default
     */
    centeredRotation:       false,

    /**
     * Indicates that canvas is interactive. This property should not be changed.
     * @type Boolean
     * @default
     */
    interactive:            true,

    /**
     * Indicates whether group selection should be enabled
     * @type Boolean
     * @default
     */
    selection:              true,

    /**
     * Color of selection
     * @type String
     * @default
     */
    selectionColor:         'rgba(100, 100, 255, 0.3)', // blue

    /**
     * Default dash array pattern
     * If not empty the selection border is dashed
     * @type Array
     */
    selectionDashArray:     [ ],

    /**
     * Color of the border of selection (usually slightly darker than color of selection itself)
     * @type String
     * @default
     */
    selectionBorderColor:   'rgba(255, 255, 255, 0.3)',

    /**
     * Width of a line used in object/group selection
     * @type Number
     * @default
     */
    selectionLineWidth:     1,

    /**
     * Default cursor value used when hovering over an object on canvas
     * @type String
     * @default
     */
    hoverCursor:            'move',

    /**
     * Default cursor value used when moving an object on canvas
     * @type String
     * @default
     */
    moveCursor:             'move',

    /**
     * Default cursor value used for the entire canvas
     * @type String
     * @default
     */
    defaultCursor:          'default',

    /**
     * Cursor value used during free drawing
     * @type String
     * @default
     */
    freeDrawingCursor:      'crosshair',

    /**
     * Cursor value used for rotation point
     * @type String
     * @default
     */
    rotationCursor:         'crosshair',

    /**
     * Default element class that's given to wrapper (div) element of canvas
     * @type String
     * @default
     */
    containerClass:         'canvas-container',

    /**
     * When true, object detection happens on per-pixel basis rather than on per-bounding-box
     * @type Boolean
     * @default
     */
    perPixelTargetFind:     false,

    /**
     * Number of pixels around target pixel to tolerate (consider active) during object detection
     * @type Number
     * @default
     */
    targetFindTolerance:    0,

    /**
     * When true, target detection is skipped when hovering over canvas. This can be used to improve performance.
     * @type Boolean
     * @default
     */
    skipTargetFind:         false,

    /**
     * @private
     */
    _initInteractive: function() {
      this._currentTransform = null;
      this._groupSelector = null;
      this._initWrapperElement();
      this._createUpperCanvas();
      this._initEventListeners();

      this.freeDrawingBrush = fabric.PencilBrush && new fabric.PencilBrush(this);

      this.calcOffset();
    },

    /**
     * Resets the current transform to its original values and chooses the type of resizing based on the event
     * @private
     * @param {Event} e Event object fired on mousemove
     */
    _resetCurrentTransform: function(e) {
      var t = this._currentTransform;

      t.target.set({
        scaleX: t.original.scaleX,
        scaleY: t.original.scaleY,
        left: t.original.left,
        top: t.original.top
      });

      if (this._shouldCenterTransform(e, t.target)) {
        if (t.action === 'rotate') {
          this._setOriginToCenter(t.target);
        }
        else {
          if (t.originX !== 'center') {
            if (t.originX === 'right') {
              t.mouseXSign = -1;
            }
            else {
              t.mouseXSign = 1;
            }
          }
          if (t.originY !== 'center') {
            if (t.originY === 'bottom') {
              t.mouseYSign = -1;
            }
            else {
              t.mouseYSign = 1;
            }
          }

          t.originX = 'center';
          t.originY = 'center';
        }
      }
      else {
        t.originX = t.original.originX;
        t.originY = t.original.originY;
      }
    },

    /**
     * Checks if point is contained within an area of given object
     * @param {Event} e Event object
     * @param {fabric.Object} target Object to test against
     * @return {Boolean} true if point is contained within an area of given object
     */
    containsPoint: function (e, target) {
      var pointer = this.getPointer(e, true),
          xy = this._normalizePointer(target, pointer);

      // http://www.geog.ubc.ca/courses/klink/gis.notes/ncgia/u32.html
      // http://idav.ucdavis.edu/~okreylos/TAship/Spring2000/PointInPolygon.html
      return (target.containsPoint(xy) || target._findTargetCorner(pointer));
    },

    /**
     * @private
     */
    _normalizePointer: function (object, pointer) {
      var activeGroup = this.getActiveGroup(),
          x = pointer.x,
          y = pointer.y,
          isObjectInGroup = (
            activeGroup &&
            object.type !== 'group' &&
            activeGroup.contains(object)),
          lt;

      if (isObjectInGroup) {
        lt = new fabric.Point(activeGroup.left, activeGroup.top);
        lt = fabric.util.transformPoint(lt, this.viewportTransform, true);
        x -= lt.x;
        y -= lt.y;
      }
      return { x: x, y: y };
    },

    /**
     * Returns true if object is transparent at a certain location
     * @param {fabric.Object} target Object to check
     * @param {Number} x Left coordinate
     * @param {Number} y Top coordinate
     * @return {Boolean}
     */
    isTargetTransparent: function (target, x, y) {
      var hasBorders = target.hasBorders,
          transparentCorners = target.transparentCorners;

      target.hasBorders = target.transparentCorners = false;

      this._draw(this.contextCache, target);

      target.hasBorders = hasBorders;
      target.transparentCorners = transparentCorners;

      var isTransparent = fabric.util.isTransparent(
        this.contextCache, x, y, this.targetFindTolerance);

      this.clearContext(this.contextCache);

      return isTransparent;
    },

    /**
     * @private
     * @param {Event} e Event object
     * @param {fabric.Object} target
     */
    _shouldClearSelection: function (e, target) {
      var activeGroup = this.getActiveGroup(),
          activeObject = this.getActiveObject();

      return (
        !target
        ||
        (target &&
          activeGroup &&
          !activeGroup.contains(target) &&
          activeGroup !== target &&
          !e.shiftKey)
        ||
        (target && !target.evented)
        ||
        (target &&
          !target.selectable &&
          activeObject &&
          activeObject !== target)
      );
    },

    /**
     * @private
     * @param {Event} e Event object
     * @param {fabric.Object} target
     */
    _shouldCenterTransform: function (e, target) {
      if (!target) return;

      var t = this._currentTransform,
          centerTransform;

      if (t.action === 'scale' || t.action === 'scaleX' || t.action === 'scaleY') {
        centerTransform = this.centeredScaling || target.centeredScaling;
      }
      else if (t.action === 'rotate') {
        centerTransform = this.centeredRotation || target.centeredRotation;
      }

      return centerTransform ? !e.altKey : e.altKey;
    },

    /**
     * @private
     */
    _getOriginFromCorner: function(target, corner) {
      var origin = {
        x: target.originX,
        y: target.originY
      };

      if (corner === 'ml' || corner === 'tl' || corner === 'bl') {
        origin.x = 'right';
      }
      else if (corner === 'mr' || corner === 'tr' || corner === 'br') {
        origin.x = 'left';
      }

      if (corner === 'tl' || corner === 'mt' || corner === 'tr') {
        origin.y = 'bottom';
      }
      else if (corner === 'bl' || corner === 'mb' || corner === 'br') {
        origin.y = 'top';
      }

      return origin;
    },

    /**
     * @private
     */
    _getActionFromCorner: function(target, corner) {
      var action = 'drag';
      if (corner) {
        action = (corner === 'ml' || corner === 'mr')
          ? 'scaleX'
          : (corner === 'mt' || corner === 'mb')
            ? 'scaleY'
            : corner === 'mtr'
              ? 'rotate'
              : 'scale';
      }
      return action;
    },

    /**
     * @private
     * @param {Event} e Event object
     * @param {fabric.Object} target
     */
    _setupCurrentTransform: function (e, target) {
      if (!target) return;

      var pointer = this.getPointer(e),
          corner = target._findTargetCorner(this.getPointer(e, true)),
          action = this._getActionFromCorner(target, corner),
          origin = this._getOriginFromCorner(target, corner);

      this._currentTransform = {
        target: target,
        action: action,
        scaleX: target.scaleX,
        scaleY: target.scaleY,
        offsetX: pointer.x - target.left,
        offsetY: pointer.y - target.top,
        originX: origin.x,
        originY: origin.y,
        ex: pointer.x,
        ey: pointer.y,
        left: target.left,
        top: target.top,
        theta: degreesToRadians(target.angle),
        width: target.width * target.scaleX,
        mouseXSign: 1,
        mouseYSign: 1
      };

      this._currentTransform.original = {
        left: target.left,
        top: target.top,
        scaleX: target.scaleX,
        scaleY: target.scaleY,
        originX: origin.x,
        originY: origin.y
      };

      this._resetCurrentTransform(e);
    },

    /**
     * Translates object by "setting" its left/top
     * @private
     * @param x {Number} pointer's x coordinate
     * @param y {Number} pointer's y coordinate
     */
    _translateObject: function (x, y) {
      var target = this._currentTransform.target;

      if (!target.get('lockMovementX')) {
        target.set('left', x - this._currentTransform.offsetX);
      }
      if (!target.get('lockMovementY')) {
        target.set('top', y - this._currentTransform.offsetY);
      }
    },

    /**
     * Scales object by invoking its scaleX/scaleY methods
     * @private
     * @param x {Number} pointer's x coordinate
     * @param y {Number} pointer's y coordinate
     * @param by {String} Either 'x' or 'y' - specifies dimension constraint by which to scale an object.
     *                    When not provided, an object is scaled by both dimensions equally
     */
    _scaleObject: function (x, y, by) {
      var t = this._currentTransform,
          target = t.target,
          lockScalingX = target.get('lockScalingX'),
          lockScalingY = target.get('lockScalingY');

      if (lockScalingX && lockScalingY) return;

      // Get the constraint point
      var constraintPosition = target.translateToOriginPoint(target.getCenterPoint(), t.originX, t.originY),
          localMouse = target.toLocalPoint(new fabric.Point(x, y), t.originX, t.originY);

      this._setLocalMouse(localMouse, t);

      // Actually scale the object
      this._setObjectScale(localMouse, t, lockScalingX, lockScalingY, by);

      // Make sure the constraints apply
      target.setPositionByOrigin(constraintPosition, t.originX, t.originY);
    },

    /**
     * @private
     */
    _setObjectScale: function(localMouse, transform, lockScalingX, lockScalingY, by) {
      var target = transform.target;

      transform.newScaleX = target.scaleX;
      transform.newScaleY = target.scaleY;

      if (by === 'equally' && !lockScalingX && !lockScalingY) {
        this._scaleObjectEqually(localMouse, target, transform);
      }
      else if (!by) {
        transform.newScaleX = localMouse.x / (target.width + target.strokeWidth);
        transform.newScaleY = localMouse.y / (target.height + target.strokeWidth);

        lockScalingX || target.set('scaleX', transform.newScaleX);
        lockScalingY || target.set('scaleY', transform.newScaleY);
      }
      else if (by === 'x' && !target.get('lockUniScaling')) {
        transform.newScaleX = localMouse.x / (target.width + target.strokeWidth);
        lockScalingX || target.set('scaleX', transform.newScaleX);
      }
      else if (by === 'y' && !target.get('lockUniScaling')) {
        transform.newScaleY = localMouse.y / (target.height + target.strokeWidth);
        lockScalingY || target.set('scaleY', transform.newScaleY);
      }

      this._flipObject(transform);
    },

    /**
     * @private
     */
    _scaleObjectEqually: function(localMouse, target, transform) {

      var dist = localMouse.y + localMouse.x,
          lastDist = (target.height + (target.strokeWidth)) * transform.original.scaleY +
                     (target.width + (target.strokeWidth)) * transform.original.scaleX;

      // We use transform.scaleX/Y instead of target.scaleX/Y
      // because the object may have a min scale and we'll loose the proportions
      transform.newScaleX = transform.original.scaleX * dist / lastDist;
      transform.newScaleY = transform.original.scaleY * dist / lastDist;

      target.set('scaleX', transform.newScaleX);
      target.set('scaleY', transform.newScaleY);
    },

    /**
     * @private
     */
    _flipObject: function(transform) {
      if (transform.newScaleX < 0) {
        if (transform.originX === 'left') {
          transform.originX = 'right';
        }
        else if (transform.originX === 'right') {
          transform.originX = 'left';
        }
      }

      if (transform.newScaleY < 0) {
        if (transform.originY === 'top') {
          transform.originY = 'bottom';
        }
        else if (transform.originY === 'bottom') {
          transform.originY = 'top';
        }
      }
    },

    /**
     * @private
     */
    _setLocalMouse: function(localMouse, t) {
      var target = t.target;

      if (t.originX === 'right') {
        localMouse.x *= -1;
      }
      else if (t.originX === 'center') {
        localMouse.x *= t.mouseXSign * 2;

        if (localMouse.x < 0) {
          t.mouseXSign = -t.mouseXSign;
        }
      }

      if (t.originY === 'bottom') {
        localMouse.y *= -1;
      }
      else if (t.originY === 'center') {
        localMouse.y *= t.mouseYSign * 2;

        if (localMouse.y < 0) {
          t.mouseYSign = -t.mouseYSign;
        }
      }

      // adjust the mouse coordinates when dealing with padding
      if (abs(localMouse.x) > target.padding) {
        if (localMouse.x < 0) {
          localMouse.x += target.padding;
        }
        else {
          localMouse.x -= target.padding;
        }
      }
      else { // mouse is within the padding, set to 0
        localMouse.x = 0;
      }

      if (abs(localMouse.y) > target.padding) {
        if (localMouse.y < 0) {
          localMouse.y += target.padding;
        }
        else {
          localMouse.y -= target.padding;
        }
      }
      else {
        localMouse.y = 0;
      }
    },

    /**
     * Rotates object by invoking its rotate method
     * @private
     * @param x {Number} pointer's x coordinate
     * @param y {Number} pointer's y coordinate
     */
    _rotateObject: function (x, y) {

      var t = this._currentTransform;

      if (t.target.get('lockRotation')) return;

      var lastAngle = atan2(t.ey - t.top, t.ex - t.left),
          curAngle = atan2(y - t.top, x - t.left),
          angle = radiansToDegrees(curAngle - lastAngle + t.theta);

      // normalize angle to positive value
      if (angle < 0) {
        angle = 360 + angle;
      }

      t.target.angle = angle;
    },

    /**
     * @private
     */
    _setCursor: function (value) {
      this.upperCanvasEl.style.cursor = value;
    },

    /**
     * @private
     */
    _resetObjectTransform: function (target) {
      target.scaleX = 1;
      target.scaleY = 1;
      target.setAngle(0);
    },

    /**
     * @private
     */
    _drawSelection: function () {
      var ctx = this.contextTop,
          groupSelector = this._groupSelector,
          left = groupSelector.left,
          top = groupSelector.top,
          aleft = abs(left),
          atop = abs(top);

      ctx.fillStyle = this.selectionColor;

      ctx.fillRect(
        groupSelector.ex - ((left > 0) ? 0 : -left),
        groupSelector.ey - ((top > 0) ? 0 : -top),
        aleft,
        atop
      );

      ctx.lineWidth = this.selectionLineWidth;
      ctx.strokeStyle = this.selectionBorderColor;

      // selection border
      if (this.selectionDashArray.length > 1) {

        var px = groupSelector.ex + STROKE_OFFSET - ((left > 0) ? 0: aleft),
            py = groupSelector.ey + STROKE_OFFSET - ((top > 0) ? 0: atop);

        ctx.beginPath();

        fabric.util.drawDashedLine(ctx, px, py, px + aleft, py, this.selectionDashArray);
        fabric.util.drawDashedLine(ctx, px, py + atop - 1, px + aleft, py + atop - 1, this.selectionDashArray);
        fabric.util.drawDashedLine(ctx, px, py, px, py + atop, this.selectionDashArray);
        fabric.util.drawDashedLine(ctx, px + aleft - 1, py, px + aleft - 1, py + atop, this.selectionDashArray);

        ctx.closePath();
        ctx.stroke();
      }
      else {
        ctx.strokeRect(
          groupSelector.ex + STROKE_OFFSET - ((left > 0) ? 0 : aleft),
          groupSelector.ey + STROKE_OFFSET - ((top > 0) ? 0 : atop),
          aleft,
          atop
        );
      }
    },

    /**
     * @private
     */
    _isLastRenderedObject: function(e) {
      return (
        this.controlsAboveOverlay &&
        this.lastRenderedObjectWithControlsAboveOverlay &&
        this.lastRenderedObjectWithControlsAboveOverlay.visible &&
        this.containsPoint(e, this.lastRenderedObjectWithControlsAboveOverlay) &&
        this.lastRenderedObjectWithControlsAboveOverlay._findTargetCorner(this.getPointer(e, true)));
    },

    /**
     * Method that determines what object we are clicking on
     * @param {Event} e mouse event
     * @param {Boolean} skipGroup when true, group is skipped and only objects are traversed through
     */
    findTarget: function (e, skipGroup) {
      if (this.skipTargetFind) return;

      if (this._isLastRenderedObject(e)) {
        return this.lastRenderedObjectWithControlsAboveOverlay;
      }

      // first check current group (if one exists)
      var activeGroup = this.getActiveGroup();
      if (activeGroup && !skipGroup && this.containsPoint(e, activeGroup)) {
        return activeGroup;
      }

      var target = this._searchPossibleTargets(e);
      this._fireOverOutEvents(target);

      return target;
    },

    /**
     * @private
     */
    _fireOverOutEvents: function(target) {
      if (target) {
        if (this._hoveredTarget !== target) {
          this.fire('mouse:over', { target: target });
          target.fire('mouseover');
          if (this._hoveredTarget) {
            this.fire('mouse:out', { target: this._hoveredTarget });
            this._hoveredTarget.fire('mouseout');
          }
          this._hoveredTarget = target;
        }
      }
      else if (this._hoveredTarget) {
        this.fire('mouse:out', { target: this._hoveredTarget });
        this._hoveredTarget.fire('mouseout');
        this._hoveredTarget = null;
      }
    },

    /**
    * @private
    */
    _checkTarget: function(e, obj, pointer) {
      if (obj &&
          obj.visible &&
          obj.evented &&
          this.containsPoint(e, obj)){
        if ((this.perPixelTargetFind || obj.perPixelTargetFind) && !obj.isEditing) {
          var isTransparent = this.isTargetTransparent(obj, pointer.x, pointer.y);
          if (!isTransparent) {
            return true;
          }
        }
        else {
          return true;
        }
      }
    },

    /**
     * @private
     */
    _searchPossibleTargets: function(e) {

      // Cache all targets where their bounding box contains point.
      var target,
<<<<<<< HEAD
          pointer = this.getPointer(e, true);

      var i = this._objects.length;
=======
          pointer = this.getPointer(e),
          i = this._objects.length;
>>>>>>> 0572b997

      while (i--) {
        if (this._checkTarget(e, this._objects[i], pointer)){
          this.relatedTarget = this._objects[i];
          target = this._objects[i];
          break;
        }
      }

      return target;
    },

    /**
     * Returns pointer coordinates relative to canvas.
     * @param {Event} e
     * @return {Object} object with "x" and "y" number values
     */
    getPointer: function (e, ignoreZoom, upperCanvasEl) {
      if (!upperCanvasEl) {
        upperCanvasEl = this.upperCanvasEl;
      }
      var pointer = getPointer(e, upperCanvasEl),
          bounds = upperCanvasEl.getBoundingClientRect(),
          cssScale;

      pointer.x = pointer.x - this._offset.left;
      pointer.y = pointer.y - this._offset.top;
      if (!ignoreZoom) {
        pointer = fabric.util.transformPoint(
          pointer,
          fabric.util.invertTransform(this.viewportTransform)
        );
      }

      if (bounds.width === 0 || bounds.height === 0) {
        // If bounds are not available (i.e. not visible), do not apply scale.
        cssScale = { width: 1, height: 1 };
      }
      else {
        cssScale = {
          width: upperCanvasEl.width / bounds.width,
          height: upperCanvasEl.height / bounds.height
        };
      }
      return {
        x: pointer.x * cssScale.width,
        y: pointer.y * cssScale.height
      };
    },

    /**
     * @private
     * @param {HTMLElement|String} canvasEl Canvas element
     * @throws {CANVAS_INIT_ERROR} If canvas can not be initialized
     */
    _createUpperCanvas: function () {
      var lowerCanvasClass = this.lowerCanvasEl.className.replace(/\s*lower-canvas\s*/, '');

      this.upperCanvasEl = this._createCanvasElement();
      fabric.util.addClass(this.upperCanvasEl, 'upper-canvas ' + lowerCanvasClass);

      this.wrapperEl.appendChild(this.upperCanvasEl);

      this._copyCanvasStyle(this.lowerCanvasEl, this.upperCanvasEl);
      this._applyCanvasStyle(this.upperCanvasEl);
      this.contextTop = this.upperCanvasEl.getContext('2d');
    },

    /**
     * @private
     */
    _createCacheCanvas: function () {
      this.cacheCanvasEl = this._createCanvasElement();
      this.cacheCanvasEl.setAttribute('width', this.width);
      this.cacheCanvasEl.setAttribute('height', this.height);
      this.contextCache = this.cacheCanvasEl.getContext('2d');
    },

    /**
     * @private
     * @param {Number} width
     * @param {Number} height
     */
    _initWrapperElement: function () {
      this.wrapperEl = fabric.util.wrapElement(this.lowerCanvasEl, 'div', {
        'class': this.containerClass
      });
      fabric.util.setStyle(this.wrapperEl, {
        width: this.getWidth() + 'px',
        height: this.getHeight() + 'px',
        position: 'relative'
      });
      fabric.util.makeElementUnselectable(this.wrapperEl);
    },

    /**
     * @private
     * @param {Element} element
     */
    _applyCanvasStyle: function (element) {
      var width = this.getWidth() || element.width,
          height = this.getHeight() || element.height;

      fabric.util.setStyle(element, {
        position: 'absolute',
        width: width + 'px',
        height: height + 'px',
        left: 0,
        top: 0
      });
      element.width = width;
      element.height = height;
      fabric.util.makeElementUnselectable(element);
    },

    /**
     * Copys the the entire inline style from one element (fromEl) to another (toEl)
     * @private
     * @param {Element} fromEl Element style is copied from
     * @param {Element} toEl Element copied style is applied to
     */
    _copyCanvasStyle: function (fromEl, toEl) {
      toEl.style.cssText = fromEl.style.cssText;
    },

    /**
     * Returns context of canvas where object selection is drawn
     * @return {CanvasRenderingContext2D}
     */
    getSelectionContext: function() {
      return this.contextTop;
    },

    /**
     * Returns &lt;canvas> element on which object selection is drawn
     * @return {HTMLCanvasElement}
     */
    getSelectionElement: function () {
      return this.upperCanvasEl;
    },

    /**
     * @private
     * @param {Object} object
     */
    _setActiveObject: function(object) {
      if (this._activeObject) {
        this._activeObject.set('active', false);
      }
      this._activeObject = object;
      object.set('active', true);
    },

    /**
     * Sets given object as the only active object on canvas
     * @param {fabric.Object} object Object to set as an active one
     * @param {Event} [e] Event (passed along when firing "object:selected")
     * @return {fabric.Canvas} thisArg
     * @chainable
     */
    setActiveObject: function (object, e) {
      this._setActiveObject(object);
      this.renderAll();
      this.fire('object:selected', { target: object, e: e });
      object.fire('selected', { e: e });
      return this;
    },

    /**
     * Returns currently active object
     * @return {fabric.Object} active object
     */
    getActiveObject: function () {
      return this._activeObject;
    },

    /**
     * @private
     */
    _discardActiveObject: function() {
      if (this._activeObject) {
        this._activeObject.set('active', false);
      }
      this._activeObject = null;
    },

    /**
     * Discards currently active object
     * @return {fabric.Canvas} thisArg
     * @chainable
     */
    discardActiveObject: function (e) {
      this._discardActiveObject();
      this.renderAll();
      this.fire('selection:cleared', { e: e });
      return this;
    },

    /**
     * @private
     * @param {fabric.Group} group
     */
    _setActiveGroup: function(group) {
      this._activeGroup = group;
      if (group) {
        group.canvas = this;
        group._calcBounds();
        group._updateObjectsCoords();
        group.setCoords();
        group.set('active', true);
      }
    },

    /**
     * Sets active group to a speicified one
     * @param {fabric.Group} group Group to set as a current one
     * @return {fabric.Canvas} thisArg
     * @chainable
     */
    setActiveGroup: function (group, e) {
      this._setActiveGroup(group);
      if (group) {
        this.fire('object:selected', { target: group, e: e });
        group.fire('selected', { e: e });
      }
      return this;
    },

    /**
     * Returns currently active group
     * @return {fabric.Group} Current group
     */
    getActiveGroup: function () {
      return this._activeGroup;
    },

    /**
     * @private
     */
    _discardActiveGroup: function() {
      var g = this.getActiveGroup();
      if (g) {
        g.destroy();
      }
      this.setActiveGroup(null);
    },

    /**
     * Discards currently active group
     * @return {fabric.Canvas} thisArg
     */
    discardActiveGroup: function (e) {
      this._discardActiveGroup();
      this.fire('selection:cleared', { e: e });
      return this;
    },

    /**
     * Deactivates all objects on canvas, removing any active group or object
     * @return {fabric.Canvas} thisArg
     */
    deactivateAll: function () {
      var allObjects = this.getObjects(),
          i = 0,
          len = allObjects.length;
      for ( ; i < len; i++) {
        allObjects[i].set('active', false);
      }
      this._discardActiveGroup();
      this._discardActiveObject();
      return this;
    },

    /**
     * Deactivates all objects and dispatches appropriate events
     * @return {fabric.Canvas} thisArg
     */
    deactivateAllWithDispatch: function (e) {
      var activeObject = this.getActiveGroup() || this.getActiveObject();
      if (activeObject) {
        this.fire('before:selection:cleared', { target: activeObject, e: e });
      }
      this.deactivateAll();
      if (activeObject) {
        this.fire('selection:cleared', { e: e });
      }
      return this;
    },

    /**
     * Draws objects' controls (borders/controls)
     * @param {CanvasRenderingContext2D} ctx Context to render controls on
     */
    drawControls: function(ctx) {
      var activeGroup = this.getActiveGroup();
      if (activeGroup) {
        this._drawGroupControls(ctx, activeGroup);
      }
      else {
        this._drawObjectsControls(ctx);
      }
    },

    /**
     * @private
     */
    _drawGroupControls: function(ctx, activeGroup) {
      activeGroup._renderControls(ctx);
    },

    /**
     * @private
     */
    _drawObjectsControls: function(ctx) {
      for (var i = 0, len = this._objects.length; i < len; ++i) {
        if (!this._objects[i] || !this._objects[i].active) continue;
        this._objects[i]._renderControls(ctx);
        this.lastRenderedObjectWithControlsAboveOverlay = this._objects[i];
      }
    }
  });

  // copying static properties manually to work around Opera's bug,
  // where "prototype" property is enumerable and overrides existing prototype
  for (var prop in fabric.StaticCanvas) {
    if (prop !== 'prototype') {
      fabric.Canvas[prop] = fabric.StaticCanvas[prop];
    }
  }

  if (fabric.isTouchSupported) {
    /** @ignore */
    fabric.Canvas.prototype._setCursorFromEvent = function() { };
  }

  /**
   * @class fabric.Element
   * @alias fabric.Canvas
   * @deprecated Use {@link fabric.Canvas} instead.
   * @constructor
   */
  fabric.Element = fabric.Canvas;
})();<|MERGE_RESOLUTION|>--- conflicted
+++ resolved
@@ -787,14 +787,8 @@
 
       // Cache all targets where their bounding box contains point.
       var target,
-<<<<<<< HEAD
-          pointer = this.getPointer(e, true);
-
-      var i = this._objects.length;
-=======
-          pointer = this.getPointer(e),
+          pointer = this.getPointer(e, true),
           i = this._objects.length;
->>>>>>> 0572b997
 
       while (i--) {
         if (this._checkTarget(e, this._objects[i], pointer)){
