--- conflicted
+++ resolved
@@ -5,11 +5,8 @@
 import { invertTransform, multiplyTransformMatrices } from './matrix';
 import { applyTransformToObject } from './objectTransforms';
 
-<<<<<<< HEAD
-=======
 export type ObjectRelation = 'sibling' | 'child';
 
->>>>>>> d217b0f7
 /**
  * We are actually looking for the transformation from the destination plane to the source plane (change of basis matrix)\
  * The object will exist on the destination plane and we want it to seem unchanged by it so we invert the destination matrix (`to`) and then apply the source matrix (`from`)
@@ -71,36 +68,16 @@
 
 /**
  * @see {@link sendPointToPlane}
- * @param point
+ * @param vector
  * @param from
  * @param to
  * @returns
  */
 export const sendVectorToPlane = (
-  point: Point,
-<<<<<<< HEAD
+  vector: Point,
   from?: TMat2D,
   to?: TMat2D
-): Point => send2DToPlane(point, from, to, true);
-=======
-  canvas: StaticCanvas,
-  relationBefore: ObjectRelation,
-  relationAfter: ObjectRelation
-): Point => {
-  // is this still needed with TS?
-  if (relationBefore !== 'child' && relationBefore !== 'sibling') {
-    throw new Error(`fabric.js: received bad argument ${relationBefore}`);
-  }
-  if (relationAfter !== 'child' && relationAfter !== 'sibling') {
-    throw new Error(`fabric.js: received bad argument ${relationAfter}`);
-  }
-  if (relationBefore === relationAfter) {
-    return point;
-  }
-  const t = canvas.viewportTransform;
-  return point.transform(relationAfter === 'child' ? invertTransform(t) : t);
-};
->>>>>>> d217b0f7
+): Point => send2DToPlane(vector, from, to, true);
 
 /**
  *
