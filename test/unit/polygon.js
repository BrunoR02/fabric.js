(function() {

  function getPoints() {
    return [
      {x: 10, y: 12},
      {x: 20, y: 22}
    ];
  }

  var REFERENCE_OBJECT = {
    'type':               'polygon',
    'originX':            'center',
    'originY':            'center',
    'left':               0,
    'top':                0,
    'width':              10,
    'height':             10,
    'fill':               'rgb(0,0,0)',
    'overlayFill':        null,
    'stroke':             null,
    'strokeWidth':        1,
    'strokeDashArray':    null,
    'strokeLineCap':      'butt',
    'strokeLineJoin':     'miter',
    'strokeMiterLimit':   10,
    'scaleX':             1,
    'scaleY':             1,
    'angle':              0,
    'flipX':              false,
    'flipY':              false,
    'opacity':            1,
    'points':             getPoints(),
    'selectable':         true,
    'hasControls':        true,
    'hasBorders':         true,
    'hasRotatingPoint':   true,
    'transparentCorners': true,
    'perPixelTargetFind': false,
    'shadow':             null,
    'visible':            true
  };

  QUnit.module('fabric.Polygon');

  test('constructor', function() {
    ok(fabric.Polygon);

    var polygon = new fabric.Polygon(getPoints());

    ok(polygon instanceof fabric.Polygon);
    ok(polygon instanceof fabric.Object);

    equal(polygon.type, 'polygon');
<<<<<<< HEAD
    deepEqual(polygon.get('points'), [ { x: 5, y: 7 }, { x: 15, y: 17 } ]);
=======
    deepEqual([ { x: -5, y: -5 }, { x: 5, y: 5 } ], polygon.get('points'));
>>>>>>> 68309852
  });

  test('complexity', function() {
    var polygon = new fabric.Polygon(getPoints());
    ok(typeof polygon.complexity == 'function');
  });

  test('toObject', function() {
    var polygon = new fabric.Polygon(getPoints());
    ok(typeof polygon.toObject == 'function');

    var objectWithOriginalPoints = fabric.util.object.extend(polygon.toObject(), {
      points: getPoints()
    });

    deepEqual(objectWithOriginalPoints, REFERENCE_OBJECT);
  });

  test('fromObject', function() {
    ok(typeof fabric.Polygon.fromObject == 'function');
    var polygon = fabric.Polygon.fromObject(REFERENCE_OBJECT);
    ok(polygon instanceof fabric.Polygon);
    deepEqual(polygon.toObject(), REFERENCE_OBJECT);
  });

  test('fromElement', function() {
    ok(typeof fabric.Polygon.fromElement == 'function');

    var elPolygon = fabric.document.createElement('polygon');

    elPolygon.setAttribute('points', '10,12 20,22');

    var polygon = fabric.Polygon.fromElement(elPolygon);

    ok(polygon instanceof fabric.Polygon);

    var expected = fabric.util.object.extend(
      fabric.util.object.clone(REFERENCE_OBJECT), {
        points: [ { x: 10, y: 12 }, { x: 20, y: 22 } ]
      });

    deepEqual(polygon.toObject(), expected);

    var elPolygonWithAttrs = fabric.document.createElement('polygon');
    elPolygonWithAttrs.setAttribute('points', '10,10 20,20 30,30 10,10');
    elPolygonWithAttrs.setAttribute('fill', 'rgb(255,255,255)');
    elPolygonWithAttrs.setAttribute('opacity', '0.34');
    elPolygonWithAttrs.setAttribute('stroke-width', '3');
    elPolygonWithAttrs.setAttribute('stroke', 'blue');
    elPolygonWithAttrs.setAttribute('transform', 'translate(-10,-20) scale(2)');
    elPolygonWithAttrs.setAttribute('stroke-dasharray', '5, 2');
    elPolygonWithAttrs.setAttribute('stroke-linecap', 'round');
    elPolygonWithAttrs.setAttribute('stroke-linejoin', 'bevil');
    elPolygonWithAttrs.setAttribute('stroke-miterlimit', '5');

    var polygonWithAttrs = fabric.Polygon.fromElement(elPolygonWithAttrs);
    var expectedPoints = [
      { x: 10, y: 10 },
      { x: 20, y: 20 },
      { x: 30, y: 30 },
      { x: 10, y: 10 }
    ];

    deepEqual(polygonWithAttrs.toObject(), fabric.util.object.extend(REFERENCE_OBJECT, {
      'width':            20,
      'height':           20,
      'fill':             'rgb(255,255,255)',
      'stroke':           'blue',
      'strokeWidth':      3,
      'strokeDashArray':  [5, 2],
      'strokeLineCap':    'round',
      'strokeLineJoin':   'bevil',
      'strokeMiterLimit': 5,
      'opacity':          0.34,
      'points':           expectedPoints
    }));

    deepEqual(polygonWithAttrs.get('transformMatrix'), [ 2, 0, 0, 2, -10, -20 ]);

    var elPolygonWithoutPoints = fabric.document.createElement('polygon');

    var error;
    try {
      fabric.Polygon.fromElement(elPolygonWithoutPoints);
    }
    catch(err) {
      error = err;
    }
    ok(error, 'missing points attribute should result in error');

    equal(fabric.Polygon.fromElement(), null);
  });
})();<|MERGE_RESOLUTION|>--- conflicted
+++ resolved
@@ -51,11 +51,7 @@
     ok(polygon instanceof fabric.Object);
 
     equal(polygon.type, 'polygon');
-<<<<<<< HEAD
-    deepEqual(polygon.get('points'), [ { x: 5, y: 7 }, { x: 15, y: 17 } ]);
-=======
-    deepEqual([ { x: -5, y: -5 }, { x: 5, y: 5 } ], polygon.get('points'));
->>>>>>> 68309852
+    deepEqual(polygon.get('points'), [ { x: -5, y: -5 }, { x: 5, y: 5 } ]);
   });
 
   test('complexity', function() {
