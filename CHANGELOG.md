--- conflicted
+++ resolved
@@ -2,11 +2,8 @@
 
 ## [next]
 
-<<<<<<< HEAD
 - refactor(): BREAKING: Animation api reduction and semplification (byValue is removed) [#8547](https://github.com/fabricjs/fabric.js/pull/8547)
-=======
 - BREAKING: remove Object.stateful and Object.statefulCache [#8573](https://github.com/fabricjs/fabric.js/pull/8573)
->>>>>>> 818a134c
 - fix(IText): refactor clearing context top logic of itext to align with brush pattern, using the canvas rendering cycle in order to guard from edge cases #8560
 - fix(Canvas): `_initRetinaScaling` initializaing the scaling regardless of settings in Canvas. [#8565](https://github.com/fabricjs/fabric.js/pull/8565)
 - fix(Canvas): regression of canvas migration with pointer and sendPointToPlane [#8563](https://github.com/fabricjs/fabric.js/pull/8563)
