--- conflicted
+++ resolved
@@ -4,10 +4,6 @@
 import _ from 'lodash';
 import match from 'micromatch';
 import path from 'path';
-<<<<<<< HEAD
-import match from 'micromatch';
-=======
->>>>>>> 82336149
 
 const BINARY_EXT = ['png', 'jpg', 'jpeg'];
 
