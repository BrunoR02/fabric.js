--- conflicted
+++ resolved
@@ -1,8 +1,3 @@
-<<<<<<< HEAD
-//@ts-nocheck
-=======
-import { Gradient } from '../gradient/Gradient';
->>>>>>> 142ce402
 import { Group } from '../shapes/Group';
 import { Image } from '../shapes/Image';
 import { classRegistry } from '../ClassRegistry';
@@ -20,7 +15,6 @@
 import type { LoadImageOptions } from '../util';
 import type { CSSRules, TSvgReviverCallback } from './typedefs';
 import type { ParsedViewboxTransform } from './applyViewboxTransform';
-import type { SVGOptions } from '../gradient';
 
 const findTag = (el: Element) =>
   classRegistry.getSVGClass(el.tagName.toLowerCase().replace('svg:', ''));
@@ -48,14 +42,6 @@
   declare gradientDefs: Record<string, SVGGradientElement>;
   declare cssRules: CSSRules;
 
-<<<<<<< HEAD
-  proto.findTag = function (el) {
-    return classRegistry.getSVGClass(
-      el.tagName.toLowerCase().replace('svg:', ''),
-      false
-    );
-  };
-=======
   constructor(
     elements: Element[],
     options: LoadImageOptions & ParsedViewboxTransform,
@@ -72,7 +58,6 @@
     this.gradientDefs = getGradientDefs(doc);
     this.cssRules = getCSSRules(doc);
   }
->>>>>>> 142ce402
 
   parse(): Promise<Array<FabricObject | null>> {
     return Promise.all(
@@ -136,7 +121,6 @@
     ) as SVGGradientElement;
     if (gradientDef) {
       const opacityAttr = el.getAttribute(property + '-opacity');
-<<<<<<< HEAD
       classRegistry
         .getSVGClass('gradient')
         .fromElement(gradientDef, (gradient) => obj.set(property, gradient), {
@@ -144,13 +128,6 @@
           opacity: opacityAttr,
           object: obj,
         });
-=======
-      const gradient = Gradient.fromElement(gradientDef, obj, {
-        ...this.options,
-        opacity: opacityAttr,
-      } as SVGOptions);
-      obj.set(property, gradient);
->>>>>>> 142ce402
     }
   }
 
