import { CENTER } from '../constants';
import type { Image } from '../shapes/Image';
import type { FabricObject } from '../shapes/Object/FabricObject';
import type { TMat2D } from '../typedefs';
import { qrDecompose } from './misc/matrix';

type FabricObjectWithTransformMatrix = FabricObject & {
  transformMatrix?: TMat2D;
};

/**
 * This function is an helper for svg import. it decompose the transformMatrix
 * and assign properties to object.
 * untransformed coordinates
 * @private
 */
const _assignTransformMatrixProps = (
  object: FabricObjectWithTransformMatrix
) => {
  if (object.transformMatrix) {
    const { scaleX, scaleY, angle, skewX } = qrDecompose(
      object.transformMatrix
    );
    object.flipX = false;
    object.flipY = false;
    object.set('scaleX', scaleX);
    object.set('scaleY', scaleY);
    object.angle = angle;
    object.skewX = skewX;
    object.skewY = 0;
  }
};

/**
 * This function is an helper for svg import. it removes the transform matrix
 * and set to object properties that fabricjs can handle
 * @private
 * @param {Object} preserveAspectRatioOptions
 */
export const removeTransformMatrixForSvgParsing = (
  object: FabricObjectWithTransformMatrix,
  preserveAspectRatioOptions?: any
) => {
  let center = object._findCenterFromElement();
  if (object.transformMatrix) {
    _assignTransformMatrixProps(object);
    center = center.transform(object.transformMatrix);
  }
  delete object.transformMatrix;
  if (preserveAspectRatioOptions) {
    object.scaleX *= preserveAspectRatioOptions.scaleX;
    object.scaleY *= preserveAspectRatioOptions.scaleY;
    (object as Image).cropX = preserveAspectRatioOptions.cropX;
    (object as Image).cropY = preserveAspectRatioOptions.cropY;
    center.x += preserveAspectRatioOptions.offsetLeft;
    center.y += preserveAspectRatioOptions.offsetTop;
    object.width = preserveAspectRatioOptions.width;
    object.height = preserveAspectRatioOptions.height;
  }
<<<<<<< HEAD
  object.setRelativeCenterPoint(center);
=======
  object.setPositionByOrigin(center, CENTER, CENTER);
>>>>>>> d217b0f7
};<|MERGE_RESOLUTION|>--- conflicted
+++ resolved
@@ -1,4 +1,3 @@
-import { CENTER } from '../constants';
 import type { Image } from '../shapes/Image';
 import type { FabricObject } from '../shapes/Object/FabricObject';
 import type { TMat2D } from '../typedefs';
@@ -57,9 +56,5 @@
     object.width = preserveAspectRatioOptions.width;
     object.height = preserveAspectRatioOptions.height;
   }
-<<<<<<< HEAD
   object.setRelativeCenterPoint(center);
-=======
-  object.setPositionByOrigin(center, CENTER, CENTER);
->>>>>>> d217b0f7
 };