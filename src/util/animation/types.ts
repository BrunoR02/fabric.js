--- conflicted
+++ resolved
@@ -1,9 +1,6 @@
-<<<<<<< HEAD
-=======
 import type { TColorArg } from '../../color/typedefs';
 import type { AnimationBase } from './AnimationBase';
 
->>>>>>> 91782240
 export type AnimationState = 'pending' | 'running' | 'completed' | 'aborted';
 
 /**
