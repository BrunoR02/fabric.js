import { Point } from '../../Point';
<<<<<<< HEAD
import type { AssertKeys, TCornerPoint, TDegree } from '../../typedefs';
import { FabricObject } from './Object';
import type { Control } from '../../controls/Control';
import { ObjectEvents, TPointerEvent } from '../../EventTypeDefs';
import type { Canvas } from '../../canvas/Canvas';
import type { ControlRenderingStyleOverride } from '../../controls/controlRendering';
import { mapValues } from '../../util/internals';
import {
  TFabricObjectProps,
  SerializedObjectProps,
  FabricObjectProps,
} from './types';
=======
import type { TCornerPoint, TDegree } from '../../typedefs';
import { FabricObject } from './Object';
import { degreesToRadians } from '../../util/misc/radiansDegreesConversion';
import type { TQrDecomposeOut } from '../../util/misc/matrix';
import {
  createRotateMatrix,
  createTranslateMatrix,
  multiplyTransformMatrices,
  qrDecompose,
} from '../../util/misc/matrix';
import type { Control } from '../../controls/Control';
import { sizeAfterTransform } from '../../util/misc/objectTransforms';
import type { ObjectEvents, TPointerEvent } from '../../EventTypeDefs';
import type { Canvas } from '../../canvas/Canvas';
import type { ControlRenderingStyleOverride } from '../../controls/controlRendering';
import type { FabricObjectProps } from './types/FabricObjectProps';
import type { TFabricObjectProps, SerializedObjectProps } from './types';
>>>>>>> d217b0f7
import { createObjectDefaultControls } from '../../controls/commonControls';
import { BBox } from '../../BBox/BBox';
import { PlaneBBox } from '../../BBox/PlaneBBox';

export type TControlCoord = {
  position: Point;
  connection: { from: Point; to: Point };
  corner: TCornerPoint;
  touchCorner: TCornerPoint;
};

export type TControlSet = Record<string, Control>;

export type TBorderRenderingStyleOverride = Partial<
  Pick<InteractiveFabricObject, 'borderColor' | 'borderDashArray'>
>;

export type TStyleOverride = ControlRenderingStyleOverride &
  TBorderRenderingStyleOverride &
  Partial<
    Pick<InteractiveFabricObject, 'hasBorders' | 'hasControls'> & {
      forActiveSelection: boolean;
    }
  >;

export interface DragMethods {
  shouldStartDragging(): boolean;
  onDragStart(e: DragEvent): boolean;
}

export type FabricObjectWithDragSupport = InteractiveFabricObject & DragMethods;

const interactiveDefaults = {};

export class InteractiveFabricObject<
    Props extends TFabricObjectProps = Partial<FabricObjectProps>,
    SProps extends SerializedObjectProps = SerializedObjectProps,
    EventSpec extends ObjectEvents = ObjectEvents
  >
  extends FabricObject<Props, SProps, EventSpec>
  implements FabricObjectProps
{
  declare noScaleCache: boolean;
  declare centeredScaling: boolean;

  declare snapAngle?: TDegree;
  declare snapThreshold?: TDegree;
<<<<<<< HEAD
  declare centeredRotation: boolean;
=======
>>>>>>> d217b0f7

  declare lockMovementX: boolean;
  declare lockMovementY: boolean;
  declare lockRotation: boolean;
  declare lockScalingX: boolean;
  declare lockScalingY: boolean;
  declare lockSkewingX: boolean;
  declare lockSkewingY: boolean;
  declare lockScalingFlip: boolean;

  declare cornerSize: number;
  declare touchCornerSize: number;
  declare transparentCorners: boolean;
  declare cornerColor: string;
  declare cornerStrokeColor: string;
  declare cornerStyle: 'rect' | 'circle';
  declare cornerDashArray: number[] | null;
  declare hasControls: boolean;

  declare borderColor: string;
  declare borderDashArray: number[] | null;
  declare borderOpacityWhenMoving: number;
  declare borderScaleFactor: number;
  declare hasBorders: boolean;
  declare selectionBackgroundColor: string;

  declare selectable: boolean;
  declare evented: boolean;
  declare perPixelTargetFind: boolean;
  declare activeOn: 'down' | 'up';

  declare hoverCursor: CSSStyleDeclaration['cursor'] | null;
  declare moveCursor: CSSStyleDeclaration['cursor'] | null;

  /**
   * Describe object's corner position in canvas element coordinates.
   * properties are depending on control keys and padding the main controls.
   * each property is an object with x, y and corner.
   * The `corner` property contains in a similar manner the 4 points of the
   * interactive area of the corner.
   * The coordinates depends from the controls positionHandler and are used
   * to draw and locate controls
   */
  declare controlCoords: Record<string, TControlCoord>;

  /**
   * keeps the value of the last hovered corner during mouse move.
   * 0 is no corner, or 'mt', 'ml', 'mtr' etc..
   * It should be private, but there is no harm in using it as
   * a read-only property.
   * this isn't cleaned automatically. Non selected objects may have wrong values
   * @type [string]
   */
  declare __corner?: string;

  /**
   * a map of control visibility for this object.
   * this was left when controls were introduced to not break the api too much
   * this takes priority over the generic control visibility
   */
  declare _controlsVisibility: Record<string, boolean>;

  /**
   * holds the controls for the object.
   * controls are added by default_controls.js
   */
  declare controls: TControlSet;

  /**
   * internal boolean to signal the code that the object is
   * part of the move action.
   */
  declare isMoving?: boolean;

  /**
   * A boolean used from the gesture module to keep tracking of a scaling
   * action when there is no scaling transform in place.
   * This is an edge case and is used twice in all codebase.
   * Probably added to keep track of some performance issues
   * @TODO use git blame to investigate why it was added
   * DON'T USE IT. WE WILL TRY TO REMOVE IT
   */
  declare _scaling?: boolean;

  declare canvas?: Canvas;

  static ownDefaults: Record<string, any> = interactiveDefaults;

  static getDefaults(): Record<string, any> {
    return {
      ...super.getDefaults(),
      controls: createObjectDefaultControls(),
      ...InteractiveFabricObject.ownDefaults,
    };
  }

  /**
   * Update width and height of the canvas for cache
   * returns true or false if canvas needed resize.
   * @private
   * @return {Boolean} true if the canvas has been resized
   */
  _updateCacheCanvas() {
    const targetCanvas = this.canvas;
    if (this.noScaleCache && targetCanvas && targetCanvas._currentTransform) {
      const target = targetCanvas._currentTransform.target,
        action = targetCanvas._currentTransform.action;
      if (this === (target as unknown as this) && action.startsWith('scale')) {
        return false;
      }
    }
    return super._updateCacheCanvas();
  }

  getActiveControl() {
    return this.__corner;
  }

  /**
   * Determines which corner is under the mouse cursor, represented by `pointer`.
   * This function is return a corner only if the object is the active one.
   * This is done to avoid selecting corner of non active object and activating transformations
   * rather than drag action. The default behavior of fabricJS is that if you want to transform
   * an object, first you select it to show the control set
   * @private
   * @param {Object} pointer The pointer indicating the mouse position
   * @param {boolean} forTouch indicates if we are looking for interaction area with a touch action
   * @return {String} corner code (tl, tr, bl, br, etc.), or an empty string if nothing is found.
   */
  _findTargetCorner(pointer: Point, forTouch = false): string {
    if (!this.hasControls || !this.canvas) {
      return '';
    }

    this.__corner = undefined;
    // had to keep the reverse loop because was breaking tests
    const cornerEntries = Object.entries(this.controlCoords);
    for (let i = cornerEntries.length - 1; i >= 0; i--) {
<<<<<<< HEAD
      const [key, coord] = cornerEntries[i];
      if (
        this.controls[key].shouldActivate(key, this) &&
        PlaneBBox.build(
          forTouch ? coord.touchCorner : coord.corner
        ).containsPoint(pointer)
      ) {
        this.__corner = key;
        return key;
      }
    }

=======
      const [key, corner] = cornerEntries[i];
      if (this.controls[key].shouldActivate(key, this)) {
        const lines = this._getImageLines(
          forTouch ? corner.touchCorner : corner.corner
        );
        const xPoints = this._findCrossPoints(pointer, lines);
        if (xPoints !== 0 && xPoints % 2 === 1) {
          this.__corner = key;
          return key;
        }
      }

      // // debugging
      //
      // this.canvas.contextTop.fillRect(lines.bottomline.d.x, lines.bottomline.d.y, 2, 2);
      // this.canvas.contextTop.fillRect(lines.bottomline.o.x, lines.bottomline.o.y, 2, 2);
      //
      // this.canvas.contextTop.fillRect(lines.leftline.d.x, lines.leftline.d.y, 2, 2);
      // this.canvas.contextTop.fillRect(lines.leftline.o.x, lines.leftline.o.y, 2, 2);
      //
      // this.canvas.contextTop.fillRect(lines.topline.d.x, lines.topline.d.y, 2, 2);
      // this.canvas.contextTop.fillRect(lines.topline.o.x, lines.topline.o.y, 2, 2);
      //
      // this.canvas.contextTop.fillRect(lines.rightline.d.x, lines.rightline.d.y, 2, 2);
      // this.canvas.contextTop.fillRect(lines.rightline.o.x, lines.rightline.o.y, 2, 2);
    }
>>>>>>> d217b0f7
    return '';
  }

  /**
   * Calculates the coordinates of the center of each control plus the corners of the control itself
   * This basically just delegates to each control positionHandler
   * WARNING: changing what is passed to positionHandler is a breaking change, since position handler
   * is a public api and should be done just if extremely necessary
   * @return {Record<string, TControlCoord>}
   */
<<<<<<< HEAD
  protected calcControlCoords(): Record<string, TControlCoord> {
    const legacyBBox = BBox.legacy(this);
    const coords = mapValues(this.controls, (control, key) => {
      const position = control.positionHandler(
        legacyBBox.getBBoxVector(),
        legacyBBox.getTransformation(),
        this,
        control[key]
=======
  calcOCoords(): Record<string, TOCoord> {
    const vpt = this.getViewportTransform(),
      center = this.getCenterPoint(),
      tMatrix = createTranslateMatrix(center.x, center.y),
      rMatrix = createRotateMatrix({
        angle: this.getTotalAngle() - (!!this.group && this.flipX ? 180 : 0),
      }),
      positionMatrix = multiplyTransformMatrices(tMatrix, rMatrix),
      startMatrix = multiplyTransformMatrices(vpt, positionMatrix),
      finalMatrix = multiplyTransformMatrices(startMatrix, [
        1 / vpt[0],
        0,
        0,
        1 / vpt[3],
        0,
        0,
      ]),
      transformOptions = this.group
        ? qrDecompose(this.calcTransformMatrix())
        : undefined,
      dim = this._calculateCurrentDimensions(transformOptions),
      coords: Record<string, TOCoord> = {};

    this.forEachControl((control, key) => {
      const position = control.positionHandler(dim, finalMatrix, this, control);
      // coords[key] are sometimes used as points. Those are points to which we add
      // the property corner and touchCorner from `_calcCornerCoords`.
      // don't remove this assign for an object spread.
      coords[key] = Object.assign(
        position,
        this._calcCornerCoords(control, position)
>>>>>>> d217b0f7
      );
      return {
        position,
        connection: control.connectionPositionHandler(position, this, control),
        // Sets the coordinates that determine the interaction area of each control
        // note: if we would switch to ROUND corner area, all of this would disappear.
        // everything would resolve to a single point and a pythagorean theorem for the distance
        // @todo evaluate simplification of code switching to circle interaction area at runtime
        corner: control.calcCornerCoords(
          legacyBBox.angle,
          this.cornerSize,
          position.x,
          position.y,
          false
        ),
        touchCorner: control.calcCornerCoords(
          legacyBBox.angle,
          this.touchCornerSize,
          position.x,
          position.y,
          true
        ),
      };
    });

    // // debug code
    // setTimeout(() => {
    //   const canvas = this.canvas;
    //   if (!canvas) return;
    //   const ctx = canvas.contextTop;
    //   // canvas.clearContext(ctx);
    //   ctx.fillStyle = 'cyan';
    //   Object.keys(coords).forEach((key) => {
    //     Object.keys(coords[key].corner).forEach((k) => {
    //       const control = coords[key].corner[k];
    //       ctx.beginPath();
    //       ctx.ellipse(control.x, control.y, 3, 3, 0, 0, 360);
    //       ctx.closePath();
    //       ctx.fill();
    //     });
    //   });
    // }, 50);

    return coords;
  }

  /**
   * Sets corner and controls position coordinates based on current angle, dimensions and position.
   * See {@link https://github.com/fabricjs/fabric.js/wiki/When-to-call-setCoords} and {@link http://fabricjs.com/fabric-gotchas}
   * @return {void}
   */
  setCoords(): void {
    super.setCoords();
    this.controlCoords = this.calcControlCoords();
  }

  /**
   * Calls a function for each control. The function gets called,
   * with the control, the control's key and the object that is calling the iterator
   * @param {Function} fn function to iterate over the controls over
   */
  forEachControl<R>(
    fn: (
      control: Control,
      key: string,
      fabricObject: InteractiveFabricObject
    ) => R
  ) {
    return mapValues(this.controls, (value, key) => fn(value, key, this));
  }

  /**
   * Draws a colored layer behind the object, inside its selection borders.
   * Requires public options: padding, selectionBackgroundColor
   * this function is called when the context is transformed
   * has checks to be skipped when the object is on a staticCanvas
   * @todo evaluate if make this disappear in favor of a pre-render hook for objects
   * this was added by Andrea Bogazzi to make possible some feature for work reasons
   * it seemed a good option, now is an edge case
   * @param {CanvasRenderingContext2D} ctx Context to draw on
   */
  drawSelectionBackground(ctx: CanvasRenderingContext2D): void {
    if (
      !this.selectionBackgroundColor ||
      (this.canvas && (this.canvas._activeObject as unknown as this) !== this)
    ) {
      return;
    }
    ctx.save();
    this.bbox.sendToCanvas().transform(ctx);
    ctx.fillStyle = this.selectionBackgroundColor;
    ctx.fillRect(-0.5, -0.5, 1, 1);
    ctx.restore();
  }

  /**
   * @public override this function in order to customize the drawing of the control box, e.g. rounded corners, different border style.
   * @param {CanvasRenderingContext2D} ctx ctx is not transformed, only retina scaled
   * @param {Point} size the control box size used
   */
  strokeBorders(ctx: CanvasRenderingContext2D): void {
    ctx.save();
    this.bbox.transform(ctx);
    ctx.beginPath();
    ctx.moveTo(-0.5, -0.5);
    ctx.lineTo(0.5, -0.5);
    ctx.lineTo(0.5, 0.5);
    ctx.lineTo(-0.5, 0.5);
    ctx.closePath();
    ctx.restore();
    ctx.stroke();
  }

  /**
   * @public override this function in order to customize the drawing of the control box, e.g. rounded corners, different border style.
   * @param {CanvasRenderingContext2D} ctx ctx is rotated and translated so that (0,0) is at object's center
   * @param {Point} size the control box size used
   */
  strokeBordersLegacy(ctx: CanvasRenderingContext2D, size: Point) {
    // ctx.strokeRect(-size.x / 2, -size.y / 2, size.x, size.y);
  }

  /**
   * Draws borders of an object's bounding box.
   * Requires public properties: width, height
   * Requires public options: padding, borderColor
   * @param {CanvasRenderingContext2D} ctx Context to draw on
   * @param {object} options object representing current object parameters
   * @param {TStyleOverride} [styleOverride] object to override the object style
   */
  drawBorders(
    ctx: CanvasRenderingContext2D,
    styleOverride: TStyleOverride
  ): void {
    const { borderColor, borderDashArray } = {
      borderColor: this.borderColor,
      borderDashArray: this.borderDashArray,
      ...styleOverride,
    };
    ctx.save();
    ctx.strokeStyle = borderColor;
    this._setLineDash(ctx, borderDashArray);
    ctx.lineWidth = this.borderScaleFactor;
    // TODO: remove legacy?
    ctx.save();
    const legacy = BBox.legacy(this);
    legacy.transform(ctx);
    this.strokeBordersLegacy(ctx, legacy.getBBoxVector());
    ctx.restore();
    this.strokeBorders(ctx);
    ctx.restore();
  }

  /**
   * Renders controls and borders for the object
   * the context here is not transformed
   * @todo move to interactivity
   * @param {CanvasRenderingContext2D} ctx Context to render on
   * @param {TStyleOverride} [styleOverride] properties to override the object style
   */
  _renderControls(
    ctx: CanvasRenderingContext2D,
    styleOverride: TStyleOverride = {}
  ) {
    const { hasBorders, hasControls } = this;
    const { hasBorders: shouldDrawBorders, hasControls: shouldDrawControls } = {
      hasBorders,
      hasControls,
      ...styleOverride,
    };
    ctx.save();
    ctx.globalAlpha = this.isMoving ? this.borderOpacityWhenMoving : 1;
    shouldDrawBorders && this.drawBorders(ctx, styleOverride);
    shouldDrawControls && this.drawControls(ctx, styleOverride);
    ctx.restore();
  }

  /**
<<<<<<< HEAD
=======
   * Draws borders of an object's bounding box.
   * Requires public properties: width, height
   * Requires public options: padding, borderColor
   * @param {CanvasRenderingContext2D} ctx Context to draw on
   * @param {object} options object representing current object parameters
   * @param {TStyleOverride} [styleOverride] object to override the object style
   */
  drawBorders(
    ctx: CanvasRenderingContext2D,
    options: TQrDecomposeOut,
    styleOverride: TStyleOverride
  ): void {
    let size;
    if ((styleOverride && styleOverride.forActiveSelection) || this.group) {
      const bbox = sizeAfterTransform(this.width, this.height, options),
        stroke = (
          this.strokeUniform
            ? new Point().scalarAdd(this.canvas ? this.canvas.getZoom() : 1)
            : // this is extremely confusing. options comes from the upper function
              // and is the qrDecompose of a matrix that takes in account zoom too
              new Point(options.scaleX, options.scaleY)
        ).scalarMultiply(this.strokeWidth);
      size = bbox
        .add(stroke)
        .scalarAdd(this.borderScaleFactor)
        .scalarAdd(this.padding * 2);
    } else {
      size = this._calculateCurrentDimensions().scalarAdd(
        this.borderScaleFactor
      );
    }
    this._drawBorders(ctx, size, styleOverride);
  }

  /**
   * Draws lines from a borders of an object's bounding box to controls that have `withConnection` property set.
   * Requires public properties: width, height
   * Requires public options: padding, borderColor
   * @param {CanvasRenderingContext2D} ctx Context to draw on
   * @param {Point} size object size x = width, y = height
   */
  drawControlsConnectingLines(
    ctx: CanvasRenderingContext2D,
    size: Point
  ): void {
    let shouldStroke = false;

    ctx.beginPath();
    this.forEachControl((control, key) => {
      // in this moment, the ctx is centered on the object.
      // width and height of the above function are the size of the bbox.
      if (control.withConnection && control.getVisibility(this, key)) {
        // reset movement for each control
        shouldStroke = true;
        ctx.moveTo(control.x * size.x, control.y * size.y);
        ctx.lineTo(
          control.x * size.x + control.offsetX,
          control.y * size.y + control.offsetY
        );
      }
    });
    shouldStroke && ctx.stroke();
  }

  /**
>>>>>>> d217b0f7
   * Draws corners of an object's bounding box.
   * Requires public properties: width, height
   * Requires public options: cornerSize, padding
   * @param {CanvasRenderingContext2D} ctx Context to draw on
   * @param {ControlRenderingStyleOverride} styleOverride object to override the object style
   */
  drawControls(
    ctx: CanvasRenderingContext2D,
    styleOverride: ControlRenderingStyleOverride = {}
  ) {
    ctx.save();
    const retinaScaling = this.getCanvasRetinaScaling();
    const { cornerStrokeColor, cornerDashArray, cornerColor } = this;
    const options = {
      cornerStrokeColor,
      cornerDashArray,
      cornerColor,
      ...styleOverride,
    };
    ctx.setTransform(retinaScaling, 0, 0, retinaScaling, 0, 0);
    ctx.strokeStyle = ctx.fillStyle = options.cornerColor;
    if (!this.transparentCorners) {
      ctx.strokeStyle = options.cornerStrokeColor;
    }
    this._setLineDash(ctx, options.cornerDashArray);
    this.setCoords();
    this.forEachControl((control, key) => {
      if (control.getVisibility(this, key)) {
        control.renderControl(ctx, this.controlCoords[key], options, this);
      }
    });
    ctx.restore();
  }

  /**
   * Returns true if the specified control is visible, false otherwise.
   * @param {string} controlKey The key of the control. Possible values are usually 'tl', 'tr', 'br', 'bl', 'ml', 'mt', 'mr', 'mb', 'mtr',
   * but since the control api allow for any control name, can be any string.
   * @returns {boolean} true if the specified control is visible, false otherwise
   */
  isControlVisible(controlKey: string): boolean {
    return (
      this.controls[controlKey] &&
      this.controls[controlKey].getVisibility(this, controlKey)
    );
  }

  /**
   * Sets the visibility of the specified control.
   * please do not use.
   * @param {String} controlKey The key of the control. Possible values are 'tl', 'tr', 'br', 'bl', 'ml', 'mt', 'mr', 'mb', 'mtr'.
   * but since the control api allow for any control name, can be any string.
   * @param {Boolean} visible true to set the specified control visible, false otherwise
   * @todo discuss this overlap of priority here with the team. Andrea Bogazzi for details
   */
  setControlVisible(controlKey: string, visible: boolean) {
    if (!this._controlsVisibility) {
      this._controlsVisibility = {};
    }
    this._controlsVisibility[controlKey] = visible;
  }

  /**
   * Sets the visibility state of object controls, this is just a bulk option for setControlVisible;
   * @param {Record<string, boolean>} [options] with an optional key per control
   * example: {Boolean} [options.bl] true to enable the bottom-left control, false to disable it
   */
  setControlsVisibility(options: Record<string, boolean> = {}) {
    Object.entries(options).forEach(([controlKey, visibility]) =>
      this.setControlVisible(controlKey, visibility)
    );
  }

  /**
   * Clears the canvas.contextTop in a specific area that corresponds to the object's bounding box
   * that is in the canvas.contextContainer.
   * This function is used to clear pieces of contextTop where we render ephemeral effects on top of the object.
   * Example: blinking cursor text selection, drag effects.
   * @todo discuss swapping restoreManually with a renderCallback, but think of async issues
   * @param {Boolean} [restoreManually] When true won't restore the context after clear, in order to draw something else.
   * @return {CanvasRenderingContext2D|undefined} canvas.contextTop that is either still transformed
   * with the object transformMatrix, or restored to neutral transform
   */
  clearContextTop(
    restoreManually?: boolean
  ): CanvasRenderingContext2D | undefined {
    if (!this.canvas) {
      return;
    }
    const ctx = this.canvas.contextTop;
    if (!ctx) {
      return;
    }
    const v = this.canvas.viewportTransform;
    ctx.save();
    ctx.transform(v[0], v[1], v[2], v[3], v[4], v[5]);
    this.transform(ctx);
    // we add 4 pixel, to be sure to do not leave any pixel out
    const width = this.width + 4,
      height = this.height + 4;
    ctx.clearRect(-width / 2, -height / 2, width, height);

    restoreManually || ctx.restore();
    return ctx;
  }

  /**
   * This callback function is called every time _discardActiveObject or _setActiveObject
   * try to to deselect this object. If the function returns true, the process is cancelled
   * @param {Object} [options] options sent from the upper functions
   * @param {TPointerEvent} [options.e] event if the process is generated by an event
   * @param {FabricObject} [options.object] next object we are setting as active, and reason why
   * this is being deselected
   */
  onDeselect(options?: {
    e?: TPointerEvent;
    object?: InteractiveFabricObject;
  }): boolean {
    // implemented by sub-classes, as needed.
    return false;
  }

  /**
   * This callback function is called every time _discardActiveObject or _setActiveObject
   * try to to select this object. If the function returns true, the process is cancelled
   * @param {Object} [options] options sent from the upper functions
   * @param {Event} [options.e] event if the process is generated by an event
   */
  onSelect(options?: { e?: TPointerEvent }): boolean {
    // implemented by sub-classes, as needed.
    return false;
  }

  /**
   * Override to customize drag and drop behavior
   * return true if the object currently dragged can be dropped on the target
   * @public
   * @param {DragEvent} e
   * @returns {boolean}
   */
  canDrop(e: DragEvent): boolean {
    return false;
  }

  /**
   * Override to customize drag and drop behavior
   * render a specific effect when an object is the source of a drag event
   * example: render the selection status for the part of text that is being dragged from a text object
   * @public
   * @param {DragEvent} e
   * @returns {boolean}
   */
  renderDragSourceEffect(e: DragEvent) {
    // for subclasses
  }

  /**
   * Override to customize drag and drop behavior
   * render a specific effect when an object is the target of a drag event
   * used to show that the underly object can receive a drop, or to show how the
   * object will change when dropping. example: show the cursor where the text is about to be dropped
   * @public
   * @param {DragEvent} e
   * @returns {boolean}
   */
  renderDropTargetEffect(e: DragEvent) {
    // for subclasses
  }
}<|MERGE_RESOLUTION|>--- conflicted
+++ resolved
@@ -1,39 +1,19 @@
-import { Point } from '../../Point';
-<<<<<<< HEAD
-import type { AssertKeys, TCornerPoint, TDegree } from '../../typedefs';
-import { FabricObject } from './Object';
-import type { Control } from '../../controls/Control';
-import { ObjectEvents, TPointerEvent } from '../../EventTypeDefs';
-import type { Canvas } from '../../canvas/Canvas';
-import type { ControlRenderingStyleOverride } from '../../controls/controlRendering';
-import { mapValues } from '../../util/internals';
-import {
-  TFabricObjectProps,
-  SerializedObjectProps,
-  FabricObjectProps,
-} from './types';
-=======
-import type { TCornerPoint, TDegree } from '../../typedefs';
-import { FabricObject } from './Object';
-import { degreesToRadians } from '../../util/misc/radiansDegreesConversion';
-import type { TQrDecomposeOut } from '../../util/misc/matrix';
-import {
-  createRotateMatrix,
-  createTranslateMatrix,
-  multiplyTransformMatrices,
-  qrDecompose,
-} from '../../util/misc/matrix';
-import type { Control } from '../../controls/Control';
-import { sizeAfterTransform } from '../../util/misc/objectTransforms';
-import type { ObjectEvents, TPointerEvent } from '../../EventTypeDefs';
-import type { Canvas } from '../../canvas/Canvas';
-import type { ControlRenderingStyleOverride } from '../../controls/controlRendering';
-import type { FabricObjectProps } from './types/FabricObjectProps';
-import type { TFabricObjectProps, SerializedObjectProps } from './types';
->>>>>>> d217b0f7
-import { createObjectDefaultControls } from '../../controls/commonControls';
 import { BBox } from '../../BBox/BBox';
 import { PlaneBBox } from '../../BBox/PlaneBBox';
+import { ObjectEvents, TPointerEvent } from '../../EventTypeDefs';
+import { Point } from '../../Point';
+import type { Canvas } from '../../canvas/Canvas';
+import type { Control } from '../../controls/Control';
+import { createObjectDefaultControls } from '../../controls/commonControls';
+import type { ControlRenderingStyleOverride } from '../../controls/controlRendering';
+import type { TCornerPoint, TDegree } from '../../typedefs';
+import { mapValues } from '../../util/internals';
+import { FabricObject } from './Object';
+import {
+  FabricObjectProps,
+  SerializedObjectProps,
+  TFabricObjectProps,
+} from './types';
 
 export type TControlCoord = {
   position: Point;
@@ -78,10 +58,7 @@
 
   declare snapAngle?: TDegree;
   declare snapThreshold?: TDegree;
-<<<<<<< HEAD
   declare centeredRotation: boolean;
-=======
->>>>>>> d217b0f7
 
   declare lockMovementX: boolean;
   declare lockMovementY: boolean;
@@ -220,7 +197,6 @@
     // had to keep the reverse loop because was breaking tests
     const cornerEntries = Object.entries(this.controlCoords);
     for (let i = cornerEntries.length - 1; i >= 0; i--) {
-<<<<<<< HEAD
       const [key, coord] = cornerEntries[i];
       if (
         this.controls[key].shouldActivate(key, this) &&
@@ -233,34 +209,6 @@
       }
     }
 
-=======
-      const [key, corner] = cornerEntries[i];
-      if (this.controls[key].shouldActivate(key, this)) {
-        const lines = this._getImageLines(
-          forTouch ? corner.touchCorner : corner.corner
-        );
-        const xPoints = this._findCrossPoints(pointer, lines);
-        if (xPoints !== 0 && xPoints % 2 === 1) {
-          this.__corner = key;
-          return key;
-        }
-      }
-
-      // // debugging
-      //
-      // this.canvas.contextTop.fillRect(lines.bottomline.d.x, lines.bottomline.d.y, 2, 2);
-      // this.canvas.contextTop.fillRect(lines.bottomline.o.x, lines.bottomline.o.y, 2, 2);
-      //
-      // this.canvas.contextTop.fillRect(lines.leftline.d.x, lines.leftline.d.y, 2, 2);
-      // this.canvas.contextTop.fillRect(lines.leftline.o.x, lines.leftline.o.y, 2, 2);
-      //
-      // this.canvas.contextTop.fillRect(lines.topline.d.x, lines.topline.d.y, 2, 2);
-      // this.canvas.contextTop.fillRect(lines.topline.o.x, lines.topline.o.y, 2, 2);
-      //
-      // this.canvas.contextTop.fillRect(lines.rightline.d.x, lines.rightline.d.y, 2, 2);
-      // this.canvas.contextTop.fillRect(lines.rightline.o.x, lines.rightline.o.y, 2, 2);
-    }
->>>>>>> d217b0f7
     return '';
   }
 
@@ -271,7 +219,6 @@
    * is a public api and should be done just if extremely necessary
    * @return {Record<string, TControlCoord>}
    */
-<<<<<<< HEAD
   protected calcControlCoords(): Record<string, TControlCoord> {
     const legacyBBox = BBox.legacy(this);
     const coords = mapValues(this.controls, (control, key) => {
@@ -280,39 +227,6 @@
         legacyBBox.getTransformation(),
         this,
         control[key]
-=======
-  calcOCoords(): Record<string, TOCoord> {
-    const vpt = this.getViewportTransform(),
-      center = this.getCenterPoint(),
-      tMatrix = createTranslateMatrix(center.x, center.y),
-      rMatrix = createRotateMatrix({
-        angle: this.getTotalAngle() - (!!this.group && this.flipX ? 180 : 0),
-      }),
-      positionMatrix = multiplyTransformMatrices(tMatrix, rMatrix),
-      startMatrix = multiplyTransformMatrices(vpt, positionMatrix),
-      finalMatrix = multiplyTransformMatrices(startMatrix, [
-        1 / vpt[0],
-        0,
-        0,
-        1 / vpt[3],
-        0,
-        0,
-      ]),
-      transformOptions = this.group
-        ? qrDecompose(this.calcTransformMatrix())
-        : undefined,
-      dim = this._calculateCurrentDimensions(transformOptions),
-      coords: Record<string, TOCoord> = {};
-
-    this.forEachControl((control, key) => {
-      const position = control.positionHandler(dim, finalMatrix, this, control);
-      // coords[key] are sometimes used as points. Those are points to which we add
-      // the property corner and touchCorner from `_calcCornerCoords`.
-      // don't remove this assign for an object spread.
-      coords[key] = Object.assign(
-        position,
-        this._calcCornerCoords(control, position)
->>>>>>> d217b0f7
       );
       return {
         position,
@@ -491,74 +405,6 @@
   }
 
   /**
-<<<<<<< HEAD
-=======
-   * Draws borders of an object's bounding box.
-   * Requires public properties: width, height
-   * Requires public options: padding, borderColor
-   * @param {CanvasRenderingContext2D} ctx Context to draw on
-   * @param {object} options object representing current object parameters
-   * @param {TStyleOverride} [styleOverride] object to override the object style
-   */
-  drawBorders(
-    ctx: CanvasRenderingContext2D,
-    options: TQrDecomposeOut,
-    styleOverride: TStyleOverride
-  ): void {
-    let size;
-    if ((styleOverride && styleOverride.forActiveSelection) || this.group) {
-      const bbox = sizeAfterTransform(this.width, this.height, options),
-        stroke = (
-          this.strokeUniform
-            ? new Point().scalarAdd(this.canvas ? this.canvas.getZoom() : 1)
-            : // this is extremely confusing. options comes from the upper function
-              // and is the qrDecompose of a matrix that takes in account zoom too
-              new Point(options.scaleX, options.scaleY)
-        ).scalarMultiply(this.strokeWidth);
-      size = bbox
-        .add(stroke)
-        .scalarAdd(this.borderScaleFactor)
-        .scalarAdd(this.padding * 2);
-    } else {
-      size = this._calculateCurrentDimensions().scalarAdd(
-        this.borderScaleFactor
-      );
-    }
-    this._drawBorders(ctx, size, styleOverride);
-  }
-
-  /**
-   * Draws lines from a borders of an object's bounding box to controls that have `withConnection` property set.
-   * Requires public properties: width, height
-   * Requires public options: padding, borderColor
-   * @param {CanvasRenderingContext2D} ctx Context to draw on
-   * @param {Point} size object size x = width, y = height
-   */
-  drawControlsConnectingLines(
-    ctx: CanvasRenderingContext2D,
-    size: Point
-  ): void {
-    let shouldStroke = false;
-
-    ctx.beginPath();
-    this.forEachControl((control, key) => {
-      // in this moment, the ctx is centered on the object.
-      // width and height of the above function are the size of the bbox.
-      if (control.withConnection && control.getVisibility(this, key)) {
-        // reset movement for each control
-        shouldStroke = true;
-        ctx.moveTo(control.x * size.x, control.y * size.y);
-        ctx.lineTo(
-          control.x * size.x + control.offsetX,
-          control.y * size.y + control.offsetY
-        );
-      }
-    });
-    shouldStroke && ctx.stroke();
-  }
-
-  /**
->>>>>>> d217b0f7
    * Draws corners of an object's bounding box.
    * Requires public properties: width, height
    * Requires public options: cornerSize, padding
