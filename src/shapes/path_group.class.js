--- conflicted
+++ resolved
@@ -51,8 +51,6 @@
       }
 
       this.setOptions(options);
-<<<<<<< HEAD
-=======
 
       if (options.widthAttr) {
         this.scaleX = options.widthAttr / options.width;
@@ -62,7 +60,6 @@
       }
 
       this.setCoords();
->>>>>>> 53bf9d32
 
       if (options.sourcePath) {
         this.setSourcePath(options.sourcePath);
@@ -81,7 +78,7 @@
 
       var m = this.transformMatrix;
       
-      var v = this.canvas.viewportTransform;
+      var v = this.getViewportTransform();
       ctx.transform(v[0], v[1], v[2], v[3], v[4], v[5]);
       
       if (m) {
