<<<<<<< HEAD
export { getEnv, getDocument, getWindow, setEnvForTests } from './src/env';
export { cache } from './src/cache';
export { VERSION as version, iMatrix } from './src/constants';
export { config } from './src/config';
export { classRegistry } from './src/ClassRegistry';
export { runningAnimations } from './src/util/animation/AnimationRegistry';

export { Observable } from './src/Observable';

export { StaticCanvas } from './src/canvas/StaticCanvas';
export { Canvas } from './src/canvas/Canvas';

export { Point } from './src/Point';
export { Intersection } from './src/Intersection';
export { Color } from './src/color/Color';

export { Gradient } from './src/gradient/Gradient';
export { Pattern } from './src/Pattern';
export { Shadow } from './src/Shadow';

export { BaseBrush } from './src/brushes/BaseBrush';
export { PencilBrush } from './src/brushes/PencilBrush';
export { CircleBrush } from './src/brushes/CircleBrush';
export { SprayBrush } from './src/brushes/SprayBrush';
export { PatternBrush } from './src/brushes/PatternBrush';

export { FabricObject as Object } from './src/shapes/Object/FabricObject';
export { Line } from './src/shapes/Line';
export { Circle } from './src/shapes/Circle';
export { Triangle } from './src/shapes/Triangle';
export { Ellipse } from './src/shapes/Ellipse';
export { Rect } from './src/shapes/Rect';
export { Path } from './src/shapes/Path';
export { Polyline } from './src/shapes/Polyline';
export { Polygon } from './src/shapes/Polygon';
export { Text } from './src/shapes/Text/Text';
export { IText } from './src/shapes/IText/IText';
export { Textbox } from './src/shapes/Textbox';
export { Group } from './src/shapes/Group';
export { ActiveSelection } from './src/shapes/ActiveSelection';
export { Image } from './src/shapes/Image';
export { createCollectionMixin } from './src/Collection';

export * as util from './src/util';

export * from './src/parser';

export { Control } from './src/controls';
export * as controlsUtils from './src/controls';
import './src/controls/defaultControls';
=======
// FILTERS
import { BaseFilter } from './src/filters/BaseFilter';
import { BlendColor } from './src/filters/BlendColor';
import { BlendImage } from './src/filters/BlendImage';
import { Blur } from './src/filters/Blur';
import { Brightness } from './src/filters/Brightness';
import { ColorMatrix } from './src/filters/ColorMatrix';
import { Composed } from './src/filters/Composed';
import { Contrast } from './src/filters/Contrast';
import { Convolute } from './src/filters/Convolute';
import {
  Sepia,
  Brownie,
  Vintage,
  Kodachrome,
  Technicolor,
  Polaroid,
  BlackWhite,
} from './src/filters/ColorMatrixFilters';
import { Gamma } from './src/filters/Gamma';
import { Grayscale } from './src/filters/Grayscale';
import { HueRotation } from './src/filters/HueRotation';
import { Invert } from './src/filters/Invert';
import { Noise } from './src/filters/Noise';
import { Pixelate } from './src/filters/Pixelate';
import { RemoveColor } from './src/filters/RemoveColor';
import { Resize } from './src/filters/Resize';
import { Saturation } from './src/filters/Saturation';
import { Vibrance } from './src/filters/Vibrance';

const filters = {
  BaseFilter,
  BlendColor,
  BlendImage,
  Blur,
  Brightness,
  ColorMatrix,
  Composed,
  Contrast,
  Convolute,
  Sepia,
  Brownie,
  Vintage,
  Kodachrome,
  Technicolor,
  Polaroid,
  BlackWhite,
  Gamma,
  Grayscale,
  HueRotation,
  Invert,
  Noise,
  Pixelate,
  RemoveColor,
  Resize,
  Saturation,
  Vibrance,
};

// UTILS

import { cos } from './src/util/misc/cos';
import { sin } from './src/util/misc/sin';
import {
  rotateVector,
  createVector,
  calcAngleBetweenVectors,
  getUnitVector,
  getBisector,
} from './src/util/misc/vectors';
import {
  degreesToRadians,
  radiansToDegrees,
} from './src/util/misc/radiansDegreesConversion';
import { rotatePoint } from './src/util/misc/rotatePoint';
import { projectStrokeOnPoints } from './src/util/misc/projectStroke';
import {
  transformPoint,
  invertTransform,
  composeMatrix,
  qrDecompose,
  calcDimensionsMatrix,
  calcRotateMatrix,
  multiplyTransformMatrices,
  isIdentityMatrix,
} from './src/util/misc/matrix';
import {
  stylesFromArray,
  stylesToArray,
  hasStyleChanged,
} from './src/util/misc/textStyles';
import {
  createCanvasElement,
  createImage,
  copyCanvasElement,
  toDataURL,
} from './src/util/misc/dom';
import { toFixed } from './src/util/misc/toFixed';
import {
  matrixToSVG,
  parsePreserveAspectRatioAttribute,
  parseUnit,
  getSvgAttributes,
} from './src/util/misc/svgParsing';
import { groupSVGElements } from './src/util/misc/groupSVGElements';
import { findScaleToFit, findScaleToCover } from './src/util/misc/findScaleTo';
import { capValue } from './src/util/misc/capValue';
import {
  saveObjectTransform,
  resetObjectTransform,
  addTransformToObject,
  applyTransformToObject,
  removeTransformFromObject,
  sizeAfterTransform,
} from './src/util/misc/objectTransforms';
import { makeBoundingBoxFromPoints } from './src/util/misc/boundingBoxFromPoints';
import {
  calcPlaneChangeMatrix,
  sendPointToPlane,
  transformPointRelativeToCanvas,
  sendObjectToPlane,
} from './src/util/misc/planeChange';
import { graphemeSplit, escapeXml, capitalize } from './src/util/lang_string';
import {
  loadImage,
  enlivenObjects,
  enlivenObjectEnlivables,
} from './src/util/misc/objectEnlive';
import { pick } from './src/util/misc/pick';
import {
  joinPath,
  parsePath,
  makePathSimpler,
  getSmoothPathFromPoints,
  getPathSegmentsInfo,
  getBoundsOfCurve,
  getPointOnPath,
  transformPath,
  getRegularPolygonPath,
} from './src/util/path';
import { setStyle } from './src/util/dom_style';
import { isTouchEvent, getPointer } from './src/util/dom_event';
import {
  // getScrollLeftTop,
  getElementOffset,
  makeElementUnselectable,
  makeElementSelectable,
} from './src/util/dom_misc';
import { isTransparent } from './src/util/misc/isTransparent';
import { mergeClipPaths } from './src/util/misc/mergeClipPaths';
import { animate, animateColor } from './src/util/animation/animate';
import * as ease from './src/util/animation/easing';
import {
  requestAnimFrame,
  cancelAnimFrame,
} from './src/util/animation/AnimationFrameProvider';
import { classRegistry } from './src/util/class_registry';
import { removeFromArray } from './src/util/internals/removeFromArray';
import { getRandomInt } from './src/util/internals/getRandomInt';
import { wrapElement } from './src/util/dom_misc';
import { request } from './src/util/dom_request';
import { removeTransformMatrixForSvgParsing } from './src/util/transform_matrix_removal';
import { parseFontDeclaration } from './src/parser/parseFontDeclaration';

const util = {
  rotatePoint,
  removeFromArray,
  getRandomInt,
  wrapElement,
  parsePreserveAspectRatioAttribute,
  pick,
  setStyle,
  getSvgAttributes,
  cos,
  sin,
  rotateVector,
  createVector,
  calcAngleBetweenVectors,
  getUnitVector,
  getBisector,
  degreesToRadians,
  radiansToDegrees,
  projectStrokeOnPoints,
  transformPoint,
  invertTransform,
  composeMatrix,
  qrDecompose,
  calcDimensionsMatrix,
  calcRotateMatrix,
  multiplyTransformMatrices,
  isIdentityMatrix,
  stylesFromArray,
  stylesToArray,
  hasStyleChanged,
  getElementOffset,
  createCanvasElement,
  createImage,
  copyCanvasElement,
  toDataURL,
  toFixed,
  matrixToSVG,
  groupSVGElements,
  parseUnit,
  // is anyone using it?
  findScaleToFit,
  findScaleToCover,
  capValue,
  saveObjectTransform,
  resetObjectTransform,
  addTransformToObject,
  applyTransformToObject,
  removeTransformFromObject,
  makeBoundingBoxFromPoints,
  calcPlaneChangeMatrix,
  sendPointToPlane,
  transformPointRelativeToCanvas,
  sendObjectToPlane,
  string: {
    graphemeSplit,
    capitalize,
    escapeXml,
  },
  loadImage,
  enlivenObjects,
  enlivenObjectEnlivables,
  joinPath,
  parsePath,
  makePathSimpler,
  getSmoothPathFromPoints,
  getPathSegmentsInfo,
  getBoundsOfCurve,
  getPointOnPath,
  transformPath,
  getRegularPolygonPath,
  isTouchEvent,
  getPointer,
  // getScrollLeftTop,
  makeElementUnselectable,
  makeElementSelectable,
  isTransparent,
  sizeAfterTransform,
  mergeClipPaths,
  request,
  ease, // those are a lot of functions
  animateColor,
  animate,
  requestAnimFrame,
  cancelAnimFrame,
  classRegistry,
  // for test compatibility. We don't want to export it.
  removeTransformMatrixForSvgParsing,
};

// CONTROLS UTILS

import { changeWidth } from './src/controls/changeWidth';
import {
  renderCircleControl,
  renderSquareControl,
} from './src/controls/controls.render';
import { dragHandler } from './src/controls/drag';
import { createPolyControls } from './src/controls/polyControl';
import {
  rotationStyleHandler,
  rotationWithSnapping,
} from './src/controls/rotate';
import {
  scaleCursorStyleHandler,
  scalingEqually,
  scalingX,
  scalingY,
} from './src/controls/scale';
import {
  scaleOrSkewActionName,
  scaleSkewCursorStyleHandler,
  scalingXOrSkewingY,
  scalingYOrSkewingX,
} from './src/controls/scaleSkew';
import {
  skewCursorStyleHandler,
  skewHandlerX,
  skewHandlerY,
} from './src/controls/skew';
import { getLocalPoint } from './src/controls/util';
import { wrapWithFireEvent } from './src/controls/wrapWithFireEvent';
import { wrapWithFixedAnchor } from './src/controls/wrapWithFixedAnchor';

/**
 * @todo remove as unused
 */
const controlsUtils = {
  scaleCursorStyleHandler,
  skewCursorStyleHandler,
  scaleSkewCursorStyleHandler,
  rotationWithSnapping,
  scalingEqually,
  scalingX,
  scalingY,
  scalingYOrSkewingX,
  scalingXOrSkewingY,
  changeWidth,
  skewHandlerX,
  skewHandlerY,
  dragHandler,
  createPolyControls,
  scaleOrSkewActionName,
  rotationStyleHandler,
  wrapWithFixedAnchor,
  wrapWithFireEvent,
  getLocalPoint,
  renderCircleControl,
  renderSquareControl,
};

// EXPORTS

import { cache } from './src/cache';
import { VERSION as version, iMatrix } from './src/constants';
import { StaticCanvas } from './src/canvas/StaticCanvas';
import { Canvas } from './src/canvas/Canvas';
import { config } from './src/config';
import { loadSVGFromURL } from './src/parser/loadSVGFromURL';
import { loadSVGFromString } from './src/parser/loadSVGFromString';
import { initFilterBackend } from './src/filters/FilterBackend';
import { Canvas2dFilterBackend } from './src/filters/Canvas2dFilterBackend';
import { WebGLFilterBackend } from './src/filters/WebGLFilterBackend';
import { runningAnimations } from './src/util/animation/AnimationRegistry';
import { Observable } from './src/Observable';
import { Point } from './src/Point';
import { Intersection } from './src/Intersection';
import { Color } from './src/color/Color';
import { Control } from './src/controls/Control';
import { Gradient } from './src/gradient/Gradient';
import { Pattern } from './src/Pattern';
import { Shadow } from './src/Shadow';
import { BaseBrush } from './src/brushes/BaseBrush';
import { PencilBrush } from './src/brushes/PencilBrush';
import { CircleBrush } from './src/brushes/CircleBrush';
import { SprayBrush } from './src/brushes/SprayBrush';
import { PatternBrush } from './src/brushes/PatternBrush';
import { FabricObject as Object } from './src/shapes/Object/FabricObject';
import { Line } from './src/shapes/Line';
import { Circle } from './src/shapes/Circle';
import { Triangle } from './src/shapes/Triangle';
import { Ellipse } from './src/shapes/Ellipse';
import { Rect } from './src/shapes/Rect';
import { Path } from './src/shapes/Path';
import { Polyline } from './src/shapes/Polyline';
import { Polygon } from './src/shapes/Polygon';
import { Text } from './src/shapes/Text/Text';
import { IText } from './src/shapes/IText/IText';
import { Textbox } from './src/shapes/Textbox';
import { Group } from './src/shapes/Group';
import { ActiveSelection } from './src/shapes/ActiveSelection';
import { Image } from './src/shapes/Image';
import { getEnv, getDocument, getWindow } from './src/env';
import { createCollectionMixin } from './src/Collection';
import { parseAttributes } from './src/parser/parseAttributes';
import { parseElements } from './src/parser/parseElements';
import { getFilterBackend } from './src/filters/FilterBackend';
import { parseStyleAttribute } from './src/parser/parseStyleAttribute';
import { parsePointsAttribute } from './src/parser/parsePointsAttribute';
import { parseTransformAttribute } from './src/parser/parseTransformAttribute';
import { getCSSRules } from './src/parser/getCSSRules';

import './src/controls/default_controls';
>>>>>>> b5416c65

export {
  getFilterBackend,
  initFilterBackend,
  Canvas2dFilterBackend,
  WebGLFilterBackend,
<<<<<<< HEAD
} from './src/filters';
export * as filters from './src/filters';
=======
  runningAnimations,
  Point,
  Intersection,
  Color,
  Control,
  Observable,
  Gradient,
  Pattern,
  Shadow,
  BaseBrush,
  PencilBrush,
  CircleBrush,
  SprayBrush,
  PatternBrush,
  Object,
  Line,
  Circle,
  Triangle,
  Ellipse,
  Rect,
  Path,
  Polyline,
  Polygon,
  Text,
  IText,
  Textbox,
  Group,
  ActiveSelection,
  Image,
  controlsUtils,
  util,
  filters,
  getFilterBackend,
  getEnv,
  getDocument,
  getWindow,
  parseStyleAttribute,
  parsePointsAttribute,
  parseFontDeclaration,
  parseTransformAttribute,
  getCSSRules,
};
>>>>>>> b5416c65
<|MERGE_RESOLUTION|>--- conflicted
+++ resolved
@@ -1,4 +1,3 @@
-<<<<<<< HEAD
 export { getEnv, getDocument, getWindow, setEnvForTests } from './src/env';
 export { cache } from './src/cache';
 export { VERSION as version, iMatrix } from './src/constants';
@@ -49,424 +48,11 @@
 export { Control } from './src/controls';
 export * as controlsUtils from './src/controls';
 import './src/controls/defaultControls';
-=======
-// FILTERS
-import { BaseFilter } from './src/filters/BaseFilter';
-import { BlendColor } from './src/filters/BlendColor';
-import { BlendImage } from './src/filters/BlendImage';
-import { Blur } from './src/filters/Blur';
-import { Brightness } from './src/filters/Brightness';
-import { ColorMatrix } from './src/filters/ColorMatrix';
-import { Composed } from './src/filters/Composed';
-import { Contrast } from './src/filters/Contrast';
-import { Convolute } from './src/filters/Convolute';
-import {
-  Sepia,
-  Brownie,
-  Vintage,
-  Kodachrome,
-  Technicolor,
-  Polaroid,
-  BlackWhite,
-} from './src/filters/ColorMatrixFilters';
-import { Gamma } from './src/filters/Gamma';
-import { Grayscale } from './src/filters/Grayscale';
-import { HueRotation } from './src/filters/HueRotation';
-import { Invert } from './src/filters/Invert';
-import { Noise } from './src/filters/Noise';
-import { Pixelate } from './src/filters/Pixelate';
-import { RemoveColor } from './src/filters/RemoveColor';
-import { Resize } from './src/filters/Resize';
-import { Saturation } from './src/filters/Saturation';
-import { Vibrance } from './src/filters/Vibrance';
-
-const filters = {
-  BaseFilter,
-  BlendColor,
-  BlendImage,
-  Blur,
-  Brightness,
-  ColorMatrix,
-  Composed,
-  Contrast,
-  Convolute,
-  Sepia,
-  Brownie,
-  Vintage,
-  Kodachrome,
-  Technicolor,
-  Polaroid,
-  BlackWhite,
-  Gamma,
-  Grayscale,
-  HueRotation,
-  Invert,
-  Noise,
-  Pixelate,
-  RemoveColor,
-  Resize,
-  Saturation,
-  Vibrance,
-};
-
-// UTILS
-
-import { cos } from './src/util/misc/cos';
-import { sin } from './src/util/misc/sin';
-import {
-  rotateVector,
-  createVector,
-  calcAngleBetweenVectors,
-  getUnitVector,
-  getBisector,
-} from './src/util/misc/vectors';
-import {
-  degreesToRadians,
-  radiansToDegrees,
-} from './src/util/misc/radiansDegreesConversion';
-import { rotatePoint } from './src/util/misc/rotatePoint';
-import { projectStrokeOnPoints } from './src/util/misc/projectStroke';
-import {
-  transformPoint,
-  invertTransform,
-  composeMatrix,
-  qrDecompose,
-  calcDimensionsMatrix,
-  calcRotateMatrix,
-  multiplyTransformMatrices,
-  isIdentityMatrix,
-} from './src/util/misc/matrix';
-import {
-  stylesFromArray,
-  stylesToArray,
-  hasStyleChanged,
-} from './src/util/misc/textStyles';
-import {
-  createCanvasElement,
-  createImage,
-  copyCanvasElement,
-  toDataURL,
-} from './src/util/misc/dom';
-import { toFixed } from './src/util/misc/toFixed';
-import {
-  matrixToSVG,
-  parsePreserveAspectRatioAttribute,
-  parseUnit,
-  getSvgAttributes,
-} from './src/util/misc/svgParsing';
-import { groupSVGElements } from './src/util/misc/groupSVGElements';
-import { findScaleToFit, findScaleToCover } from './src/util/misc/findScaleTo';
-import { capValue } from './src/util/misc/capValue';
-import {
-  saveObjectTransform,
-  resetObjectTransform,
-  addTransformToObject,
-  applyTransformToObject,
-  removeTransformFromObject,
-  sizeAfterTransform,
-} from './src/util/misc/objectTransforms';
-import { makeBoundingBoxFromPoints } from './src/util/misc/boundingBoxFromPoints';
-import {
-  calcPlaneChangeMatrix,
-  sendPointToPlane,
-  transformPointRelativeToCanvas,
-  sendObjectToPlane,
-} from './src/util/misc/planeChange';
-import { graphemeSplit, escapeXml, capitalize } from './src/util/lang_string';
-import {
-  loadImage,
-  enlivenObjects,
-  enlivenObjectEnlivables,
-} from './src/util/misc/objectEnlive';
-import { pick } from './src/util/misc/pick';
-import {
-  joinPath,
-  parsePath,
-  makePathSimpler,
-  getSmoothPathFromPoints,
-  getPathSegmentsInfo,
-  getBoundsOfCurve,
-  getPointOnPath,
-  transformPath,
-  getRegularPolygonPath,
-} from './src/util/path';
-import { setStyle } from './src/util/dom_style';
-import { isTouchEvent, getPointer } from './src/util/dom_event';
-import {
-  // getScrollLeftTop,
-  getElementOffset,
-  makeElementUnselectable,
-  makeElementSelectable,
-} from './src/util/dom_misc';
-import { isTransparent } from './src/util/misc/isTransparent';
-import { mergeClipPaths } from './src/util/misc/mergeClipPaths';
-import { animate, animateColor } from './src/util/animation/animate';
-import * as ease from './src/util/animation/easing';
-import {
-  requestAnimFrame,
-  cancelAnimFrame,
-} from './src/util/animation/AnimationFrameProvider';
-import { classRegistry } from './src/util/class_registry';
-import { removeFromArray } from './src/util/internals/removeFromArray';
-import { getRandomInt } from './src/util/internals/getRandomInt';
-import { wrapElement } from './src/util/dom_misc';
-import { request } from './src/util/dom_request';
-import { removeTransformMatrixForSvgParsing } from './src/util/transform_matrix_removal';
-import { parseFontDeclaration } from './src/parser/parseFontDeclaration';
-
-const util = {
-  rotatePoint,
-  removeFromArray,
-  getRandomInt,
-  wrapElement,
-  parsePreserveAspectRatioAttribute,
-  pick,
-  setStyle,
-  getSvgAttributes,
-  cos,
-  sin,
-  rotateVector,
-  createVector,
-  calcAngleBetweenVectors,
-  getUnitVector,
-  getBisector,
-  degreesToRadians,
-  radiansToDegrees,
-  projectStrokeOnPoints,
-  transformPoint,
-  invertTransform,
-  composeMatrix,
-  qrDecompose,
-  calcDimensionsMatrix,
-  calcRotateMatrix,
-  multiplyTransformMatrices,
-  isIdentityMatrix,
-  stylesFromArray,
-  stylesToArray,
-  hasStyleChanged,
-  getElementOffset,
-  createCanvasElement,
-  createImage,
-  copyCanvasElement,
-  toDataURL,
-  toFixed,
-  matrixToSVG,
-  groupSVGElements,
-  parseUnit,
-  // is anyone using it?
-  findScaleToFit,
-  findScaleToCover,
-  capValue,
-  saveObjectTransform,
-  resetObjectTransform,
-  addTransformToObject,
-  applyTransformToObject,
-  removeTransformFromObject,
-  makeBoundingBoxFromPoints,
-  calcPlaneChangeMatrix,
-  sendPointToPlane,
-  transformPointRelativeToCanvas,
-  sendObjectToPlane,
-  string: {
-    graphemeSplit,
-    capitalize,
-    escapeXml,
-  },
-  loadImage,
-  enlivenObjects,
-  enlivenObjectEnlivables,
-  joinPath,
-  parsePath,
-  makePathSimpler,
-  getSmoothPathFromPoints,
-  getPathSegmentsInfo,
-  getBoundsOfCurve,
-  getPointOnPath,
-  transformPath,
-  getRegularPolygonPath,
-  isTouchEvent,
-  getPointer,
-  // getScrollLeftTop,
-  makeElementUnselectable,
-  makeElementSelectable,
-  isTransparent,
-  sizeAfterTransform,
-  mergeClipPaths,
-  request,
-  ease, // those are a lot of functions
-  animateColor,
-  animate,
-  requestAnimFrame,
-  cancelAnimFrame,
-  classRegistry,
-  // for test compatibility. We don't want to export it.
-  removeTransformMatrixForSvgParsing,
-};
-
-// CONTROLS UTILS
-
-import { changeWidth } from './src/controls/changeWidth';
-import {
-  renderCircleControl,
-  renderSquareControl,
-} from './src/controls/controls.render';
-import { dragHandler } from './src/controls/drag';
-import { createPolyControls } from './src/controls/polyControl';
-import {
-  rotationStyleHandler,
-  rotationWithSnapping,
-} from './src/controls/rotate';
-import {
-  scaleCursorStyleHandler,
-  scalingEqually,
-  scalingX,
-  scalingY,
-} from './src/controls/scale';
-import {
-  scaleOrSkewActionName,
-  scaleSkewCursorStyleHandler,
-  scalingXOrSkewingY,
-  scalingYOrSkewingX,
-} from './src/controls/scaleSkew';
-import {
-  skewCursorStyleHandler,
-  skewHandlerX,
-  skewHandlerY,
-} from './src/controls/skew';
-import { getLocalPoint } from './src/controls/util';
-import { wrapWithFireEvent } from './src/controls/wrapWithFireEvent';
-import { wrapWithFixedAnchor } from './src/controls/wrapWithFixedAnchor';
-
-/**
- * @todo remove as unused
- */
-const controlsUtils = {
-  scaleCursorStyleHandler,
-  skewCursorStyleHandler,
-  scaleSkewCursorStyleHandler,
-  rotationWithSnapping,
-  scalingEqually,
-  scalingX,
-  scalingY,
-  scalingYOrSkewingX,
-  scalingXOrSkewingY,
-  changeWidth,
-  skewHandlerX,
-  skewHandlerY,
-  dragHandler,
-  createPolyControls,
-  scaleOrSkewActionName,
-  rotationStyleHandler,
-  wrapWithFixedAnchor,
-  wrapWithFireEvent,
-  getLocalPoint,
-  renderCircleControl,
-  renderSquareControl,
-};
-
-// EXPORTS
-
-import { cache } from './src/cache';
-import { VERSION as version, iMatrix } from './src/constants';
-import { StaticCanvas } from './src/canvas/StaticCanvas';
-import { Canvas } from './src/canvas/Canvas';
-import { config } from './src/config';
-import { loadSVGFromURL } from './src/parser/loadSVGFromURL';
-import { loadSVGFromString } from './src/parser/loadSVGFromString';
-import { initFilterBackend } from './src/filters/FilterBackend';
-import { Canvas2dFilterBackend } from './src/filters/Canvas2dFilterBackend';
-import { WebGLFilterBackend } from './src/filters/WebGLFilterBackend';
-import { runningAnimations } from './src/util/animation/AnimationRegistry';
-import { Observable } from './src/Observable';
-import { Point } from './src/Point';
-import { Intersection } from './src/Intersection';
-import { Color } from './src/color/Color';
-import { Control } from './src/controls/Control';
-import { Gradient } from './src/gradient/Gradient';
-import { Pattern } from './src/Pattern';
-import { Shadow } from './src/Shadow';
-import { BaseBrush } from './src/brushes/BaseBrush';
-import { PencilBrush } from './src/brushes/PencilBrush';
-import { CircleBrush } from './src/brushes/CircleBrush';
-import { SprayBrush } from './src/brushes/SprayBrush';
-import { PatternBrush } from './src/brushes/PatternBrush';
-import { FabricObject as Object } from './src/shapes/Object/FabricObject';
-import { Line } from './src/shapes/Line';
-import { Circle } from './src/shapes/Circle';
-import { Triangle } from './src/shapes/Triangle';
-import { Ellipse } from './src/shapes/Ellipse';
-import { Rect } from './src/shapes/Rect';
-import { Path } from './src/shapes/Path';
-import { Polyline } from './src/shapes/Polyline';
-import { Polygon } from './src/shapes/Polygon';
-import { Text } from './src/shapes/Text/Text';
-import { IText } from './src/shapes/IText/IText';
-import { Textbox } from './src/shapes/Textbox';
-import { Group } from './src/shapes/Group';
-import { ActiveSelection } from './src/shapes/ActiveSelection';
-import { Image } from './src/shapes/Image';
-import { getEnv, getDocument, getWindow } from './src/env';
-import { createCollectionMixin } from './src/Collection';
-import { parseAttributes } from './src/parser/parseAttributes';
-import { parseElements } from './src/parser/parseElements';
-import { getFilterBackend } from './src/filters/FilterBackend';
-import { parseStyleAttribute } from './src/parser/parseStyleAttribute';
-import { parsePointsAttribute } from './src/parser/parsePointsAttribute';
-import { parseTransformAttribute } from './src/parser/parseTransformAttribute';
-import { getCSSRules } from './src/parser/getCSSRules';
-
-import './src/controls/default_controls';
->>>>>>> b5416c65
 
 export {
   getFilterBackend,
   initFilterBackend,
   Canvas2dFilterBackend,
   WebGLFilterBackend,
-<<<<<<< HEAD
 } from './src/filters';
 export * as filters from './src/filters';
-=======
-  runningAnimations,
-  Point,
-  Intersection,
-  Color,
-  Control,
-  Observable,
-  Gradient,
-  Pattern,
-  Shadow,
-  BaseBrush,
-  PencilBrush,
-  CircleBrush,
-  SprayBrush,
-  PatternBrush,
-  Object,
-  Line,
-  Circle,
-  Triangle,
-  Ellipse,
-  Rect,
-  Path,
-  Polyline,
-  Polygon,
-  Text,
-  IText,
-  Textbox,
-  Group,
-  ActiveSelection,
-  Image,
-  controlsUtils,
-  util,
-  filters,
-  getFilterBackend,
-  getEnv,
-  getDocument,
-  getWindow,
-  parseStyleAttribute,
-  parsePointsAttribute,
-  parseFontDeclaration,
-  parseTransformAttribute,
-  getCSSRules,
-};
->>>>>>> b5416c65
