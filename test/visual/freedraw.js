--- conflicted
+++ resolved
@@ -3,14 +3,9 @@
     canvas.freeDrawingBrush = brush;
   }
   var options = { e: { pointerId: 1 } };
-<<<<<<< HEAD
-  async function pointDrawer(points, brush, onComplete = false) {
-    const canvas = brush.canvas;
+  async function pointDrawer(points, brush, onComplete = false, onMove = undefined) {
+    const { canvas } = brush;
     canvas.calcViewportBoundaries();
-=======
-function pointDrawer(points, brush, onComplete = false, onMove = undefined) {
-  const { canvas } = brush;
->>>>>>> e23657f0
     setBrush(canvas, brush);
     brush.onMouseDown(points[0], options);
     for (var i = 1; i < points.length; i++) {
