import { terser } from 'rollup-plugin-terser';
import ts from "rollup-plugin-ts";
import json from '@rollup/plugin-json';

// https://rollupjs.org/guide/en/#configuration-files
export default {
  input: process.env.BUILD_INPUT?.split(',') || ['./index.js'],
  output: [
    {
<<<<<<< HEAD
        file: process.env.BUILD_OUTPUT || './dist/fabric.js',
        name: 'fabric',
        format: 'cjs',
=======
      file: process.env.BUILD_OUTPUT || './dist/fabric.js',
      name: 'fabric',
      format: 'cjs',
>>>>>>> c0aa66ce
    },
    Number(process.env.MINIFY) ?
      {
        file: process.env.BUILD_MIN_OUTPUT || './dist/fabric.min.js',
        name: 'fabric',
        format: 'cjs',
        plugins: [terser()],
      } : null,
  ],
  plugins: [
    json(),
    ts({
      /* Plugin options */
    })
  ]
};<|MERGE_RESOLUTION|>--- conflicted
+++ resolved
@@ -7,15 +7,9 @@
   input: process.env.BUILD_INPUT?.split(',') || ['./index.js'],
   output: [
     {
-<<<<<<< HEAD
-        file: process.env.BUILD_OUTPUT || './dist/fabric.js',
-        name: 'fabric',
-        format: 'cjs',
-=======
       file: process.env.BUILD_OUTPUT || './dist/fabric.js',
       name: 'fabric',
       format: 'cjs',
->>>>>>> c0aa66ce
     },
     Number(process.env.MINIFY) ?
       {
