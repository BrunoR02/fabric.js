/**
 * SprayBrush class
 * @class fabric.SprayBrush
 */
fabric.SprayBrush = fabric.util.createClass( fabric.BaseBrush, /** @lends fabric.SprayBrush.prototype */ {

  /**
   * Width of a spray
   * @type Number
   * @default
   */
  width:              10,

  /**
   * Density of a spray (number of dots per chunk)
   * @type Number
   * @default
   */
  density:            20,

  /**
   * Width of spray dots
   * @type Number
   * @default
   */
  dotWidth:           1,

  /**
   * Width variance of spray dots
   * @type Number
   * @default
   */
  dotWidthVariance:   1,

  /**
   * Whether opacity of a dot should be random
   * @type Boolean
   * @default
   */
  randomOpacity:        false,

  /**
   * Whether overlapping dots (rectangles) should be removed (for performance reasons)
   * @type Boolean
   * @default
   */
  optimizeOverlapping:  true,

  /**
   * Constructor
   * @param {fabric.Canvas} canvas
   * @return {fabric.SprayBrush} Instance of a spray brush
   */
  initialize: function(canvas) {
    this.canvas = canvas;
    this.sprayChunks = [ ];
  },

  /**
   * Invoked on mouse down
   * @param {Object} pointer
   */
  onMouseDown: function(pointer) {
    this.sprayChunks.length = 0;
    this.canvas.clearContext(this.canvas.contextTop);
    this._setShadow();

    this.addSprayChunk(pointer);
    this.render();
  },

  /**
   * Invoked on mouse move
   * @param {Object} pointer
   */
  onMouseMove: function(pointer) {
    this.addSprayChunk(pointer);
    this.render();
  },

  /**
   * Invoked on mouse up
   */
  onMouseUp: function() {
    var originalRenderOnAddRemove = this.canvas.renderOnAddRemove;
    this.canvas.renderOnAddRemove = false;

    var rects = [ ];

    for (var i = 0, ilen = this.sprayChunks.length; i < ilen; i++) {
      var sprayChunk = this.sprayChunks[i];

      for (var j = 0, jlen = sprayChunk.length; j < jlen; j++) {

        var rect = new fabric.Rect({
          width: sprayChunk[j].width,
          height: sprayChunk[j].width,
          left: sprayChunk[j].x + 1,
          top: sprayChunk[j].y + 1,
          originX: 'center',
          originY: 'center',
          fill: this.color
        });

        this.shadow && rect.setShadow(this.shadow);
        rects.push(rect);
      }
    }

    if (this.optimizeOverlapping) {
      rects = this._getOptimizedRects(rects);
    }

<<<<<<< HEAD
    var group = new fabric.Group(rects);
    group.canvas = this.canvas;

=======
    var group = new fabric.Group(rects, { originX: 'center', originY: 'center' });
>>>>>>> f84ac95f
    this.canvas.add(group);
    this.canvas.fire('path:created', { path: group });

    this.canvas.clearContext(this.canvas.contextTop);
    this._resetShadow();
    this.canvas.renderOnAddRemove = originalRenderOnAddRemove;
    this.canvas.renderAll();
  },

  _getOptimizedRects: function(rects) {

    // avoid creating duplicate rects at the same coordinates
    var uniqueRects = { }, key;

    for (var i = 0, len = rects.length; i < len; i++) {
      key = rects[i].left + '' + rects[i].top;
      if (!uniqueRects[key]) {
        uniqueRects[key] = rects[i];
      }
    }
    var uniqueRectsArray = [ ];
    for (key in uniqueRects) {
      uniqueRectsArray.push(uniqueRects[key]);
    }

    return uniqueRectsArray;
  },

  /**
   * Renders brush
   */
  render: function() {
    var ctx = this.canvas.contextTop;
    ctx.fillStyle = this.color;

    var v = this.canvas.viewportTransform;
    ctx.save();
    ctx.transform(v[0], v[1], v[2], v[3], v[4], v[5]);

    for (var i = 0, len = this.sprayChunkPoints.length; i < len; i++) {
      var point = this.sprayChunkPoints[i];
      if (typeof point.opacity !== 'undefined') {
        ctx.globalAlpha = point.opacity;
      }
      ctx.fillRect(point.x, point.y, point.width, point.width);
    }
    ctx.restore();
  },

  /**
   * @param {Object} pointer
   */
  addSprayChunk: function(pointer) {
    this.sprayChunkPoints = [ ];

    var x, y, width, radius = this.width / 2;

    for (var i = 0; i < this.density; i++) {

      x = fabric.util.getRandomInt(pointer.x - radius, pointer.x + radius);
      y = fabric.util.getRandomInt(pointer.y - radius, pointer.y + radius);

      if (this.dotWidthVariance) {
        width = fabric.util.getRandomInt(
          // bottom clamp width to 1
          Math.max(1, this.dotWidth - this.dotWidthVariance),
          this.dotWidth + this.dotWidthVariance);
      }
      else {
        width = this.dotWidth;
      }
      
      var point = new fabric.Point(x, y);
      point.width = width

      if (this.randomOpacity) {
        point.opacity = fabric.util.getRandomInt(0, 100) / 100;
      }

      this.sprayChunkPoints.push(point);
    }

    this.sprayChunks.push(this.sprayChunkPoints);
  }
});<|MERGE_RESOLUTION|>--- conflicted
+++ resolved
@@ -111,13 +111,9 @@
       rects = this._getOptimizedRects(rects);
     }
 
-<<<<<<< HEAD
-    var group = new fabric.Group(rects);
+    var group = new fabric.Group(rects, { originX: 'center', originY: 'center' });
     group.canvas = this.canvas;
 
-=======
-    var group = new fabric.Group(rects, { originX: 'center', originY: 'center' });
->>>>>>> f84ac95f
     this.canvas.add(group);
     this.canvas.fire('path:created', { path: group });
 
