--- conflicted
+++ resolved
@@ -10,17 +10,10 @@
 const moment = require('moment');
 const Checkbox = require('inquirer-checkbox-plus-prompt');
 const commander = require('commander');
-<<<<<<< HEAD
+const killPort = require('kill-port');
 const rollup = require('rollup');
 const loadConfigFile = require('rollup/loadConfigFile');
-=======
-const killPort = require('kill-port');
-
-// const rollup = require('rollup');
-// const loadConfigFile = require('rollup/loadConfigFile');
-
-const program = new commander.Command();
->>>>>>> be4c6cf4
+
 
 const { transform: transformFiles, listFiles } = require('./transform_files');
 const { createCodeSandbox } = require('../.codesandbox/deploy');
@@ -100,7 +93,6 @@
 }
 inquirer.registerPrompt('test-selection', ICheckbox);
 
-<<<<<<< HEAD
 /**
  * https://rollupjs.org/guide/en/#rollupwatch
  * https://rollupjs.org/guide/en/#programmatically-loading-a-config-file
@@ -135,39 +127,9 @@
             const bundle = await rollup.rollup(optionsObj);
             await Promise.all(optionsObj.output.map(bundle.write));
         }
-
         cb && cb('END');
     }
 }
-=======
-// async function rollupBuild(options = {}, onComplete) {
-//     const { options: buildOptions, warnings } = await loadConfigFile(path.resolve(__dirname, '..', 'rollup.config.js'), { format: 'es' });
-//     warnings.flush();
-//     if (options.output) {
-//         buildOptions.output = [options.output];
-//     }
-//     if (options.watch) {
-//         const watcher = rollup.watch(buildOptions);
-//         watcher.on('END', () => {
-//             onComplete && onComplete();
-//         });
-//         watcher.on('event', ({ result }) => {
-//             if (result) {
-//                 result.close();
-//             }
-//         });
-//         process.on('beforeExit', () => watcher.close());
-//     }
-//     else {
-//         for (const optionsObj of buildOptions) {
-//             const bundle = await rollup.rollup(optionsObj);
-//             await Promise.all(optionsObj.output.map(bundle.write));
-//         }
-
-//         onComplete && onComplete();
-//     }
-// }
->>>>>>> be4c6cf4
 
 
 function build(options = {}) {
@@ -588,7 +550,6 @@
         });
     });
 
-
 const codesandboxTemplatesDir = path.resolve(wd, '.codesandbox', 'templates');
 
 const sandbox = program
