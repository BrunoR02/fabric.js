--- conflicted
+++ resolved
@@ -1,11 +1,7 @@
 /*! Fabric.js Copyright 2008-2013, Printio (Juriy Zaytsev, Maxim Chernyak) */
 
-<<<<<<< HEAD
+var exports = exports || {};
 var fabric = fabric || { version: "1.2.11" };
-=======
-var exports = exports || {};
-var fabric = fabric || { version: "1.2.9" };  
->>>>>>> 1f993e92
 
 // make sure exports.fabric is always defined when used as 'global' later scopes
 exports.fabric = fabric;
