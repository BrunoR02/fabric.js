import { config } from '../config';
import { SHARED_ATTRIBUTES } from '../parser/attributes';
import { parseAttributes } from '../parser/parseAttributes';
import type { XY } from '../Point';
import { Point } from '../Point';
import { makeBoundingBoxFromPoints } from '../util/misc/boundingBoxFromPoints';
import { toFixed } from '../util/misc/toFixed';
import {
  getBoundsOfCurve,
  joinPath,
  makePathSimpler,
  parsePath,
} from '../util/path';
import { classRegistry } from '../ClassRegistry';
import { FabricObject, cacheProperties } from './Object/FabricObject';
import type {
  TComplexPathData,
  TPathSegmentInfo,
  TSimplePathData,
} from '../util/path/typedefs';
import type { FabricObjectProps, SerializedObjectProps } from './Object/types';
import type { ObjectEvents } from '../EventTypeDefs';
import type {
  TBBox,
  TClassProperties,
  TSVGReviver,
  TOptions,
} from '../typedefs';
import { cloneDeep } from '../util/internals/cloneDeep';
import { CENTER, LEFT, TOP } from '../constants';
import type { CSSRules } from '../parser/typedefs';

interface UniquePathProps {
  sourcePath?: string;
  path?: TSimplePathData;
}

export interface SerializedPathProps
  extends SerializedObjectProps,
    UniquePathProps {}

export interface PathProps extends FabricObjectProps, UniquePathProps {}

export interface IPathBBox extends TBBox {
  left: number;
  top: number;
  pathOffset: Point;
}

export class Path<
  Props extends TOptions<PathProps> = Partial<PathProps>,
  SProps extends SerializedPathProps = SerializedPathProps,
  EventSpec extends ObjectEvents = ObjectEvents
> extends FabricObject<Props, SProps, EventSpec> {
  /**
   * Array of path points
   * @type Array
   * @default
   */
  declare path: TSimplePathData;

  declare pathOffset: Point;

  declare sourcePath?: string;

  declare segmentsInfo?: TPathSegmentInfo[];

  static type = 'Path';

  static cacheProperties = [...cacheProperties, 'path', 'fillRule'];

  /**
   * Constructor
   * @param {TComplexPathData} path Path data (sequence of coordinates and corresponding "command" tokens)
   * @param {Partial<PathProps>} [options] Options object
   * @return {Path} thisArg
   */
  constructor(
    path: TComplexPathData | string,
    { path: _, left, top, ...options }: Partial<Props> = {}
  ) {
<<<<<<< HEAD
    super(options);
    const pathTL = this._setPath(path || []);
    // this.setRelativeXY(
    //   new Point(left ?? pathTL.x, top ?? pathTL.y),
    //   typeof left === 'number' ? this.originX : 'left',
    //   typeof top === 'number' ? this.originY : 'top'
    // );
=======
    super(options as Props);
    this._setPath(path || [], true);
    typeof left === 'number' && this.set(LEFT, left);
    typeof top === 'number' && this.set(TOP, top);
>>>>>>> d217b0f7
  }

  /**
   * @private
   * @param {TComplexPathData | string} path Path data (sequence of coordinates and corresponding "command" tokens)
   * @param {boolean} [adjustPosition] pass true to reposition the object according to the bounding box
   * @returns {Point} top left position of the bounding box, useful for complementary positioning
   */
  _setPath(path: TComplexPathData | string, adjustPosition?: boolean) {
    this.path = makePathSimpler(Array.isArray(path) ? path : parsePath(path));
    this.setBoundingBox(adjustPosition);
  }

  /**
   * This function is an helper for svg import. it returns the center of the object in the svg
   * untransformed coordinates, by look at the polyline/polygon points.
   * @private
   * @return {Point} center point from element coordinates
   */
  _findCenterFromElement(): Point {
    const bbox = this._calcBoundsFromPath();
    return new Point(bbox.left + bbox.width / 2, bbox.top + bbox.height / 2);
  }

  /**
   * @private
   * @param {CanvasRenderingContext2D} ctx context to render path on
   */
  _renderPathCommands(ctx: CanvasRenderingContext2D) {
    let subpathStartX = 0,
      subpathStartY = 0,
      x = 0, // current x
      y = 0, // current y
      controlX = 0, // current control point x
      controlY = 0; // current control point y
    const l = -this.pathOffset.x,
      t = -this.pathOffset.y;

    ctx.beginPath();

    for (const command of this.path) {
      switch (
        command[0] // first letter
      ) {
        case 'L': // lineto, absolute
          x = command[1];
          y = command[2];
          ctx.lineTo(x + l, y + t);
          break;

        case 'M': // moveTo, absolute
          x = command[1];
          y = command[2];
          subpathStartX = x;
          subpathStartY = y;
          ctx.moveTo(x + l, y + t);
          break;

        case 'C': // bezierCurveTo, absolute
          x = command[5];
          y = command[6];
          controlX = command[3];
          controlY = command[4];
          ctx.bezierCurveTo(
            command[1] + l,
            command[2] + t,
            controlX + l,
            controlY + t,
            x + l,
            y + t
          );
          break;

        case 'Q': // quadraticCurveTo, absolute
          ctx.quadraticCurveTo(
            command[1] + l,
            command[2] + t,
            command[3] + l,
            command[4] + t
          );
          x = command[3];
          y = command[4];
          controlX = command[1];
          controlY = command[2];
          break;

        case 'Z':
          x = subpathStartX;
          y = subpathStartY;
          ctx.closePath();
          break;
      }
    }
  }

  /**
   * @private
   * @param {CanvasRenderingContext2D} ctx context to render path on
   */
  _render(ctx: CanvasRenderingContext2D) {
    this._renderPathCommands(ctx);
    this._renderPaintInOrder(ctx);
  }

  /**
   * Returns string representation of an instance
   * @return {string} string representation of an instance
   */
  toString() {
    return `#<Path (${this.complexity()}): { "top": ${this.top}, "left": ${
      this.left
    } }>`;
  }

  /**
   * Returns object representation of an instance
   * @param {Array} [propertiesToInclude] Any properties that you might want to additionally include in the output
   * @return {Object} object representation of an instance
   */
  toObject<
    T extends Omit<Props & TClassProperties<this>, keyof SProps>,
    K extends keyof T = never
  >(propertiesToInclude: K[] = []): Pick<T, K> & SProps {
    return {
      ...super.toObject(propertiesToInclude),
      path: cloneDeep(this.path),
    };
  }

  /**
   * Returns dataless object representation of an instance
   * @param {Array} [propertiesToInclude] Any properties that you might want to additionally include in the output
   * @return {Object} object representation of an instance
   */
  toDatalessObject<
    T extends Omit<Props & TClassProperties<this>, keyof SProps>,
    K extends keyof T = never
  >(propertiesToInclude: K[] = []): Pick<T, K> & SProps {
    const o = this.toObject<T, K>(propertiesToInclude);
    if (this.sourcePath) {
      delete o.path;
      o.sourcePath = this.sourcePath;
    }
    return o;
  }

  /**
   * Returns svg representation of an instance
   * @return {Array} an array of strings with the specific svg representation
   * of the instance
   */
  _toSVG() {
    const path = joinPath(this.path, config.NUM_FRACTION_DIGITS);
    return [
      '<path ',
      'COMMON_PARTS',
      `d="${path}" stroke-linecap="round" />\n`,
    ];
  }

  /**
   * @private
   * @return the path command's translate transform attribute
   */
  _getOffsetTransform() {
    const digits = config.NUM_FRACTION_DIGITS;
    return ` translate(${toFixed(-this.pathOffset.x, digits)}, ${toFixed(
      -this.pathOffset.y,
      digits
    )})`;
  }

  /**
   * Returns svg clipPath representation of an instance
   * @param {Function} [reviver] Method for further parsing of svg representation.
   * @return {string} svg representation of an instance
   */
  toClipPathSVG(reviver: TSVGReviver): string {
    const additionalTransform = this._getOffsetTransform();
    return (
      '\t' +
      this._createBaseClipPathSVGMarkup(this._toSVG(), {
        reviver: reviver,
        additionalTransform: additionalTransform,
      })
    );
  }

  /**
   * Returns svg representation of an instance
   * @param {Function} [reviver] Method for further parsing of svg representation.
   * @return {string} svg representation of an instance
   */
  toSVG(reviver: TSVGReviver): string {
    const additionalTransform = this._getOffsetTransform();
    return this._createBaseSVGMarkup(this._toSVG(), {
      reviver: reviver,
      additionalTransform: additionalTransform,
    });
  }

  /**
   * Returns number representation of an instance complexity
   * @return {number} complexity of this instance
   */
  complexity() {
    return this.path.length;
  }

  setDimensions() {
    this.setBoundingBox();
  }

  setBoundingBox(adjustPosition?: boolean) {
    const { width, height, pathOffset } = this._calcDimensions();
    this.set({ width, height, pathOffset });
    // using pathOffset because it match the use case.
    // if pathOffset change here we need to use left + width/2 , top + height/2
    adjustPosition && this.setPositionByOrigin(pathOffset, CENTER, CENTER);
  }

  _calcBoundsFromPath(): TBBox {
    const bounds: XY[] = [];
    let subpathStartX = 0,
      subpathStartY = 0,
      x = 0, // current x
      y = 0; // current y

    for (const command of this.path) {
      // current instruction
      switch (
        command[0] // first letter
      ) {
        case 'L': // lineto, absolute
          x = command[1];
          y = command[2];
          bounds.push(new Point(subpathStartX, subpathStartY), new Point(x, y));
          break;

        case 'M': // moveTo, absolute
          x = command[1];
          y = command[2];
          subpathStartX = x;
          subpathStartY = y;
          break;

        case 'C': // bezierCurveTo, absolute
          bounds.push(
            ...getBoundsOfCurve(
              x,
              y,
              command[1],
              command[2],
              command[3],
              command[4],
              command[5],
              command[6]
            )
          );
          x = command[5];
          y = command[6];
          break;

        case 'Q': // quadraticCurveTo, absolute
          bounds.push(
            ...getBoundsOfCurve(
              x,
              y,
              command[1],
              command[2],
              command[1],
              command[2],
              command[3],
              command[4]
            )
          );
          x = command[3];
          y = command[4];
          break;

        case 'Z':
          x = subpathStartX;
          y = subpathStartY;
          break;
      }
    }
    return makeBoundingBoxFromPoints(bounds);
  }

<<<<<<< HEAD
    const bbox = makeBoundingBoxFromPoints(bounds);
=======
  /**
   * @private
   */
  _calcDimensions(): IPathBBox {
    const bbox = this._calcBoundsFromPath();
>>>>>>> d217b0f7

    return {
      ...bbox,
      pathOffset: new Point(
        bbox.left + bbox.width / 2,
        bbox.top + bbox.height / 2
      ),
    };
  }

  /**
   * List of attribute names to account for when parsing SVG element (used by `Path.fromElement`)
   * @static
   * @memberOf Path
   * @see http://www.w3.org/TR/SVG/paths.html#PathElement
   */
  static ATTRIBUTE_NAMES = [...SHARED_ATTRIBUTES, 'd'];

  /**
   * Creates an instance of Path from an object
   * @static
   * @memberOf Path
   * @param {Object} object
   * @returns {Promise<Path>}
   */
  static fromObject<T extends TOptions<SerializedPathProps>>(object: T) {
    return this._fromObject<Path>(object, {
      extraParam: 'path',
    });
  }

  /**
   * Creates an instance of Path from an SVG <path> element
   * @static
   * @memberOf Path
   * @param {HTMLElement} element to parse
   * @param {Partial<PathProps>} [options] Options object
   */
<<<<<<< HEAD
  static fromElement(element, callback, options) {
    const parsedAttributes = parseAttributes(element, this.ATTRIBUTE_NAMES);
    callback(
      new this(parsedAttributes.d, {
        ...parsedAttributes,
        ...options,
        // we pass undefined to instruct the constructor to position the object using the bbox
        left: undefined,
        top: undefined,
      })
=======
  static async fromElement(
    element: HTMLElement,
    options: Partial<PathProps>,
    cssRules?: CSSRules
  ) {
    const { d, ...parsedAttributes } = parseAttributes(
      element,
      this.ATTRIBUTE_NAMES,
      cssRules
>>>>>>> d217b0f7
    );
    return new this(d, {
      ...parsedAttributes,
      ...options,
      // we pass undefined to instruct the constructor to position the object using the bbox
      left: undefined,
      top: undefined,
    });
  }
}

classRegistry.setClass(Path);
classRegistry.setSVGClass(Path);

/* _FROM_SVG_START_ */<|MERGE_RESOLUTION|>--- conflicted
+++ resolved
@@ -1,8 +1,19 @@
+import { classRegistry } from '../ClassRegistry';
+import type { ObjectEvents } from '../EventTypeDefs';
+import type { XY } from '../Point';
+import { Point } from '../Point';
 import { config } from '../config';
+import { CENTER, LEFT, TOP } from '../constants';
 import { SHARED_ATTRIBUTES } from '../parser/attributes';
 import { parseAttributes } from '../parser/parseAttributes';
-import type { XY } from '../Point';
-import { Point } from '../Point';
+import type { CSSRules } from '../parser/typedefs';
+import type {
+  TBBox,
+  TClassProperties,
+  TOptions,
+  TSVGReviver,
+} from '../typedefs';
+import { cloneDeep } from '../util/internals/cloneDeep';
 import { makeBoundingBoxFromPoints } from '../util/misc/boundingBoxFromPoints';
 import { toFixed } from '../util/misc/toFixed';
 import {
@@ -11,24 +22,13 @@
   makePathSimpler,
   parsePath,
 } from '../util/path';
-import { classRegistry } from '../ClassRegistry';
-import { FabricObject, cacheProperties } from './Object/FabricObject';
 import type {
   TComplexPathData,
   TPathSegmentInfo,
   TSimplePathData,
 } from '../util/path/typedefs';
+import { FabricObject, cacheProperties } from './Object/FabricObject';
 import type { FabricObjectProps, SerializedObjectProps } from './Object/types';
-import type { ObjectEvents } from '../EventTypeDefs';
-import type {
-  TBBox,
-  TClassProperties,
-  TSVGReviver,
-  TOptions,
-} from '../typedefs';
-import { cloneDeep } from '../util/internals/cloneDeep';
-import { CENTER, LEFT, TOP } from '../constants';
-import type { CSSRules } from '../parser/typedefs';
 
 interface UniquePathProps {
   sourcePath?: string;
@@ -79,20 +79,15 @@
     path: TComplexPathData | string,
     { path: _, left, top, ...options }: Partial<Props> = {}
   ) {
-<<<<<<< HEAD
-    super(options);
-    const pathTL = this._setPath(path || []);
+    super(options as Props);
+    const pathTL = this._setPath(path || [], true);
+    typeof left === 'number' && this.set(LEFT, left);
+    typeof top === 'number' && this.set(TOP, top);
     // this.setRelativeXY(
     //   new Point(left ?? pathTL.x, top ?? pathTL.y),
     //   typeof left === 'number' ? this.originX : 'left',
     //   typeof top === 'number' ? this.originY : 'top'
     // );
-=======
-    super(options as Props);
-    this._setPath(path || [], true);
-    typeof left === 'number' && this.set(LEFT, left);
-    typeof top === 'number' && this.set(TOP, top);
->>>>>>> d217b0f7
   }
 
   /**
@@ -382,15 +377,11 @@
     return makeBoundingBoxFromPoints(bounds);
   }
 
-<<<<<<< HEAD
-    const bbox = makeBoundingBoxFromPoints(bounds);
-=======
   /**
    * @private
    */
   _calcDimensions(): IPathBBox {
     const bbox = this._calcBoundsFromPath();
->>>>>>> d217b0f7
 
     return {
       ...bbox,
@@ -429,18 +420,6 @@
    * @param {HTMLElement} element to parse
    * @param {Partial<PathProps>} [options] Options object
    */
-<<<<<<< HEAD
-  static fromElement(element, callback, options) {
-    const parsedAttributes = parseAttributes(element, this.ATTRIBUTE_NAMES);
-    callback(
-      new this(parsedAttributes.d, {
-        ...parsedAttributes,
-        ...options,
-        // we pass undefined to instruct the constructor to position the object using the bbox
-        left: undefined,
-        top: undefined,
-      })
-=======
   static async fromElement(
     element: HTMLElement,
     options: Partial<PathProps>,
@@ -450,7 +429,6 @@
       element,
       this.ATTRIBUTE_NAMES,
       cssRules
->>>>>>> d217b0f7
     );
     return new this(d, {
       ...parsedAttributes,
