--- conflicted
+++ resolved
@@ -11,14 +11,9 @@
   altActionKey: ModifierKey;
   uniScaleKey: ModifierKey;
   uniformScaling: boolean;
-<<<<<<< HEAD
   contextTop: CanvasRenderingContext2D;
   getTopContext(): CanvasRenderingContext2D;
-} & Record<string, any>;
-=======
-} & Record<string, any> &
-  Observable<CanvasEvents>;
->>>>>>> 0d9a6854
+} & Observable<CanvasEvents>;
 export type StaticCanvas = Record<string, any> & {
   getZoom(): number;
   viewportTransform: TMat2D;
