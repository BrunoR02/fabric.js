--- conflicted
+++ resolved
@@ -1,20 +1,5 @@
-<<<<<<< HEAD
-=======
-//@ts-nocheck
-
 /**
- * Camelizes a string
- * @param {String} string String to camelize
- * @return {String} Camelized version of a string
- */
-export const camelize = (string: string): string =>
-  string.replace(/-+(.)?/g, (match, character) =>
-    character ? character.toUpperCase() : ''
-  );
-
->>>>>>> 2ffac9af
-/**
- * Capitalizes a string
+ *  * Capitalizes a string
  * @param {String} string String to capitalize
  * @param {Boolean} [firstLetterOnly] If true only first letter is capitalized
  * and other letters stay untouched, if false first letter is capitalized
