--- conflicted
+++ resolved
@@ -105,11 +105,7 @@
     "ps-list": "^8.1.0",
     "qunit": "^2.17.2",
     "rollup": "^2.75.6",
-<<<<<<< HEAD
     "rollup-plugin-no-emit": "^0.0.1",
-    "rollup-plugin-analyzer": "^4.0.0",
-=======
->>>>>>> 72c3add8
     "rollup-plugin-size-snapshot": "^0.12.0",
     "rollup-plugin-terser": "^7.0.2",
     "rollup-plugin-ts": "^3.0.2",
