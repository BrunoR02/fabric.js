import { config } from '../../config';
import {
  ALIASING_LIMIT,
  CENTER,
  iMatrix,
  LEFT,
  TOP,
  VERSION,
} from '../../constants';
import type { ObjectEvents } from '../../EventTypeDefs';
import { AnimatableObject } from './AnimatableObject';
import { Point } from '../../Point';
import { Shadow } from '../../Shadow';
import type {
  TFiller,
  TCacheCanvasDimensions,
  Abortable,
  TOptions,
} from '../../typedefs';
import { classRegistry } from '../../ClassRegistry';
import { runningAnimations } from '../../util/animation/AnimationRegistry';
import { cloneDeep } from '../../util/internals/cloneDeep';
import { capValue } from '../../util/misc/capValue';
import { createCanvasElement, toDataURL } from '../../util/misc/dom';
import { invertTransform, qrDecompose } from '../../util/misc/matrix';
import { enlivenObjectEnlivables } from '../../util/misc/objectEnlive';
import {
  resetObjectTransform,
  saveObjectTransform,
  sizeAfterTransform,
} from '../../util/misc/objectTransforms';
import { sendObjectToPlane } from '../../util/misc/planeChange';
import { pick, pickBy } from '../../util/misc/pick';
import { toFixed } from '../../util/misc/toFixed';
import type { Group } from '../Group';
import { StaticCanvas } from '../../canvas/StaticCanvas';
import {
  isFiller,
  isSerializableFiller,
  isTextObject,
} from '../../util/typeAssertions';
import type { Image } from '../Image';
import {
  cacheProperties,
  fabricObjectDefaultValues,
  stateProperties,
} from './defaultValues';
import type { Gradient } from '../../gradient/Gradient';
import type { Pattern } from '../../Pattern';
import type { Canvas } from '../../canvas/Canvas';
<<<<<<< HEAD
import { SerializedObjectProps } from './types/SerializedObjectProps';
import { ObjectProps } from './types/ObjectProps';
import { TProps } from './types';
import { BBox } from '../../BBox/BBox';
=======
import type { SerializedObjectProps } from './types/SerializedObjectProps';
import type { ObjectProps } from './types/ObjectProps';
import { getEnv } from '../../env';
>>>>>>> d217b0f7

export type TCachedFabricObject<T extends FabricObject = FabricObject> = T &
  Required<
    Pick<
      T,
      | 'zoomX'
      | 'zoomY'
      | '_cacheCanvas'
      | '_cacheContext'
      | 'cacheTranslationX'
      | 'cacheTranslationY'
    >
  > & {
    _cacheContext: CanvasRenderingContext2D;
  };

/**
 * Root object class from which all 2d shape classes inherit from
 * @tutorial {@link http://fabricjs.com/fabric-intro-part-1#objects}
 *
 * @fires added
 * @fires removed
 *
 * @fires selected
 * @fires deselected
 *
 * @fires rotating
 * @fires scaling
 * @fires moving
 * @fires skewing
 * @fires modified
 *
 * @fires mousedown
 * @fires mouseup
 * @fires mouseover
 * @fires mouseout
 * @fires mousewheel
 * @fires mousedblclick
 *
 * @fires dragover
 * @fires dragenter
 * @fires dragleave
 * @fires drop
 */
export class FabricObject<
    Props extends TOptions<ObjectProps> = Partial<ObjectProps>,
    SProps extends SerializedObjectProps = SerializedObjectProps,
    EventSpec extends ObjectEvents = ObjectEvents
  >
  extends AnimatableObject<EventSpec>
  implements ObjectProps
{
  declare minScaleLimit: number;

  declare opacity: number;

  declare paintFirst: 'fill' | 'stroke';
  declare fill: string | TFiller | null;
  declare fillRule: CanvasFillRule;
  declare stroke: string | TFiller | null;
  declare strokeDashArray: number[] | null;
  declare strokeDashOffset: number;
  declare strokeLineCap: CanvasLineCap;
  declare strokeLineJoin: CanvasLineJoin;
  declare strokeMiterLimit: number;

  declare globalCompositeOperation: GlobalCompositeOperation;
  declare backgroundColor: string;

  declare shadow: Shadow | null;

  declare visible: boolean;

  declare includeDefaultValues: boolean;
  declare excludeFromExport: boolean;

  declare objectCaching: boolean;

  declare clipPath?: FabricObject;
  declare inverted: boolean;
  declare absolutePositioned: boolean;
  declare centeredRotation: boolean;

  /**
   * This list of properties is used to check if the state of an object is changed.
   * This state change now is only used for children of groups to understand if a group
   * needs its cache regenerated during a .set call
   * @type Array
   */
  static stateProperties: string[] = stateProperties;

  /**
   * List of properties to consider when checking if cache needs refresh
   * Those properties are checked by
   * calls to Object.set(key, value). If the key is in this list, the object is marked as dirty
   * and refreshed at the next render
   * @type Array
   */
  static cacheProperties: string[] = cacheProperties;

  /**
   * When set to `true`, object's cache will be rerendered next render call.
   * since 1.7.0
   * @type Boolean
   * @default true
   */
  declare dirty: boolean;

  /**
   * Quick access for the _cacheCanvas rendering context
   * This is part of the objectCaching feature
   * since 1.7.0
   * @type boolean
   * @default undefined
   * @private
   */
  _cacheContext: CanvasRenderingContext2D | null = null;

  /**
   * A reference to the HTMLCanvasElement that is used to contain the cache of the object
   * this canvas element is resized and cleared as needed
   * Is marked private, you can read it, don't use it since it is handled by fabric
   * since 1.7.0
   * @type HTMLCanvasElement
   * @default undefined
   * @private
   */
  declare _cacheCanvas?: HTMLCanvasElement;

  /**
   * Size of the cache canvas, width
   * since 1.7.0
   * @type number
   * @default undefined
   * @private
   */
  declare cacheWidth?: number;

  /**
   * Size of the cache canvas, height
   * since 1.7.0
   * @type number
   * @default undefined
   * @private
   */
  declare cacheHeight?: number;

  /**
   * zoom level used on the cacheCanvas to draw the cache, X axe
   * since 1.7.0
   * @type number
   * @default undefined
   * @private
   */
  declare zoomX?: number;

  /**
   * zoom level used on the cacheCanvas to draw the cache, Y axe
   * since 1.7.0
   * @type number
   * @default undefined
   * @private
   */
  declare zoomY?: number;

  /**
   * zoom level used on the cacheCanvas to draw the cache, Y axe
   * since 1.7.0
   * @type number
   * @default undefined
   * @private
   */
  declare cacheTranslationX?: number;

  /**
   * translation of the cacheCanvas away from the center, for subpixel accuracy and crispness
   * since 1.7.0
   * @type number
   * @default undefined
   * @private
   */
  declare cacheTranslationY?: number;

  /**
   * A reference to the parent of the object, usually a Group
   * @type number
   * @default undefined
   * @private
   */
  declare group?: Group;

  /**
   * Indicate if the object is sitting on a cache dedicated to it
   * or is part of a larger cache for many object ( a group for example)
   * @type number
   * @default undefined
   * @private
   */
  declare ownCaching?: boolean;

  /**
   * Private. indicates if the object inside a group is on a transformed context or not
   * or is part of a larger cache for many object ( a group for example)
   * @type boolean
   * @default undefined
   * @private
   */
  declare _transformDone?: boolean;

  static ownDefaults: Record<string, any> = fabricObjectDefaultValues;

  static getDefaults(): Record<string, any> {
    return { ...FabricObject.ownDefaults };
  }

  /**
   * The class type. Used to identify which class this is.
   * This is used for serialization purposes and internally it can be used
   * to identify classes. As a developer you could use `instance of Class`
   * but to avoid importing all the code and blocking tree shaking we try
   * to avoid doing that.
   */
  static type = 'FabricObject';

  /**
   * Legacy identifier of the class. Prefer using utils like isType or instanceOf
   * Will be removed in fabric 7 or 8.
   * The setter exists because is very hard to catch all the ways in which a type value
   * could be set in the instance
   * @TODO add sustainable warning message
   * @type string
   * @deprecated
   */
  get type() {
    const name = (this.constructor as typeof FabricObject).type;
    if (name === 'FabricObject') {
      return 'object';
    }
    return name.toLowerCase();
  }

  set type(value) {
    console.warn('Setting type has no effect', value);
  }

  /**
   * Constructor
   * @param {Object} [options] Options object
   */
  constructor(options: Props = {} as Props) {
    super();
    Object.assign(
      this,
      (this.constructor as typeof FabricObject).getDefaults()
    );
    this.setOptions(options);
  }

  /**
   * Create a the canvas used to keep the cached copy of the object
   * @private
   */
  _createCacheCanvas() {
    this._cacheCanvas = createCanvasElement();
    this._cacheContext = this._cacheCanvas.getContext('2d');
    this._updateCacheCanvas();
    // if canvas gets created, is empty, so dirty.
    this.dirty = true;
  }

  /**
   * Limit the cache dimensions so that X * Y do not cross config.perfLimitSizeTotal
   * and each side do not cross fabric.cacheSideLimit
   * those numbers are configurable so that you can get as much detail as you want
   * making bargain with performances.
   * @param {Object} arg0
   * @param {Object} arg0.width width of canvas
   * @param {Object} arg0.height height of canvas
   * @param {Object} arg0.zoomX zoomX zoom value to unscale the canvas before drawing cache
   * @param {Object} arg0.zoomY zoomY zoom value to unscale the canvas before drawing cache
   * @return {Object}.width width of canvas
   * @return {Object}.height height of canvas
   * @return {Object}.zoomX zoomX zoom value to unscale the canvas before drawing cache
   * @return {Object}.zoomY zoomY zoom value to unscale the canvas before drawing cache
   */
  _limitCacheSize(
    {
      width,
      height,
      zoomX,
      zoomY,
      x: cacheX,
      y: cacheY,
    } = this._getCacheCanvasDimensions()
  ) {
    const {
      minCacheSideLimit: min,
      maxCacheSideLimit: max,
      perfLimitSizeTotal,
    } = config;
    if (width <= max && height <= max && width * height <= perfLimitSizeTotal) {
      return {
        width: Math.max(width, min),
        height: Math.max(height, min),
        zoomX,
        zoomY,
        x: cacheX,
        y: cacheY,
        capped: false,
      };
    }
    const ar = width / height,
      roughWidth = Math.sqrt(perfLimitSizeTotal * ar),
      limX = Math.floor(roughWidth),
      limY = Math.floor(perfLimitSizeTotal / roughWidth),
      x = capValue(min, limX, max),
      y = capValue(min, limY, max);
    let capped = false;
    if (width > x) {
      zoomX /= width / x;
      width = x;
      capped = true;
    }
    if (height > y) {
      zoomY /= height / y;
      height = y;
      capped = true;
    }
    return {
      width,
      height,
      zoomX,
      zoomY,
      x,
      y,
      capped,
    };
  }

  /**
   * Return the dimension and the zoom level needed to create a cache canvas
   * big enough to host the object to be cached.
   * @private
   * @return {Object}.x width of object to be cached
   * @return {Object}.y height of object to be cached
   * @return {Object}.width width of canvas
   * @return {Object}.height height of canvas
   * @return {Object}.zoomX zoomX zoom value to unscale the canvas before drawing cache
   * @return {Object}.zoomY zoomY zoom value to unscale the canvas before drawing cache
   */
  _getCacheCanvasDimensions(): TCacheCanvasDimensions {
    const objectScale = this.getTotalObjectScaling(),
      // calculate dimensions without skewing or strokeUniform
      dim = sizeAfterTransform(
        this.width + this.strokeWidth,
        this.height + this.strokeWidth,
        { scaleX: this.scaleX, scaleY: this.scaleY }
      ),
      neededX = (dim.x * objectScale.x) / this.scaleX,
      neededY = (dim.y * objectScale.y) / this.scaleY;
    return {
      // for sure this ALIASING_LIMIT is slightly creating problem
      // in situation in which the cache canvas gets an upper limit
      // also objectScale contains already scaleX and scaleY
      width: neededX + ALIASING_LIMIT,
      height: neededY + ALIASING_LIMIT,
      zoomX: objectScale.x,
      zoomY: objectScale.y,
      x: neededX,
      y: neededY,
    };
  }

  /**
   * Update width and height of the canvas for cache
   * returns true or false if canvas needed resize.
   * @private
   * @return {Boolean} true if the canvas has been resized
   */
  _updateCacheCanvas() {
    const canvas = this._cacheCanvas,
      context = this._cacheContext,
      { width, height, x, y, zoomX, zoomY, capped } = this._limitCacheSize(),
      minCacheSize = config.minCacheSideLimit,
      dimensionsChanged =
        width !== this.cacheWidth || height !== this.cacheHeight,
      zoomChanged = this.zoomX !== zoomX || this.zoomY !== zoomY;

    if (!canvas || !context) {
      return false;
    }

    let drawingWidth,
      drawingHeight,
      shouldRedraw = dimensionsChanged || zoomChanged,
      additionalWidth = 0,
      additionalHeight = 0,
      shouldResizeCanvas = false;

    if (dimensionsChanged) {
      const canvasWidth = (this._cacheCanvas as HTMLCanvasElement).width,
        canvasHeight = (this._cacheCanvas as HTMLCanvasElement).height,
        sizeGrowing = width > canvasWidth || height > canvasHeight,
        sizeShrinking =
          (width < canvasWidth * 0.9 || height < canvasHeight * 0.9) &&
          canvasWidth > minCacheSize &&
          canvasHeight > minCacheSize;
      shouldResizeCanvas = sizeGrowing || sizeShrinking;
      if (
        sizeGrowing &&
        !capped &&
        (width > minCacheSize || height > minCacheSize)
      ) {
        additionalWidth = width * 0.1;
        additionalHeight = height * 0.1;
      }
    }
    if (isTextObject(this) && this.path) {
      shouldRedraw = true;
      shouldResizeCanvas = true;
      // IMHO in those lines we are using zoomX and zoomY not the this version.
      additionalWidth += this.getHeightOfLine(0) * this.zoomX!;
      additionalHeight += this.getHeightOfLine(0) * this.zoomY!;
    }
    if (shouldRedraw) {
      if (shouldResizeCanvas) {
        canvas.width = Math.ceil(width + additionalWidth);
        canvas.height = Math.ceil(height + additionalHeight);
      } else {
        context.setTransform(1, 0, 0, 1, 0, 0);
        context.clearRect(0, 0, canvas.width, canvas.height);
      }
      drawingWidth = x / 2;
      drawingHeight = y / 2;
      this.cacheTranslationX =
        Math.round(canvas.width / 2 - drawingWidth) + drawingWidth;
      this.cacheTranslationY =
        Math.round(canvas.height / 2 - drawingHeight) + drawingHeight;
      this.cacheWidth = width;
      this.cacheHeight = height;
      context.translate(this.cacheTranslationX, this.cacheTranslationY);
      context.scale(zoomX, zoomY);
      this.zoomX = zoomX;
      this.zoomY = zoomY;
      return true;
    }
    return false;
  }

  /**
   * Sets object's properties from options, for class constructor only.
   * Needs to be overridden for different defaults.
   * @protected
   * @param {Object} [options] Options object
   */
  protected setOptions(options: Record<string, any> = {}) {
    this._setOptions(options);
  }

  /**
   * Transforms context when rendering an object
   * @param {CanvasRenderingContext2D} ctx Context
   */
  transform(ctx: CanvasRenderingContext2D) {
    const needFullTransform =
      (this.group && !this.group._transformDone) ||
      (this.group && this.canvas && ctx === (this.canvas as Canvas).contextTop);
    const m = needFullTransform
      ? this.calcTransformMatrix()
      : this.calcOwnMatrix();
    ctx.transform(m[0], m[1], m[2], m[3], m[4], m[5]);
  }

  /**
   * Returns an object representation of an instance
   * @param {string[]} [propertiesToInclude] Any properties that you might want to additionally include in the output
   * @return {Object} Object representation of an instance
   */
  protected toObject(propertiesToInclude: any[] = []): any {
    const NUM_FRACTION_DIGITS = config.NUM_FRACTION_DIGITS,
      clipPathData =
        this.clipPath && !this.clipPath.excludeFromExport
          ? {
              ...this.clipPath.toObject(propertiesToInclude),
              inverted: this.clipPath.inverted,
              absolutePositioned: this.clipPath.absolutePositioned,
            }
          : null,
      object = {
        ...pick(this, propertiesToInclude as (keyof this)[]),
        type: (this.constructor as typeof FabricObject).type,
        version: VERSION,
        originX: this.originX,
        originY: this.originY,
        left: toFixed(this.left, NUM_FRACTION_DIGITS),
        top: toFixed(this.top, NUM_FRACTION_DIGITS),
        width: toFixed(this.width, NUM_FRACTION_DIGITS),
        height: toFixed(this.height, NUM_FRACTION_DIGITS),
        fill: isSerializableFiller(this.fill)
          ? this.fill.toObject()
          : this.fill,
        stroke: isSerializableFiller(this.stroke)
          ? this.stroke.toObject()
          : this.stroke,
        strokeWidth: toFixed(this.strokeWidth, NUM_FRACTION_DIGITS),
        strokeDashArray: this.strokeDashArray
          ? this.strokeDashArray.concat()
          : this.strokeDashArray,
        strokeLineCap: this.strokeLineCap,
        strokeDashOffset: this.strokeDashOffset,
        strokeLineJoin: this.strokeLineJoin,
        strokeUniform: this.strokeUniform,
        strokeMiterLimit: toFixed(this.strokeMiterLimit, NUM_FRACTION_DIGITS),
        scaleX: toFixed(this.scaleX, NUM_FRACTION_DIGITS),
        scaleY: toFixed(this.scaleY, NUM_FRACTION_DIGITS),
        angle: toFixed(this.angle, NUM_FRACTION_DIGITS),
        flipX: this.flipX,
        flipY: this.flipY,
        opacity: toFixed(this.opacity, NUM_FRACTION_DIGITS),
        shadow:
          this.shadow && this.shadow.toObject
            ? this.shadow.toObject()
            : this.shadow,
        visible: this.visible,
        backgroundColor: this.backgroundColor,
        fillRule: this.fillRule,
        paintFirst: this.paintFirst,
        globalCompositeOperation: this.globalCompositeOperation,
        skewX: toFixed(this.skewX, NUM_FRACTION_DIGITS),
        skewY: toFixed(this.skewY, NUM_FRACTION_DIGITS),
        ...(clipPathData ? { clipPath: clipPathData } : null),
      };

    return !this.includeDefaultValues
      ? this._removeDefaultValues(object)
      : object;
  }

  /**
   * Returns (dataless) object representation of an instance
   * @param {Array} [propertiesToInclude] Any properties that you might want to additionally include in the output
   * @return {Object} Object representation of an instance
   */
  toDatalessObject(propertiesToInclude?: any[]): any {
    // will be overwritten by subclasses
    return this.toObject(propertiesToInclude);
  }

  /**
   * @private
   * @param {Object} object
   */
  _removeDefaultValues<T extends object>(object: T): Partial<T> {
    // getDefaults() ( get from static ownDefaults ) should win over prototype since anyway they get assigned to instance
    // ownDefault vs prototype is swappable only if you change all the fabric objects consistently.
    const defaults = (this.constructor as typeof FabricObject).getDefaults();
    const hasStaticDefaultValues = Object.keys(defaults).length > 0;
    const baseValues = hasStaticDefaultValues
      ? defaults
      : Object.getPrototypeOf(this);

    return pickBy(object, (value, key) => {
      if (key === LEFT || key === TOP || key === 'type') {
        return true;
      }
      const baseValue = baseValues[key];
      return (
        value !== baseValue &&
        // basically a check for [] === []
        !(
          Array.isArray(value) &&
          Array.isArray(baseValue) &&
          value.length === 0 &&
          baseValue.length === 0
        )
      );
    });
  }

  /**
   * Returns a string representation of an instance
   * @return {String}
   */
  toString() {
    return `#<${(this.constructor as typeof FabricObject).type}>`;
  }

  /**
   * Return the object scale factor counting also the group scaling
   * @return {Point}
   */
  getObjectScaling() {
    // if the object is a top level one, on the canvas, we go for simple aritmetic
    // otherwise the complex method with angles will return approximations and decimals
    // and will likely kill the cache when not needed
    // https://github.com/fabricjs/fabric.js/issues/7157
    if (!this.group) {
      return new Point(Math.abs(this.scaleX), Math.abs(this.scaleY));
    }
    // if we are inside a group total zoom calculation is complex, we defer to generic matrices
    const options = qrDecompose(this.calcTransformMatrix());
    return new Point(Math.abs(options.scaleX), Math.abs(options.scaleY));
  }

  /**
   * Return the object scale factor counting also the group scaling, zoom and retina
   * @return {Object} object with scaleX and scaleY properties
   */
  getTotalObjectScaling() {
    const scale = this.getObjectScaling();
    if (this.canvas) {
      const zoom = this.canvas.getZoom();
      const retina = this.getCanvasRetinaScaling();
      return scale.scalarMultiply(zoom * retina);
    }
    return scale;
  }

  /**
   * Return the object opacity counting also the group property
   * @return {Number}
   */
  getObjectOpacity() {
    let opacity = this.opacity;
    if (this.group) {
      opacity *= this.group.getObjectOpacity();
    }
    return opacity;
  }

  /**
   * Makes sure the scale is valid and modifies it if necessary
   * @todo: this is a control action issue, not a geometry one
   * @private
   * @param {Number} value, unconstrained
   * @return {Number} constrained value;
   */
  _constrainScale(value: number): number {
    if (Math.abs(value) < this.minScaleLimit) {
      if (value < 0) {
        return -this.minScaleLimit;
      } else {
        return this.minScaleLimit;
      }
    } else if (value === 0) {
      return 0.0001;
    }
    return value;
  }

  /**
   * Handles setting values on the instance and handling internal side effects
   * @protected
   * @param {String} key
   * @param {*} value
   */
  _set(key: string, value: any) {
    const isChanged = this[key as keyof this] !== value;

    if (key === 'scaleX' || key === 'scaleY') {
      value = this._constrainScale(value);
    }
    if (key === 'scaleX' && value < 0) {
      this.flipX = !this.flipX;
      value *= -1;
    } else if (key === 'scaleY' && value < 0) {
      this.flipY = !this.flipY;
      value *= -1;
      // i don't like this automatic initialization here
    } else if (key === 'shadow' && value && !(value instanceof Shadow)) {
      value = new Shadow(value);
    } else if (key === 'dirty' && this.group) {
      this.group.set('dirty', value);
    }

    this[key as keyof this] = value;

    if (isChanged) {
      const groupNeedsUpdate = this.group && this.group.isOnACache();
      if (
        (this.constructor as typeof FabricObject).cacheProperties.includes(key)
      ) {
        this.dirty = true;
        groupNeedsUpdate && this.group!.set('dirty', true);
      } else if (
        groupNeedsUpdate &&
        (this.constructor as typeof FabricObject).stateProperties.includes(key)
      ) {
        this.group!.set('dirty', true);
      }
    }
    return this;
  }

  /*
   * @private
   * return if the object would be visible in rendering
   * @memberOf FabricObject.prototype
   * @return {Boolean}
   */
  isNotVisible() {
    return (
      this.opacity === 0 ||
      (!this.width && !this.height && this.strokeWidth === 0) ||
      !this.visible
    );
  }

  /**
   * Renders an object on a specified context
   * @param {CanvasRenderingContext2D} ctx Context to render on
   */
  render(ctx: CanvasRenderingContext2D) {
    // do not render if width/height are zeros or object is not visible
    if (this.isNotVisible()) {
      return;
    }
    ctx.save();
    this._setupCompositeOperation(ctx);
    this.drawSelectionBackground(ctx);
    this.transform(ctx);
    this._setOpacity(ctx);
    this._setShadow(ctx);
    if (this.shouldCache()) {
      this.renderCache();
      (this as TCachedFabricObject).drawCacheOnCanvas(ctx);
    } else {
      this._removeCacheCanvas();
      this.drawObject(ctx);
      this.dirty = false;
    }
    ctx.restore();
  }

  drawSelectionBackground(ctx: CanvasRenderingContext2D) {
    /* no op */
  }

  renderCache(options?: any) {
    options = options || {};
    if (!this._cacheCanvas || !this._cacheContext) {
      this._createCacheCanvas();
    }
    if (this.isCacheDirty() && this._cacheContext) {
      this.drawObject(this._cacheContext, options.forClipping);
      this.dirty = false;
    }
  }

  /**
   * Remove cacheCanvas and its dimensions from the objects
   */
  _removeCacheCanvas() {
    this._cacheCanvas = undefined;
    this._cacheContext = null;
    this.cacheWidth = 0;
    this.cacheHeight = 0;
  }

  /**
   * return true if the object will draw a stroke
   * Does not consider text styles. This is just a shortcut used at rendering time
   * We want it to be an approximation and be fast.
   * wrote to avoid extra caching, it has to return true when stroke happens,
   * can guess when it will not happen at 100% chance, does not matter if it misses
   * some use case where the stroke is invisible.
   * @since 3.0.0
   * @returns Boolean
   */
  hasStroke() {
    return (
      this.stroke && this.stroke !== 'transparent' && this.strokeWidth !== 0
    );
  }

  /**
   * return true if the object will draw a fill
   * Does not consider text styles. This is just a shortcut used at rendering time
   * We want it to be an approximation and be fast.
   * wrote to avoid extra caching, it has to return true when fill happens,
   * can guess when it will not happen at 100% chance, does not matter if it misses
   * some use case where the fill is invisible.
   * @since 3.0.0
   * @returns Boolean
   */
  hasFill() {
    return this.fill && this.fill !== 'transparent';
  }

  /**
   * When set to `true`, force the object to have its own cache, even if it is inside a group
   * it may be needed when your object behave in a particular way on the cache and always needs
   * its own isolated canvas to render correctly.
   * Created to be overridden
   * since 1.7.12
   * @returns Boolean
   */
  needsItsOwnCache() {
    if (
      this.paintFirst === 'stroke' &&
      this.hasFill() &&
      this.hasStroke() &&
      typeof this.shadow === 'object'
    ) {
      return true;
    }
    if (this.clipPath) {
      return true;
    }
    return false;
  }

  /**
   * Decide if the object should cache or not. Create its own cache level
   * objectCaching is a global flag, wins over everything
   * needsItsOwnCache should be used when the object drawing method requires
   * a cache step. None of the fabric classes requires it.
   * Generally you do not cache objects in groups because the group outside is cached.
   * Read as: cache if is needed, or if the feature is enabled but we are not already caching.
   * @return {Boolean}
   */
  shouldCache() {
    this.ownCaching =
      this.needsItsOwnCache() ||
      (this.objectCaching && (!this.group || !this.group.isOnACache()));
    return this.ownCaching;
  }

  /**
   * Check if this object or a child object will cast a shadow
   * used by Group.shouldCache to know if child has a shadow recursively
   * @return {Boolean}
   * @deprecated
   */
  willDrawShadow() {
    return (
      !!this.shadow && (this.shadow.offsetX !== 0 || this.shadow.offsetY !== 0)
    );
  }

  /**
   * Execute the drawing operation for an object clipPath
   * @param {CanvasRenderingContext2D} ctx Context to render on
   * @param {FabricObject} clipPath
   */
  drawClipPathOnCache(
    ctx: CanvasRenderingContext2D,
    clipPath: TCachedFabricObject
  ) {
    ctx.save();
    // DEBUG: uncomment this line, comment the following
    // ctx.globalAlpha = 0.4
    if (clipPath.inverted) {
      ctx.globalCompositeOperation = 'destination-out';
    } else {
      ctx.globalCompositeOperation = 'destination-in';
    }
    //ctx.scale(1 / 2, 1 / 2);
    if (clipPath.absolutePositioned) {
      const m = invertTransform(this.calcTransformMatrix());
      ctx.transform(m[0], m[1], m[2], m[3], m[4], m[5]);
    }
    clipPath.transform(ctx);
    ctx.scale(1 / clipPath.zoomX, 1 / clipPath.zoomY);
    ctx.drawImage(
      clipPath._cacheCanvas,
      -clipPath.cacheTranslationX,
      -clipPath.cacheTranslationY
    );
    ctx.restore();
  }

  /**
   * Execute the drawing operation for an object on a specified context
   * @param {CanvasRenderingContext2D} ctx Context to render on
   * @param {boolean} forClipping apply clipping styles
   */
  drawObject(ctx: CanvasRenderingContext2D, forClipping?: boolean) {
    const originalFill = this.fill,
      originalStroke = this.stroke;
    if (forClipping) {
      this.fill = 'black';
      this.stroke = '';
      this._setClippingProperties(ctx);
    } else {
      this._renderBackground(ctx);
    }
    this._render(ctx);
    this._drawClipPath(ctx, this.clipPath);
    this.fill = originalFill;
    this.stroke = originalStroke;
  }

  /**
   * Prepare clipPath state and cache and draw it on instance's cache
   * @param {CanvasRenderingContext2D} ctx
   * @param {FabricObject} clipPath
   */
  _drawClipPath(ctx: CanvasRenderingContext2D, clipPath?: FabricObject) {
    if (!clipPath) {
      return;
    }
    // needed to setup a couple of variables
    // path canvas gets overridden with this one.
    // TODO find a better solution?
    clipPath._set('canvas', this.canvas);
    clipPath.shouldCache();
    clipPath._transformDone = true;
    clipPath.renderCache({ forClipping: true });
    this.drawClipPathOnCache(ctx, clipPath as TCachedFabricObject);
  }

  /**
   * Paint the cached copy of the object on the target context.
   * @param {CanvasRenderingContext2D} ctx Context to render on
   */
  drawCacheOnCanvas(this: TCachedFabricObject, ctx: CanvasRenderingContext2D) {
    ctx.scale(1 / this.zoomX, 1 / this.zoomY);
    ctx.drawImage(
      this._cacheCanvas,
      -this.cacheTranslationX,
      -this.cacheTranslationY
    );
  }

  /**
   * Check if cache is dirty
   * @param {Boolean} skipCanvas skip canvas checks because this object is painted
   * on parent canvas.
   */
  isCacheDirty(skipCanvas = false) {
    if (this.isNotVisible()) {
      return false;
    }
    if (
      this._cacheCanvas &&
      this._cacheContext &&
      !skipCanvas &&
      this._updateCacheCanvas()
    ) {
      // in this case the context is already cleared.
      return true;
    } else {
      if (this.dirty || (this.clipPath && this.clipPath.absolutePositioned)) {
        if (this._cacheCanvas && this._cacheContext && !skipCanvas) {
          const width = this.cacheWidth! / this.zoomX!;
          const height = this.cacheHeight! / this.zoomY!;
          this._cacheContext.clearRect(-width / 2, -height / 2, width, height);
        }
        return true;
      }
    }
    return false;
  }

  /**
   * Draws a background for the object big as its untransformed dimensions
   * @private
   * @param {CanvasRenderingContext2D} ctx Context to render on
   */
  _renderBackground(ctx: CanvasRenderingContext2D) {
    if (!this.backgroundColor) {
      return;
    }
    // should this be the rotated bbox?
    const dim = BBox.transformed(this).sendToSelf().getBBoxVector();
    ctx.fillStyle = this.backgroundColor;

    ctx.fillRect(-dim.x / 2, -dim.y / 2, dim.x, dim.y);
    // if there is background color no other shadows
    // should be casted
    this._removeShadow(ctx);
  }

  /**
   * @private
   * @param {CanvasRenderingContext2D} ctx Context to render on
   */
  _setOpacity(ctx: CanvasRenderingContext2D) {
    if (this.group && !this.group._transformDone) {
      ctx.globalAlpha = this.getObjectOpacity();
    } else {
      ctx.globalAlpha *= this.opacity;
    }
  }

  _setStrokeStyles(
    ctx: CanvasRenderingContext2D,
    decl: Pick<
      this,
      | 'stroke'
      | 'strokeWidth'
      | 'strokeLineCap'
      | 'strokeDashOffset'
      | 'strokeLineJoin'
      | 'strokeMiterLimit'
    >
  ) {
    const stroke = decl.stroke;
    if (stroke) {
      ctx.lineWidth = decl.strokeWidth;
      ctx.lineCap = decl.strokeLineCap;
      ctx.lineDashOffset = decl.strokeDashOffset;
      ctx.lineJoin = decl.strokeLineJoin;
      ctx.miterLimit = decl.strokeMiterLimit;
      if (isFiller(stroke)) {
        if (
          (stroke as Gradient<'linear'>).gradientUnits === 'percentage' ||
          (stroke as Gradient<'linear'>).gradientTransform ||
          (stroke as Pattern).patternTransform
        ) {
          // need to transform gradient in a pattern.
          // this is a slow process. If you are hitting this codepath, and the object
          // is not using caching, you should consider switching it on.
          // we need a canvas as big as the current object caching canvas.
          this._applyPatternForTransformedGradient(ctx, stroke);
        } else {
          // is a simple gradient or pattern
          ctx.strokeStyle = stroke.toLive(ctx)!;
          this._applyPatternGradientTransform(ctx, stroke);
        }
      } else {
        // is a color
        ctx.strokeStyle = decl.stroke as string;
      }
    }
  }

  _setFillStyles(ctx: CanvasRenderingContext2D, { fill }: Pick<this, 'fill'>) {
    if (fill) {
      if (isFiller(fill)) {
        ctx.fillStyle = fill.toLive(ctx)!;
        this._applyPatternGradientTransform(ctx, fill);
      } else {
        ctx.fillStyle = fill;
      }
    }
  }

  _setClippingProperties(ctx: CanvasRenderingContext2D) {
    ctx.globalAlpha = 1;
    ctx.strokeStyle = 'transparent';
    ctx.fillStyle = '#000000';
  }

  /**
   * @private
   * Sets line dash
   * @param {CanvasRenderingContext2D} ctx Context to set the dash line on
   * @param {Array} dashArray array representing dashes
   */
  _setLineDash(ctx: CanvasRenderingContext2D, dashArray?: number[] | null) {
    if (!dashArray || dashArray.length === 0) {
      return;
    }
    // Spec requires the concatenation of two copies of the dash array when the number of elements is odd
    if (1 & dashArray.length) {
      dashArray.push(...dashArray);
    }
    ctx.setLineDash(dashArray);
  }

  /**
   * @private
   * @param {CanvasRenderingContext2D} ctx Context to render on
   */
  _setShadow(ctx: CanvasRenderingContext2D) {
    if (!this.shadow) {
      return;
    }

    const shadow = this.shadow,
      canvas = this.canvas,
      retinaScaling = this.getCanvasRetinaScaling(),
      [sx, , , sy] = canvas?.viewportTransform || iMatrix,
      multX = sx * retinaScaling,
      multY = sy * retinaScaling,
      scaling = shadow.nonScaling ? new Point(1, 1) : this.getObjectScaling();
    ctx.shadowColor = shadow.color;
    ctx.shadowBlur =
      (shadow.blur *
        config.browserShadowBlurConstant *
        (multX + multY) *
        (scaling.x + scaling.y)) /
      4;
    ctx.shadowOffsetX = shadow.offsetX * multX * scaling.x;
    ctx.shadowOffsetY = shadow.offsetY * multY * scaling.y;
  }

  /**
   * @private
   * @param {CanvasRenderingContext2D} ctx Context to render on
   */
  _removeShadow(ctx: CanvasRenderingContext2D) {
    if (!this.shadow) {
      return;
    }

    ctx.shadowColor = '';
    ctx.shadowBlur = ctx.shadowOffsetX = ctx.shadowOffsetY = 0;
  }

  /**
   * @private
   * @param {CanvasRenderingContext2D} ctx Context to render on
   * @param {TFiller} filler {@link Pattern} or {@link Gradient}
   */
  _applyPatternGradientTransform(
    ctx: CanvasRenderingContext2D,
    filler: TFiller
  ) {
    if (!isFiller(filler)) {
      return { offsetX: 0, offsetY: 0 };
    }
    const t =
      (filler as Gradient<'linear'>).gradientTransform ||
      (filler as Pattern).patternTransform;
    const offsetX = -this.width / 2 + filler.offsetX || 0,
      offsetY = -this.height / 2 + filler.offsetY || 0;

    if ((filler as Gradient<'linear'>).gradientUnits === 'percentage') {
      ctx.transform(this.width, 0, 0, this.height, offsetX, offsetY);
    } else {
      ctx.transform(1, 0, 0, 1, offsetX, offsetY);
    }
    if (t) {
      ctx.transform(t[0], t[1], t[2], t[3], t[4], t[5]);
    }
    return { offsetX: offsetX, offsetY: offsetY };
  }

  /**
   * @private
   * @param {CanvasRenderingContext2D} ctx Context to render on
   */
  _renderPaintInOrder(ctx: CanvasRenderingContext2D) {
    if (this.paintFirst === 'stroke') {
      this._renderStroke(ctx);
      this._renderFill(ctx);
    } else {
      this._renderFill(ctx);
      this._renderStroke(ctx);
    }
  }

  /**
   * @private
   * function that actually render something on the context.
   * empty here to allow Obects to work on tests to benchmark fabric functionalites
   * not related to rendering
   * @param {CanvasRenderingContext2D} ctx Context to render on
   */
  _render(ctx: CanvasRenderingContext2D) {
    // placeholder to be overridden
  }

  /**
   * @private
   * @param {CanvasRenderingContext2D} ctx Context to render on
   */
  _renderFill(ctx: CanvasRenderingContext2D) {
    if (!this.fill) {
      return;
    }

    ctx.save();
    this._setFillStyles(ctx, this);
    if (this.fillRule === 'evenodd') {
      ctx.fill('evenodd');
    } else {
      ctx.fill();
    }
    ctx.restore();
  }

  /**
   * @private
   * @param {CanvasRenderingContext2D} ctx Context to render on
   */
  _renderStroke(ctx: CanvasRenderingContext2D) {
    if (!this.stroke || this.strokeWidth === 0) {
      return;
    }

    if (this.shadow && !this.shadow.affectStroke) {
      this._removeShadow(ctx);
    }

    ctx.save();
    if (this.strokeUniform) {
      const scaling = this.getObjectScaling();
      ctx.scale(1 / scaling.x, 1 / scaling.y);
    }
    this._setLineDash(ctx, this.strokeDashArray);
    this._setStrokeStyles(ctx, this);
    ctx.stroke();
    ctx.restore();
  }

  /**
   * This function try to patch the missing gradientTransform on canvas gradients.
   * transforming a context to transform the gradient, is going to transform the stroke too.
   * we want to transform the gradient but not the stroke operation, so we create
   * a transformed gradient on a pattern and then we use the pattern instead of the gradient.
   * this method has drawbacks: is slow, is in low resolution, needs a patch for when the size
   * is limited.
   * @private
   * @param {CanvasRenderingContext2D} ctx Context to render on
   * @param {Gradient} filler
   */
  _applyPatternForTransformedGradient(
    ctx: CanvasRenderingContext2D,
    filler: TFiller
  ) {
    const { x, y, zoomX, zoomY } = this._limitCacheSize(),
      pCanvas = createCanvasElement(),
      retinaScaling = this.getCanvasRetinaScaling(),
<<<<<<< HEAD
      width = x / this.scaleX / retinaScaling,
      height = y / this.scaleY / retinaScaling;
    pCanvas.width = width;
    pCanvas.height = height;
=======
      width = dims.x / this.scaleX / retinaScaling,
      height = dims.y / this.scaleY / retinaScaling;
    // in case width and height are less than 1px, we have to round up.
    // since the pattern is no-repeat, this is fine
    pCanvas.width = Math.ceil(width);
    pCanvas.height = Math.ceil(height);
>>>>>>> d217b0f7
    const pCtx = pCanvas.getContext('2d');
    if (!pCtx) {
      return;
    }
    pCtx.beginPath();
    pCtx.moveTo(0, 0);
    pCtx.lineTo(width, 0);
    pCtx.lineTo(width, height);
    pCtx.lineTo(0, height);
    pCtx.closePath();
    pCtx.translate(width / 2, height / 2);
    pCtx.scale(
      zoomX / this.scaleX / retinaScaling,
      zoomY / this.scaleY / retinaScaling
    );
    this._applyPatternGradientTransform(pCtx, filler);
    pCtx.fillStyle = filler.toLive(ctx)!;
    pCtx.fill();
    ctx.translate(
      -this.width / 2 - this.strokeWidth / 2,
      -this.height / 2 - this.strokeWidth / 2
    );
    ctx.scale(
      (retinaScaling * this.scaleX) / zoomX,
      (retinaScaling * this.scaleY) / zoomY
    );
    ctx.strokeStyle = pCtx.createPattern(pCanvas, 'no-repeat') ?? '';
  }

  /**
   * This function is an helper for svg import. it returns the center of the object in the svg
   * untransformed coordinates
   * @private
   * @return {Point} center point from element coordinates
   */
  _findCenterFromElement() {
    return new Point(this.left + this.width / 2, this.top + this.height / 2);
  }

  /**
   * Clones an instance.
   * @param {Array} [propertiesToInclude] Any properties that you might want to additionally include in the output
   * @returns {Promise<FabricObject>}
   */
  clone(propertiesToInclude?: string[]): Promise<this> {
    const objectForm = this.toObject(propertiesToInclude);
    return (this.constructor as typeof FabricObject).fromObject(
      objectForm
    ) as unknown as Promise<this>;
  }

  /**
   * Creates an instance of Image out of an object
   * makes use of toCanvasElement.
   * Once this method was based on toDataUrl and loadImage, so it also had a quality
   * and format option. toCanvasElement is faster and produce no loss of quality.
   * If you need to get a real Jpeg or Png from an object, using toDataURL is the right way to do it.
   * toCanvasElement and then toBlob from the obtained canvas is also a good option.
   * @todo fix the export type, it could not be Image but the type that getClass return for 'image'.
   * @param {Object} [options] for clone as image, passed to toDataURL
   * @param {Number} [options.multiplier=1] Multiplier to scale by
   * @param {Number} [options.left] Cropping left offset. Introduced in v1.2.14
   * @param {Number} [options.top] Cropping top offset. Introduced in v1.2.14
   * @param {Number} [options.width] Cropping width. Introduced in v1.2.14
   * @param {Number} [options.height] Cropping height. Introduced in v1.2.14
   * @param {Boolean} [options.enableRetinaScaling] Enable retina scaling for clone image. Introduce in 1.6.4
   * @param {Boolean} [options.withoutTransform] Remove current object transform ( no scale , no angle, no flip, no skew ). Introduced in 2.3.4
   * @param {Boolean} [options.withoutShadow] Remove current object shadow. Introduced in 2.4.2
   * @return {Image} Object cloned as image.
   */
  cloneAsImage(options: any): Image {
    const canvasEl = this.toCanvasElement(options);
    // TODO: how to import Image w/o an import cycle?
    const ImageClass = classRegistry.getClass('image');
    return new ImageClass(canvasEl);
  }

  /**
   * Converts an object into a HTMLCanvas element
   * @param {Object} options Options object
   * @param {Number} [options.multiplier=1] Multiplier to scale by
   * @param {Number} [options.left] Cropping left offset. Introduced in v1.2.14
   * @param {Number} [options.top] Cropping top offset. Introduced in v1.2.14
   * @param {Number} [options.width] Cropping width. Introduced in v1.2.14
   * @param {Number} [options.height] Cropping height. Introduced in v1.2.14
   * @param {Boolean} [options.enableRetinaScaling] Enable retina scaling for clone image. Introduce in 1.6.4
   * @param {Boolean} [options.withoutTransform] Remove current object transform ( no scale , no angle, no flip, no skew ). Introduced in 2.3.4
   * @param {Boolean} [options.withoutShadow] Remove current object shadow. Introduced in 2.4.2
   * @param {Boolean} [options.viewportTransform] Account for canvas viewport transform
   * @return {HTMLCanvasElement} Returns DOM element <canvas> with the FabricObject
   */
  toCanvasElement(options: any = {}) {
    const origParams = saveObjectTransform(this),
      originalGroup = this.group,
      originalShadow = this.shadow,
      abs = Math.abs,
      retinaScaling = options.enableRetinaScaling
        ? Math.max(config.devicePixelRatio, 1)
        : 1,
      multiplier = (options.multiplier || 1) * retinaScaling;
    delete this.group;
    if (options.withoutTransform) {
      resetObjectTransform(this);
    }
    if (options.withoutShadow) {
      this.shadow = null;
    }
    if (options.viewportTransform) {
      sendObjectToPlane(this, this.getViewportTransform());
    }

    const el = createCanvasElement(),
      // skip canvas zoom and calculate with setCoords now.
      boundingRect = this.getBoundingRect(true),
      shadow = this.shadow,
      shadowOffset = new Point();

    if (shadow) {
      const shadowBlur = shadow.blur;
      const scaling = shadow.nonScaling
        ? new Point(1, 1)
        : this.getObjectScaling();
      // consider non scaling shadow.
      shadowOffset.x =
        2 * Math.round(abs(shadow.offsetX) + shadowBlur) * abs(scaling.x);
      shadowOffset.y =
        2 * Math.round(abs(shadow.offsetY) + shadowBlur) * abs(scaling.y);
    }
    const width = boundingRect.width + shadowOffset.x,
      height = boundingRect.height + shadowOffset.y;
    // if the current width/height is not an integer
    // we need to make it so.
    el.width = Math.ceil(width);
    el.height = Math.ceil(height);
    const canvas = new StaticCanvas(el, {
      enableRetinaScaling: false,
      renderOnAddRemove: false,
      skipOffscreen: false,
    });
    if (options.format === 'jpeg') {
      canvas.backgroundColor = '#fff';
    }
<<<<<<< HEAD
    this.setRelativeCenterPoint(new Point(canvas.width / 2, canvas.height / 2));
=======
    this.setPositionByOrigin(
      new Point(canvas.width / 2, canvas.height / 2),
      CENTER,
      CENTER
    );
>>>>>>> d217b0f7
    const originalCanvas = this.canvas;
    // static canvas and canvas have both an array of InteractiveObjects
    // @ts-expect-error this needs to be fixed somehow, or ignored globally
    canvas._objects = [this];
    this.set('canvas', canvas);
    this.setCoords();
    const canvasEl = canvas.toCanvasElement(multiplier || 1, options);
    this.set('canvas', originalCanvas);
    this.shadow = originalShadow;
    if (originalGroup) {
      this.group = originalGroup;
    }
    this.set(origParams);
    this.setCoords();
    // canvas.dispose will call image.dispose that will nullify the elements
    // since this canvas is a simple element for the process, we remove references
    // to objects in this way in order to avoid object trashing.
    canvas._objects = [];
    // since render has settled it is safe to destroy canvas
    canvas.destroy();
    return canvasEl;
  }

  /**
   * Converts an object into a data-url-like string
   * @param {Object} options Options object
   * @param {String} [options.format=png] The format of the output image. Either "jpeg" or "png"
   * @param {Number} [options.quality=1] Quality level (0..1). Only used for jpeg.
   * @param {Number} [options.multiplier=1] Multiplier to scale by
   * @param {Number} [options.left] Cropping left offset. Introduced in v1.2.14
   * @param {Number} [options.top] Cropping top offset. Introduced in v1.2.14
   * @param {Number} [options.width] Cropping width. Introduced in v1.2.14
   * @param {Number} [options.height] Cropping height. Introduced in v1.2.14
   * @param {Boolean} [options.enableRetinaScaling] Enable retina scaling for clone image. Introduce in 1.6.4
   * @param {Boolean} [options.withoutTransform] Remove current object transform ( no scale , no angle, no flip, no skew ). Introduced in 2.3.4
   * @param {Boolean} [options.withoutShadow] Remove current object shadow. Introduced in 2.4.2
   * @return {String} Returns a data: URL containing a representation of the object in the format specified by options.format
   */
  toDataURL(options: any = {}) {
    return toDataURL(
      this.toCanvasElement(options),
      options.format || 'png',
      options.quality || 1
    );
  }

  /**
   * Returns true if any of the specified types is identical to the type of an instance
   * @param {String} type Type to check against
   * @return {Boolean}
   */
  isType(...types: string[]) {
    return (
      types.includes((this.constructor as typeof FabricObject).type) ||
      types.includes(this.type)
    );
  }

  /**
   * Returns complexity of an instance
   * @return {Number} complexity of this instance (is 1 unless subclassed)
   */
  complexity() {
    return 1;
  }

  /**
   * Returns a JSON representation of an instance
   * @return {Object} JSON
   */
  toJSON() {
    // delegate, not alias
    return this.toObject();
  }

  /**
<<<<<<< HEAD
=======
   * Sets "angle" of an instance with centered rotation
   * @param {TDegree} angle Angle value (in degrees)
   */
  rotate(angle: TDegree) {
    const { centeredRotation, originX, originY } = this;

    if (centeredRotation) {
      const { x, y } = this.getRelativeCenterPoint();
      this.originX = CENTER;
      this.originY = CENTER;
      this.left = x;
      this.top = y;
    }

    this.set('angle', angle);

    if (centeredRotation) {
      const { x, y } = this.translateToOriginPoint(
        this.getRelativeCenterPoint(),
        originX,
        originY
      );
      this.left = x;
      this.top = y;
      this.originX = originX;
      this.originY = originY;
    }
  }

  /**
>>>>>>> d217b0f7
   * This callback function is called by the parent group of an object every
   * time a non-delegated property changes on the group. It is passed the key
   * and value as parameters. Not adding in this function's signature to avoid
   * Travis build error about unused variables.
   */
  setOnGroup() {
    // implemented by sub-classes, as needed.
  }

  /**
   * Sets canvas globalCompositeOperation for specific object
   * custom composition operation for the particular object can be specified using globalCompositeOperation property
   * @param {CanvasRenderingContext2D} ctx Rendering canvas context
   */
  _setupCompositeOperation(ctx: CanvasRenderingContext2D) {
    if (this.globalCompositeOperation) {
      ctx.globalCompositeOperation = this.globalCompositeOperation;
    }
  }

  /**
   * cancel instance's running animations
   * override if necessary to dispose artifacts such as `clipPath`
   */
  dispose() {
    runningAnimations.cancelByTarget(this);
    this.off();
    this._set('canvas', undefined);
    // clear caches
    this._cacheCanvas && getEnv().dispose(this._cacheCanvas);
    this._cacheCanvas = undefined;
    this._cacheContext = null;
  }

  /**
   *
   * @param {Function} klass
   * @param {object} object
   * @param {object} [options]
   * @param {string} [options.extraParam] property to pass as first argument to the constructor
   * @param {AbortSignal} [options.signal] handle aborting, see https://developer.mozilla.org/en-US/docs/Web/API/AbortController/signal
   * @returns {Promise<FabricObject>}
   */
  static _fromObject<S extends FabricObject>(
    object: Record<string, unknown>,
    { extraParam, ...options }: Abortable & { extraParam?: string } = {}
  ): Promise<S> {
    return enlivenObjectEnlivables<any>(cloneDeep(object), options).then(
      (enlivedMap) => {
        const allOptions = { ...options, ...enlivedMap };
        // from the resulting enlived options, extract options.extraParam to arg0
        // to avoid accidental overrides later
        if (extraParam) {
          const { [extraParam]: arg0, type, ...rest } = allOptions;
          // @ts-expect-error different signature
          return new this(arg0, rest);
        } else {
          return new this(allOptions);
        }
      }
    ) as Promise<S>;
  }

  /**
   *
   * @param {object} object
   * @param {object} [options]
   * @param {AbortSignal} [options.signal] handle aborting, see https://developer.mozilla.org/en-US/docs/Web/API/AbortController/signal
   * @returns {Promise<FabricObject>}
   */
  static fromObject<T extends TOptions<SerializedObjectProps>>(
    object: T,
    options?: Abortable
  ) {
    return this._fromObject(object, options);
  }
}

classRegistry.setClass(FabricObject);
classRegistry.setClass(FabricObject, 'object');<|MERGE_RESOLUTION|>--- conflicted
+++ resolved
@@ -1,23 +1,21 @@
+import { BBox } from '../../BBox/BBox';
+import type { Canvas } from '../../canvas/Canvas';
+import { StaticCanvas } from '../../canvas/StaticCanvas';
+import { classRegistry } from '../../ClassRegistry';
 import { config } from '../../config';
-import {
-  ALIASING_LIMIT,
-  CENTER,
-  iMatrix,
-  LEFT,
-  TOP,
-  VERSION,
-} from '../../constants';
+import { ALIASING_LIMIT, iMatrix, LEFT, TOP, VERSION } from '../../constants';
+import { getEnv } from '../../env';
 import type { ObjectEvents } from '../../EventTypeDefs';
-import { AnimatableObject } from './AnimatableObject';
+import type { Gradient } from '../../gradient/Gradient';
+import type { Pattern } from '../../Pattern/Pattern';
 import { Point } from '../../Point';
 import { Shadow } from '../../Shadow';
 import type {
+  Abortable,
+  TCacheCanvasDimensions,
   TFiller,
-  TCacheCanvasDimensions,
-  Abortable,
   TOptions,
 } from '../../typedefs';
-import { classRegistry } from '../../ClassRegistry';
 import { runningAnimations } from '../../util/animation/AnimationRegistry';
 import { cloneDeep } from '../../util/internals/cloneDeep';
 import { capValue } from '../../util/misc/capValue';
@@ -29,35 +27,24 @@
   saveObjectTransform,
   sizeAfterTransform,
 } from '../../util/misc/objectTransforms';
+import { pick, pickBy } from '../../util/misc/pick';
 import { sendObjectToPlane } from '../../util/misc/planeChange';
-import { pick, pickBy } from '../../util/misc/pick';
 import { toFixed } from '../../util/misc/toFixed';
-import type { Group } from '../Group';
-import { StaticCanvas } from '../../canvas/StaticCanvas';
 import {
   isFiller,
   isSerializableFiller,
   isTextObject,
 } from '../../util/typeAssertions';
+import type { Group } from '../Group';
 import type { Image } from '../Image';
+import { AnimatableObject } from './AnimatableObject';
 import {
   cacheProperties,
   fabricObjectDefaultValues,
   stateProperties,
 } from './defaultValues';
-import type { Gradient } from '../../gradient/Gradient';
-import type { Pattern } from '../../Pattern';
-import type { Canvas } from '../../canvas/Canvas';
-<<<<<<< HEAD
-import { SerializedObjectProps } from './types/SerializedObjectProps';
-import { ObjectProps } from './types/ObjectProps';
-import { TProps } from './types';
-import { BBox } from '../../BBox/BBox';
-=======
+import type { ObjectProps } from './types/ObjectProps';
 import type { SerializedObjectProps } from './types/SerializedObjectProps';
-import type { ObjectProps } from './types/ObjectProps';
-import { getEnv } from '../../env';
->>>>>>> d217b0f7
 
 export type TCachedFabricObject<T extends FabricObject = FabricObject> = T &
   Required<
@@ -1275,19 +1262,12 @@
     const { x, y, zoomX, zoomY } = this._limitCacheSize(),
       pCanvas = createCanvasElement(),
       retinaScaling = this.getCanvasRetinaScaling(),
-<<<<<<< HEAD
       width = x / this.scaleX / retinaScaling,
       height = y / this.scaleY / retinaScaling;
-    pCanvas.width = width;
-    pCanvas.height = height;
-=======
-      width = dims.x / this.scaleX / retinaScaling,
-      height = dims.y / this.scaleY / retinaScaling;
     // in case width and height are less than 1px, we have to round up.
     // since the pattern is no-repeat, this is fine
     pCanvas.width = Math.ceil(width);
     pCanvas.height = Math.ceil(height);
->>>>>>> d217b0f7
     const pCtx = pCanvas.getContext('2d');
     if (!pCtx) {
       return;
@@ -1430,15 +1410,7 @@
     if (options.format === 'jpeg') {
       canvas.backgroundColor = '#fff';
     }
-<<<<<<< HEAD
     this.setRelativeCenterPoint(new Point(canvas.width / 2, canvas.height / 2));
-=======
-    this.setPositionByOrigin(
-      new Point(canvas.width / 2, canvas.height / 2),
-      CENTER,
-      CENTER
-    );
->>>>>>> d217b0f7
     const originalCanvas = this.canvas;
     // static canvas and canvas have both an array of InteractiveObjects
     // @ts-expect-error this needs to be fixed somehow, or ignored globally
@@ -1515,39 +1487,6 @@
   }
 
   /**
-<<<<<<< HEAD
-=======
-   * Sets "angle" of an instance with centered rotation
-   * @param {TDegree} angle Angle value (in degrees)
-   */
-  rotate(angle: TDegree) {
-    const { centeredRotation, originX, originY } = this;
-
-    if (centeredRotation) {
-      const { x, y } = this.getRelativeCenterPoint();
-      this.originX = CENTER;
-      this.originY = CENTER;
-      this.left = x;
-      this.top = y;
-    }
-
-    this.set('angle', angle);
-
-    if (centeredRotation) {
-      const { x, y } = this.translateToOriginPoint(
-        this.getRelativeCenterPoint(),
-        originX,
-        originY
-      );
-      this.left = x;
-      this.top = y;
-      this.originX = originX;
-      this.originY = originY;
-    }
-  }
-
-  /**
->>>>>>> d217b0f7
    * This callback function is called by the parent group of an object every
    * time a non-delegated property changes on the group. It is passed the key
    * and value as parameters. Not adding in this function's signature to avoid
