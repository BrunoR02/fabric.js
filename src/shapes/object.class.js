(function(global) {

  'use strict';

  var fabric = global.fabric || (global.fabric = { }),
      extend = fabric.util.object.extend,
      clone = fabric.util.object.clone,
      toFixed = fabric.util.toFixed,
      capitalize = fabric.util.string.capitalize,
      degreesToRadians = fabric.util.degreesToRadians,
      objectCaching = !fabric.isLikelyNode,
      ALIASING_LIMIT = 2;

  if (fabric.Object) {
    return;
  }

  /**
   * Root object class from which all 2d shape classes inherit from
   * @class fabric.Object
   * @tutorial {@link http://fabricjs.com/fabric-intro-part-1#objects}
   * @see {@link fabric.Object#initialize} for constructor definition
   *
   * @fires added
   * @fires removed
   *
   * @fires selected
   * @fires deselected
   * @fires modified
   * @fires modified
   * @fires moved
   * @fires scaled
   * @fires rotated
   * @fires skewed
   *
   * @fires rotating
   * @fires scaling
   * @fires moving
   * @fires skewing
   *
   * @fires mousedown
   * @fires mouseup
   * @fires mouseover
   * @fires mouseout
   * @fires mousewheel
   * @fires mousedblclick
   *
   * @fires dragover
   * @fires dragenter
   * @fires dragleave
   * @fires drop
   */
  fabric.Object = fabric.util.createClass(fabric.CommonMethods, /** @lends fabric.Object.prototype */ {

    /**
     * Type of an object (rect, circle, path, etc.).
     * Note that this property is meant to be read-only and not meant to be modified.
     * If you modify, certain parts of Fabric (such as JSON loading) won't work correctly.
     * @type String
     * @default
     */
    type:                     'object',

    /**
     * Horizontal origin of transformation of an object (one of "left", "right", "center")
     * See http://jsfiddle.net/1ow02gea/244/ on how originX/originY affect objects in groups
     * @type String
     * @default
     */
    originX:                  'left',

    /**
     * Vertical origin of transformation of an object (one of "top", "bottom", "center")
     * See http://jsfiddle.net/1ow02gea/244/ on how originX/originY affect objects in groups
     * @type String
     * @default
     */
    originY:                  'top',

    /**
     * Top position of an object. Note that by default it's relative to object top. You can change this by setting originY={top/center/bottom}
     * @type Number
     * @default
     */
    top:                      0,

    /**
     * Left position of an object. Note that by default it's relative to object left. You can change this by setting originX={left/center/right}
     * @type Number
     * @default
     */
    left:                     0,

    /**
     * Object width
     * @type Number
     * @default
     */
    width:                    0,

    /**
     * Object height
     * @type Number
     * @default
     */
    height:                   0,

    /**
     * Object scale factor (horizontal)
     * @type Number
     * @default
     */
    scaleX:                   1,

    /**
     * Object scale factor (vertical)
     * @type Number
     * @default
     */
    scaleY:                   1,

    /**
     * When true, an object is rendered as flipped horizontally
     * @type Boolean
     * @default
     */
    flipX:                    false,

    /**
     * When true, an object is rendered as flipped vertically
     * @type Boolean
     * @default
     */
    flipY:                    false,

    /**
     * Opacity of an object
     * @type Number
     * @default
     */
    opacity:                  1,

    /**
     * Angle of rotation of an object (in degrees)
     * @type Number
     * @default
     */
    angle:                    0,

    /**
     * Angle of skew on x axes of an object (in degrees)
     * @type Number
     * @default
     */
    skewX:                    0,

    /**
     * Angle of skew on y axes of an object (in degrees)
     * @type Number
     * @default
     */
    skewY:                    0,

    /**
     * Size of object's controlling corners (in pixels)
     * @type Number
     * @default
     */
    cornerSize:               13,

    /**
     * Size of object's controlling corners when touch interaction is detected
     * @type Number
     * @default
     */
    touchCornerSize:               24,

    /**
     * When true, object's controlling corners are rendered as transparent inside (i.e. stroke instead of fill)
     * @type Boolean
     * @default
     */
    transparentCorners:       true,

    /**
     * Default cursor value used when hovering over this object on canvas
     * @type String
     * @default
     */
    hoverCursor:              null,

    /**
     * Default cursor value used when moving this object on canvas
     * @type String
     * @default
     */
    moveCursor:               null,

    /**
     * Padding between object and its controlling borders (in pixels)
     * @type Number
     * @default
     */
    padding:                  0,

    /**
     * Color of controlling borders of an object (when it's active)
     * @type String
     * @default
     */
    borderColor:              'rgb(178,204,255)',

    /**
     * Array specifying dash pattern of an object's borders (hasBorder must be true)
     * @since 1.6.2
     * @type Array
     */
    borderDashArray:          null,

    /**
     * Color of controlling corners of an object (when it's active)
     * @type String
     * @default
     */
    cornerColor:              'rgb(178,204,255)',

    /**
     * Color of controlling corners of an object (when it's active and transparentCorners false)
     * @since 1.6.2
     * @type String
     * @default
     */
    cornerStrokeColor:        null,

    /**
     * Specify style of control, 'rect' or 'circle'
     * @since 1.6.2
     * @type String
     */
    cornerStyle:          'rect',

    /**
     * Array specifying dash pattern of an object's control (hasBorder must be true)
     * @since 1.6.2
     * @type Array
     */
    cornerDashArray:          null,

    /**
     * When true, this object will use center point as the origin of transformation
     * when being scaled via the controls.
     * <b>Backwards incompatibility note:</b> This property replaces "centerTransform" (Boolean).
     * @since 1.3.4
     * @type Boolean
     * @default
     */
    centeredScaling:          false,

    /**
     * When true, this object will use center point as the origin of transformation
     * when being rotated via the controls.
     * <b>Backwards incompatibility note:</b> This property replaces "centerTransform" (Boolean).
     * @since 1.3.4
     * @type Boolean
     * @default
     */
    centeredRotation:         true,

    /**
     * Color of object's fill
     * takes css colors https://www.w3.org/TR/css-color-3/
     * @type String
     * @default
     */
    fill:                     'rgb(0,0,0)',

    /**
     * Fill rule used to fill an object
     * accepted values are nonzero, evenodd
     * <b>Backwards incompatibility note:</b> This property was used for setting globalCompositeOperation until v1.4.12 (use `fabric.Object#globalCompositeOperation` instead)
     * @type String
     * @default
     */
    fillRule:                 'nonzero',

    /**
     * Composite rule used for canvas globalCompositeOperation
     * @type String
     * @default
     */
    globalCompositeOperation: 'source-over',

    /**
     * Background color of an object.
     * takes css colors https://www.w3.org/TR/css-color-3/
     * @type String
     * @default
     */
    backgroundColor:          '',

    /**
     * Selection Background color of an object. colored layer behind the object when it is active.
     * does not mix good with globalCompositeOperation methods.
     * @type String
     * @default
     */
    selectionBackgroundColor:          '',

    /**
     * When defined, an object is rendered via stroke and this property specifies its color
     * takes css colors https://www.w3.org/TR/css-color-3/
     * @type String
     * @default
     */
    stroke:                   null,

    /**
     * Width of a stroke used to render this object
     * @type Number
     * @default
     */
    strokeWidth:              1,

    /**
     * Array specifying dash pattern of an object's stroke (stroke must be defined)
     * @type Array
     */
    strokeDashArray:          null,

    /**
     * Line offset of an object's stroke
     * @type Number
     * @default
     */
    strokeDashOffset: 0,

    /**
     * Line endings style of an object's stroke (one of "butt", "round", "square")
     * @type String
     * @default
     */
    strokeLineCap:            'butt',

    /**
     * Corner style of an object's stroke (one of "bevel", "round", "miter")
     * @type String
     * @default
     */
    strokeLineJoin:           'miter',

    /**
     * Maximum miter length (used for strokeLineJoin = "miter") of an object's stroke
     * @type Number
     * @default
     */
    strokeMiterLimit:         4,

    /**
     * Shadow object representing shadow of this shape
     * @type fabric.Shadow
     * @default
     */
    shadow:                   null,

    /**
     * Opacity of object's controlling borders when object is active and moving
     * @type Number
     * @default
     */
    borderOpacityWhenMoving:  0.4,

    /**
     * Scale factor of object's controlling borders
     * bigger number will make a thicker border
     * border is 1, so this is basically a border thickness
     * since there is no way to change the border itself.
     * @type Number
     * @default
     */
    borderScaleFactor:        1,

    /**
     * Minimum allowed scale value of an object
     * @type Number
     * @default
     */
    minScaleLimit:            0,

    /**
     * When set to `false`, an object can not be selected for modification (using either point-click-based or group-based selection).
     * But events still fire on it.
     * @type Boolean
     * @default
     */
    selectable:               true,

    /**
     * When set to `false`, an object can not be a target of events. All events propagate through it. Introduced in v1.3.4
     * @type Boolean
     * @default
     */
    evented:                  true,

    /**
     * When set to `false`, an object is not rendered on canvas
     * @type Boolean
     * @default
     */
    visible:                  true,

    /**
     * When set to `false`, object's controls are not displayed and can not be used to manipulate object
     * @type Boolean
     * @default
     */
    hasControls:              true,

    /**
     * When set to `false`, object's controlling borders are not rendered
     * @type Boolean
     * @default
     */
    hasBorders:               true,

    /**
     * When set to `true`, objects are "found" on canvas on per-pixel basis rather than according to bounding box
     * @type Boolean
     * @default
     */
    perPixelTargetFind:       false,

    /**
     * When `false`, default object's values are not included in its serialization
     * @type Boolean
     * @default
     */
    includeDefaultValues:     true,

    /**
     * When `true`, object horizontal movement is locked
     * @type Boolean
     * @default
     */
    lockMovementX:            false,

    /**
     * When `true`, object vertical movement is locked
     * @type Boolean
     * @default
     */
    lockMovementY:            false,

    /**
     * When `true`, object rotation is locked
     * @type Boolean
     * @default
     */
    lockRotation:             false,

    /**
     * When `true`, object horizontal scaling is locked
     * @type Boolean
     * @default
     */
    lockScalingX:             false,

    /**
     * When `true`, object vertical scaling is locked
     * @type Boolean
     * @default
     */
    lockScalingY:             false,

    /**
     * When `true`, object horizontal skewing is locked
     * @type Boolean
     * @default
     */
    lockSkewingX:             false,

    /**
     * When `true`, object vertical skewing is locked
     * @type Boolean
     * @default
     */
    lockSkewingY:             false,

    /**
     * When `true`, object cannot be flipped by scaling into negative values
     * @type Boolean
     * @default
     */
    lockScalingFlip:          false,

    /**
     * When `true`, object is not exported in OBJECT/JSON
     * @since 1.6.3
     * @type Boolean
     * @default
     */
    excludeFromExport:        false,

    /**
     * When `true`, object is cached on an additional canvas.
     * When `false`, object is not cached unless necessary ( clipPath )
     * default to true
     * @since 1.7.0
     * @type Boolean
     * @default true
     */
    objectCaching:            objectCaching,

    /**
     * When `true`, object properties are checked for cache invalidation. In some particular
     * situation you may want this to be disabled ( spray brush, very big, groups)
     * or if your application does not allow you to modify properties for groups child you want
     * to disable it for groups.
     * default to false
     * since 1.7.0
     * @type Boolean
     * @default false
     */
    statefullCache:            false,

    /**
     * When `true`, cache does not get updated during scaling. The picture will get blocky if scaled
     * too much and will be redrawn with correct details at the end of scaling.
     * this setting is performance and application dependant.
     * default to true
     * since 1.7.0
     * @type Boolean
     * @default true
     */
    noScaleCache:              true,

    /**
     * When `false`, the stoke width will scale with the object.
     * When `true`, the stroke will always match the exact pixel size entered for stroke width.
     * this Property does not work on Text classes or drawing call that uses strokeText,fillText methods
     * default to false
     * @since 2.6.0
     * @type Boolean
     * @default false
     * @type Boolean
     * @default false
     */
    strokeUniform:              false,

    /**
     * When set to `true`, object's cache will be rerendered next render call.
     * since 1.7.0
     * @type Boolean
     * @default true
     */
    dirty:                true,

    /**
     * keeps the value of the last hovered corner during mouse move.
     * 0 is no corner, or 'mt', 'ml', 'mtr' etc..
     * It should be private, but there is no harm in using it as
     * a read-only property.
     * @type number|string|any
     * @default 0
     */
    __corner: 0,

    /**
     * Determines if the fill or the stroke is drawn first (one of "fill" or "stroke")
     * @type String
     * @default
     */
    paintFirst:           'fill',

    /**
     * When 'down', object is set to active on mousedown/touchstart
     * When 'up', object is set to active on mouseup/touchend
     * Experimental. Let's see if this breaks anything before supporting officially
     * @private
     * since 4.4.0
     * @type String
     * @default 'down'
     */
    activeOn:           'down',

    /**
     * List of properties to consider when checking if state
     * of an object is changed (fabric.Object#hasStateChanged)
     * as well as for history (undo/redo) purposes
     * @type Array
     */
    stateProperties: (
      'top left width height scaleX scaleY flipX flipY originX originY transformMatrix ' +
      'stroke strokeWidth strokeDashArray strokeLineCap strokeDashOffset strokeLineJoin strokeMiterLimit ' +
      'angle opacity fill globalCompositeOperation shadow visible backgroundColor ' +
      'skewX skewY fillRule paintFirst clipPath strokeUniform'
    ).split(' '),

    /**
     * List of properties to consider when checking if cache needs refresh
     * Those properties are checked by statefullCache ON ( or lazy mode if we want ) or from single
     * calls to Object.set(key, value). If the key is in this list, the object is marked as dirty
     * and refreshed at the next render
     * @type Array
     */
    cacheProperties: (
      'fill stroke strokeWidth strokeDashArray width height paintFirst strokeUniform' +
      ' strokeLineCap strokeDashOffset strokeLineJoin strokeMiterLimit backgroundColor clipPath'
    ).split(' '),

    /**
     * List of properties to consider for animating colors.
     * @type Array
     */
    colorProperties: (
      'fill stroke backgroundColor'
    ).split(' '),

    /**
     * a fabricObject that, without stroke define a clipping area with their shape. filled in black
     * the clipPath object gets used when the object has rendered, and the context is placed in the center
     * of the object cacheCanvas.
     * If you want 0,0 of a clipPath to align with an object center, use clipPath.originX/Y to 'center'
     * @type fabric.Object
     */
    clipPath: undefined,

    /**
     * Meaningful ONLY when the object is used as clipPath.
     * if true, the clipPath will make the object clip to the outside of the clipPath
     * since 2.4.0
     * @type boolean
     * @default false
     */
    inverted: false,

    /**
     * Meaningful ONLY when the object is used as clipPath.
     * if true, the clipPath will have its top and left relative to canvas, and will
     * not be influenced by the object transform. This will make the clipPath relative
     * to the canvas, but clipping just a particular object.
     * WARNING this is beta, this feature may change or be renamed.
     * since 2.4.0
     * @type boolean
     * @default false
     */
    absolutePositioned: false,

    /**
     * Constructor
     * @param {Object} [options] Options object
     */
    initialize: function(options) {
      if (options) {
        this.setOptions(options);
      }
    },

    /**
     * Create a the canvas used to keep the cached copy of the object
     * @private
     */
    _createCacheCanvas: function() {
      this._cacheProperties = {};
      this._cacheCanvas = fabric.util.createCanvasElement();
      this._cacheContext = this._cacheCanvas.getContext('2d');
      this._updateCacheCanvas();
      // if canvas gets created, is empty, so dirty.
      this.dirty = true;
    },

    /**
     * Limit the cache dimensions so that X * Y do not cross fabric.perfLimitSizeTotal
     * and each side do not cross fabric.cacheSideLimit
     * those numbers are configurable so that you can get as much detail as you want
     * making bargain with performances.
     * @param {Object} dims
     * @param {Object} dims.width width of canvas
     * @param {Object} dims.height height of canvas
     * @param {Object} dims.zoomX zoomX zoom value to unscale the canvas before drawing cache
     * @param {Object} dims.zoomY zoomY zoom value to unscale the canvas before drawing cache
     * @return {Object}.width width of canvas
     * @return {Object}.height height of canvas
     * @return {Object}.zoomX zoomX zoom value to unscale the canvas before drawing cache
     * @return {Object}.zoomY zoomY zoom value to unscale the canvas before drawing cache
     */
    _limitCacheSize: function(dims) {
      var perfLimitSizeTotal = fabric.perfLimitSizeTotal,
          width = dims.width, height = dims.height,
          max = fabric.maxCacheSideLimit, min = fabric.minCacheSideLimit;
      if (width <= max && height <= max && width * height <= perfLimitSizeTotal) {
        if (width < min) {
          dims.width = min;
        }
        if (height < min) {
          dims.height = min;
        }
        return dims;
      }
      var ar = width / height, limitedDims = fabric.util.limitDimsByArea(ar, perfLimitSizeTotal),
          capValue = fabric.util.capValue,
          x = capValue(min, limitedDims.x, max),
          y = capValue(min, limitedDims.y, max);
      if (width > x) {
        dims.zoomX /= width / x;
        dims.width = x;
        dims.capped = true;
      }
      if (height > y) {
        dims.zoomY /= height / y;
        dims.height = y;
        dims.capped = true;
      }
      return dims;
    },

    /**
     * Return the dimension and the zoom level needed to create a cache canvas
     * big enough to host the object to be cached.
     * @private
     * @return {Object}.x width of object to be cached
     * @return {Object}.y height of object to be cached
     * @return {Object}.width width of canvas
     * @return {Object}.height height of canvas
     * @return {Object}.zoomX zoomX zoom value to unscale the canvas before drawing cache
     * @return {Object}.zoomY zoomY zoom value to unscale the canvas before drawing cache
     */
    _getCacheCanvasDimensions: function() {
      var objectScale = this.getTotalObjectScaling(),
          // caculate dimensions without skewing
          dim = this._getTransformedDimensions(0, 0),
          neededX = dim.x * objectScale.x / this.scaleX,
          neededY = dim.y * objectScale.y / this.scaleY;
      return {
        // for sure this ALIASING_LIMIT is slightly creating problem
        // in situation in which the cache canvas gets an upper limit
        // also objectScale contains already scaleX and scaleY
        width: neededX + ALIASING_LIMIT,
        height: neededY + ALIASING_LIMIT,
        zoomX: objectScale.x,
        zoomY: objectScale.y,
        x: neededX,
        y: neededY
      };
    },

    /**
     * Update width and height of the canvas for cache
     * returns true or false if canvas needed resize.
     * @private
     * @return {Boolean} true if the canvas has been resized
     */
    _updateCacheCanvas: function() {
      var targetCanvas = this.canvas;
      if (this.noScaleCache && targetCanvas && targetCanvas._currentTransform) {
        var target = targetCanvas._currentTransform.target,
            action = targetCanvas._currentTransform.action;
        if (this === target && action.slice && action.slice(0, 5) === 'scale') {
          return false;
        }
      }
      var canvas = this._cacheCanvas,
          dims = this._limitCacheSize(this._getCacheCanvasDimensions()),
          minCacheSize = fabric.minCacheSideLimit,
          width = dims.width, height = dims.height, drawingWidth, drawingHeight,
          zoomX = dims.zoomX, zoomY = dims.zoomY,
          dimensionsChanged = width !== this.cacheWidth || height !== this.cacheHeight,
          zoomChanged = this.zoomX !== zoomX || this.zoomY !== zoomY,
          shouldRedraw = dimensionsChanged || zoomChanged,
          additionalWidth = 0, additionalHeight = 0, shouldResizeCanvas = false;
      if (dimensionsChanged) {
        var canvasWidth = this._cacheCanvas.width,
            canvasHeight = this._cacheCanvas.height,
            sizeGrowing = width > canvasWidth || height > canvasHeight,
            sizeShrinking = (width < canvasWidth * 0.9 || height < canvasHeight * 0.9) &&
              canvasWidth > minCacheSize && canvasHeight > minCacheSize;
        shouldResizeCanvas = sizeGrowing || sizeShrinking;
        if (sizeGrowing && !dims.capped && (width > minCacheSize || height > minCacheSize)) {
          additionalWidth = width * 0.1;
          additionalHeight = height * 0.1;
        }
      }
      if (this instanceof fabric.Text && this.path) {
        shouldRedraw = true;
        shouldResizeCanvas = true;
        additionalWidth += this.getHeightOfLine(0) * this.zoomX;
        additionalHeight += this.getHeightOfLine(0) * this.zoomY;
      }
      if (shouldRedraw) {
        if (shouldResizeCanvas) {
          canvas.width = Math.ceil(width + additionalWidth);
          canvas.height = Math.ceil(height + additionalHeight);
        }
        else {
          this._cacheContext.setTransform(1, 0, 0, 1, 0, 0);
          this._cacheContext.clearRect(0, 0, canvas.width, canvas.height);
        }
        drawingWidth = dims.x / 2;
        drawingHeight = dims.y / 2;
        this.cacheTranslationX = Math.round(canvas.width / 2 - drawingWidth) + drawingWidth;
        this.cacheTranslationY = Math.round(canvas.height / 2 - drawingHeight) + drawingHeight;
        this.cacheWidth = width;
        this.cacheHeight = height;
        this._cacheContext.translate(this.cacheTranslationX, this.cacheTranslationY);
        this._cacheContext.scale(zoomX, zoomY);
        this.zoomX = zoomX;
        this.zoomY = zoomY;
        return true;
      }
      return false;
    },

    /**
     * Sets object's properties from options
     * @param {Object} [options] Options object
     */
    setOptions: function(options) {
      this._setOptions(options);
    },

    /**
     * Transforms context when rendering an object
     * @param {CanvasRenderingContext2D} ctx Context
     */
    transform: function(ctx) {
      var needFullTransform = (this.group && !this.group._transformDone) ||
         (this.group && this.canvas && ctx === this.canvas.contextTop);
      var m = this.calcTransformMatrix(!needFullTransform);
      ctx.transform(m[0], m[1], m[2], m[3], m[4], m[5]);
    },

    /**
     * Returns an object representation of an instance
     * @param {Array} [propertiesToInclude] Any properties that you might want to additionally include in the output
     * @return {Object} Object representation of an instance
     */
    toObject: function(propertiesToInclude) {
      var NUM_FRACTION_DIGITS = fabric.Object.NUM_FRACTION_DIGITS,

          object = {
            type:                     this.type,
            version:                  fabric.version,
            originX:                  this.originX,
            originY:                  this.originY,
            left:                     toFixed(this.left, NUM_FRACTION_DIGITS),
            top:                      toFixed(this.top, NUM_FRACTION_DIGITS),
            width:                    toFixed(this.width, NUM_FRACTION_DIGITS),
            height:                   toFixed(this.height, NUM_FRACTION_DIGITS),
            fill:                     (this.fill && this.fill.toObject) ? this.fill.toObject() : this.fill,
            stroke:                   (this.stroke && this.stroke.toObject) ? this.stroke.toObject() : this.stroke,
            strokeWidth:              toFixed(this.strokeWidth, NUM_FRACTION_DIGITS),
            strokeDashArray:          this.strokeDashArray ? this.strokeDashArray.concat() : this.strokeDashArray,
            strokeLineCap:            this.strokeLineCap,
            strokeDashOffset:         this.strokeDashOffset,
            strokeLineJoin:           this.strokeLineJoin,
            strokeUniform:            this.strokeUniform,
            strokeMiterLimit:         toFixed(this.strokeMiterLimit, NUM_FRACTION_DIGITS),
            scaleX:                   toFixed(this.scaleX, NUM_FRACTION_DIGITS),
            scaleY:                   toFixed(this.scaleY, NUM_FRACTION_DIGITS),
            angle:                    toFixed(this.angle, NUM_FRACTION_DIGITS),
            flipX:                    this.flipX,
            flipY:                    this.flipY,
            opacity:                  toFixed(this.opacity, NUM_FRACTION_DIGITS),
            shadow:                   (this.shadow && this.shadow.toObject) ? this.shadow.toObject() : this.shadow,
            visible:                  this.visible,
            backgroundColor:          this.backgroundColor,
            fillRule:                 this.fillRule,
            paintFirst:               this.paintFirst,
            globalCompositeOperation: this.globalCompositeOperation,
            skewX:                    toFixed(this.skewX, NUM_FRACTION_DIGITS),
            skewY:                    toFixed(this.skewY, NUM_FRACTION_DIGITS),
          };

      if (this.clipPath && !this.clipPath.excludeFromExport) {
        object.clipPath = this.clipPath.toObject(propertiesToInclude);
        object.clipPath.inverted = this.clipPath.inverted;
        object.clipPath.absolutePositioned = this.clipPath.absolutePositioned;
      }

      fabric.util.populateWithProperties(this, object, propertiesToInclude);
      if (!this.includeDefaultValues) {
        object = this._removeDefaultValues(object);
      }

      return object;
    },

    /**
     * Returns (dataless) object representation of an instance
     * @param {Array} [propertiesToInclude] Any properties that you might want to additionally include in the output
     * @return {Object} Object representation of an instance
     */
    toDatalessObject: function(propertiesToInclude) {
      // will be overwritten by subclasses
      return this.toObject(propertiesToInclude);
    },

    /**
     * @private
     * @param {Object} object
     */
    _removeDefaultValues: function(object) {
      var prototype = fabric.util.getKlass(object.type).prototype,
          stateProperties = prototype.stateProperties;
      stateProperties.forEach(function(prop) {
        if (prop === 'left' || prop === 'top') {
          return;
        }
        if (object[prop] === prototype[prop]) {
          delete object[prop];
        }
        // basically a check for [] === []
        if (Array.isArray(object[prop]) && Array.isArray(prototype[prop])
          && object[prop].length === 0 && prototype[prop].length === 0) {
          delete object[prop];
        }
      });

      return object;
    },

    /**
     * Returns a string representation of an instance
     * @return {String}
     */
    toString: function() {
      return '#<fabric.' + capitalize(this.type) + '>';
    },

    /**
     * Return the object scale factor counting also the group scaling
     * @return {fabric.Point}
     */
    getObjectScaling: function() {
      // if the object is a top level one, on the canvas, we go for simple aritmetic
      // otherwise the complex method with angles will return approximations and decimals
      // and will likely kill the cache when not needed
      // https://github.com/fabricjs/fabric.js/issues/7157
      if (!this.group) {
        return new fabric.Point(Math.abs(this.scaleX), Math.abs(this.scaleY));
      }
      // if we are inside a group total zoom calculation is complex, we defer to generic matrices
      var options = fabric.util.qrDecompose(this.calcTransformMatrix());
      return new fabric.Point(Math.abs(options.scaleX), Math.abs(options.scaleY));
    },

    /**
     * Return the object scale factor counting also the group scaling, zoom and retina
     * @return {Object} object with scaleX and scaleY properties
     */
    getTotalObjectScaling: function() {
      var scale = this.getObjectScaling();
      if (this.canvas) {
        var zoom = this.canvas.getZoom();
        var retina = this.canvas.getRetinaScaling();
        scale.scalarMultiplyEquals(zoom * retina);
      }
      return scale;
    },

    /**
     * Return the object opacity counting also the group property
     * @return {Number}
     */
    getObjectOpacity: function() {
      var opacity = this.opacity;
      if (this.group) {
        opacity *= this.group.getObjectOpacity();
      }
      return opacity;
    },

    /**
     * Returns the object angle relative to canvas counting also the group property
     * @returns {number}
     */
    getTotalAngle: function () {
<<<<<<< HEAD
      return fabric.util.qrDecompose(this.calcTransformMatrix()).angle;
=======
      return this.group ?
        fabric.util.qrDecompose(this.calcTransformMatrix()).angle :
        this.angle;
>>>>>>> 84e405d8
    },

    /**
     * @private
     * @param {String} key
     * @param {*} value
     * @return {fabric.Object} thisArg
     */
    _set: function(key, value) {
      var shouldConstrainValue = (key === 'scaleX' || key === 'scaleY'),
          isChanged = this[key] !== value, groupNeedsUpdate = false;

      if (shouldConstrainValue) {
        value = this._constrainScale(value);
      }
      if (key === 'scaleX' && value < 0) {
        this.flipX = !this.flipX;
        value *= -1;
      }
      else if (key === 'scaleY' && value < 0) {
        this.flipY = !this.flipY;
        value *= -1;
      }
      else if (key === 'shadow' && value && !(value instanceof fabric.Shadow)) {
        value = new fabric.Shadow(value);
      }
      else if (key === 'dirty' && this.group) {
        this.group.set('dirty', value);
      }

      this[key] = value;

      if (isChanged) {
        groupNeedsUpdate = this.group && this.group.isOnACache();
        if (this.cacheProperties.indexOf(key) > -1) {
          this.dirty = true;
          groupNeedsUpdate && this.group.set('dirty', true);
        }
        else if (groupNeedsUpdate && this.stateProperties.indexOf(key) > -1) {
          this.group.set('dirty', true);
        }
      }
      return this;
    },

    /**
     * Retrieves viewportTransform from Object's canvas if possible
     * @method getViewportTransform
     * @memberOf fabric.Object.prototype
     * @return {Array}
     */
    getViewportTransform: function() {
      if (this.canvas && this.canvas.viewportTransform) {
        return this.canvas.viewportTransform;
      }
      return fabric.iMatrix.concat();
    },

    /*
     * @private
     * return if the object would be visible in rendering
     * @memberOf fabric.Object.prototype
     * @return {Boolean}
     */
    isNotVisible: function() {
      return this.opacity === 0 ||
        (!this.width && !this.height && this.strokeWidth === 0) ||
        !this.visible;
    },

    /**
     * Renders an object on a specified context
     * @param {CanvasRenderingContext2D} ctx Context to render on
     */
    render: function(ctx) {
      // do not render if width/height are zeros or object is not visible
      if (this.isNotVisible()) {
        return;
      }
      if (this.canvas && this.canvas.skipOffscreen && !this.group && !this.isOnScreen()) {
        return;
      }
      ctx.save();
      this._setupCompositeOperation(ctx);
      this.drawSelectionBackground(ctx);
      this.transform(ctx);
      this._setOpacity(ctx);
      this._setShadow(ctx, this);
      if (this.shouldCache()) {
        this.renderCache();
        this.drawCacheOnCanvas(ctx);
      }
      else {
        this._removeCacheCanvas();
        this.dirty = false;
        this.drawObject(ctx);
        if (this.objectCaching && this.statefullCache) {
          this.saveState({ propertySet: 'cacheProperties' });
        }
      }
      ctx.restore();
    },

    renderCache: function(options) {
      options = options || {};
      if (!this._cacheCanvas || !this._cacheContext) {
        this._createCacheCanvas();
      }
      if (this.isCacheDirty()) {
        this.statefullCache && this.saveState({ propertySet: 'cacheProperties' });
        this.drawObject(this._cacheContext, options.forClipping);
        this.dirty = false;
      }
    },

    /**
     * Remove cacheCanvas and its dimensions from the objects
     */
    _removeCacheCanvas: function() {
      this._cacheCanvas = null;
      this._cacheContext = null;
      this.cacheWidth = 0;
      this.cacheHeight = 0;
    },

    /**
     * return true if the object will draw a stroke
     * Does not consider text styles. This is just a shortcut used at rendering time
     * We want it to be an approximation and be fast.
     * wrote to avoid extra caching, it has to return true when stroke happens,
     * can guess when it will not happen at 100% chance, does not matter if it misses
     * some use case where the stroke is invisible.
     * @since 3.0.0
     * @returns Boolean
     */
    hasStroke: function() {
      return this.stroke && this.stroke !== 'transparent' && this.strokeWidth !== 0;
    },

    /**
     * return true if the object will draw a fill
     * Does not consider text styles. This is just a shortcut used at rendering time
     * We want it to be an approximation and be fast.
     * wrote to avoid extra caching, it has to return true when fill happens,
     * can guess when it will not happen at 100% chance, does not matter if it misses
     * some use case where the fill is invisible.
     * @since 3.0.0
     * @returns Boolean
     */
    hasFill: function() {
      return this.fill && this.fill !== 'transparent';
    },

    /**
     * When set to `true`, force the object to have its own cache, even if it is inside a group
     * it may be needed when your object behave in a particular way on the cache and always needs
     * its own isolated canvas to render correctly.
     * Created to be overridden
     * since 1.7.12
     * @returns Boolean
     */
    needsItsOwnCache: function() {
      if (this.paintFirst === 'stroke' &&
        this.hasFill() && this.hasStroke() && typeof this.shadow === 'object') {
        return true;
      }
      if (this.clipPath) {
        return true;
      }
      return false;
    },

    /**
     * Decide if the object should cache or not. Create its own cache level
     * objectCaching is a global flag, wins over everything
     * needsItsOwnCache should be used when the object drawing method requires
     * a cache step. None of the fabric classes requires it.
     * Generally you do not cache objects in groups because the group outside is cached.
     * Read as: cache if is needed, or if the feature is enabled but we are not already caching.
     * @return {Boolean}
     */
    shouldCache: function() {
      this.ownCaching = this.needsItsOwnCache() || (
        this.objectCaching &&
        (!this.group || !this.group.isOnACache())
      );
      return this.ownCaching;
    },

    /**
     * Check if this object or a child object will cast a shadow
     * used by Group.shouldCache to know if child has a shadow recursively
     * @return {Boolean}
     * @deprecated
     */
    willDrawShadow: function() {
      return !!this.shadow && (this.shadow.offsetX !== 0 || this.shadow.offsetY !== 0);
    },

    /**
     * Execute the drawing operation for an object clipPath
     * @param {CanvasRenderingContext2D} ctx Context to render on
     * @param {fabric.Object} clipPath
     */
    drawClipPathOnCache: function(ctx, clipPath) {
      ctx.save();
      // DEBUG: uncomment this line, comment the following
      // ctx.globalAlpha = 0.4
      if (clipPath.inverted) {
        ctx.globalCompositeOperation = 'destination-out';
      }
      else {
        ctx.globalCompositeOperation = 'destination-in';
      }
      //ctx.scale(1 / 2, 1 / 2);
      if (clipPath.absolutePositioned) {
        var m = fabric.util.invertTransform(this.calcTransformMatrix());
        ctx.transform(m[0], m[1], m[2], m[3], m[4], m[5]);
      }
      clipPath.transform(ctx);
      ctx.scale(1 / clipPath.zoomX, 1 / clipPath.zoomY);
      ctx.drawImage(clipPath._cacheCanvas, -clipPath.cacheTranslationX, -clipPath.cacheTranslationY);
      ctx.restore();
    },

    /**
     * Execute the drawing operation for an object on a specified context
     * @param {CanvasRenderingContext2D} ctx Context to render on
     */
    drawObject: function(ctx, forClipping) {
      var originalFill = this.fill, originalStroke = this.stroke;
      if (forClipping) {
        this.fill = 'black';
        this.stroke = '';
        this._setClippingProperties(ctx);
      }
      else {
        this._renderBackground(ctx);
      }
      this._render(ctx);
      this._drawClipPath(ctx, this.clipPath);
      this.fill = originalFill;
      this.stroke = originalStroke;
    },

    /**
     * Prepare clipPath state and cache and draw it on instance's cache
     * @param {CanvasRenderingContext2D} ctx
     * @param {fabric.Object} clipPath
     */
    _drawClipPath: function (ctx, clipPath) {
      if (!clipPath) { return; }
      // needed to setup a couple of variables
      // path canvas gets overridden with this one.
      // TODO find a better solution?
      clipPath.canvas = this.canvas;
      clipPath.shouldCache();
      clipPath._transformDone = true;
      clipPath.renderCache({ forClipping: true });
      this.drawClipPathOnCache(ctx, clipPath);
    },

    /**
     * Paint the cached copy of the object on the target context.
     * @param {CanvasRenderingContext2D} ctx Context to render on
     */
    drawCacheOnCanvas: function(ctx) {
      ctx.scale(1 / this.zoomX, 1 / this.zoomY);
      ctx.drawImage(this._cacheCanvas, -this.cacheTranslationX, -this.cacheTranslationY);
    },

    /**
     * Check if cache is dirty
     * @param {Boolean} skipCanvas skip canvas checks because this object is painted
     * on parent canvas.
     */
    isCacheDirty: function(skipCanvas) {
      if (this.isNotVisible()) {
        return false;
      }
      if (this._cacheCanvas && this._cacheContext && !skipCanvas && this._updateCacheCanvas()) {
        // in this case the context is already cleared.
        return true;
      }
      else {
        if (this.dirty ||
          (this.clipPath && this.clipPath.absolutePositioned) ||
          (this.statefullCache && this.hasStateChanged('cacheProperties'))
        ) {
          if (this._cacheCanvas && this._cacheContext && !skipCanvas) {
            var width = this.cacheWidth / this.zoomX;
            var height = this.cacheHeight / this.zoomY;
            this._cacheContext.clearRect(-width / 2, -height / 2, width, height);
          }
          return true;
        }
      }
      return false;
    },

    /**
     * Draws a background for the object big as its untransformed dimensions
     * @private
     * @param {CanvasRenderingContext2D} ctx Context to render on
     */
    _renderBackground: function(ctx) {
      if (!this.backgroundColor) {
        return;
      }
      var dim = this._getNonTransformedDimensions();
      ctx.fillStyle = this.backgroundColor;

      ctx.fillRect(
        -dim.x / 2,
        -dim.y / 2,
        dim.x,
        dim.y
      );
      // if there is background color no other shadows
      // should be casted
      this._removeShadow(ctx);
    },

    /**
     * @private
     * @param {CanvasRenderingContext2D} ctx Context to render on
     */
    _setOpacity: function(ctx) {
      if (this.group && !this.group._transformDone) {
        ctx.globalAlpha = this.getObjectOpacity();
      }
      else {
        ctx.globalAlpha *= this.opacity;
      }
    },

    _setStrokeStyles: function(ctx, decl) {
      var stroke = decl.stroke;
      if (stroke) {
        ctx.lineWidth = decl.strokeWidth;
        ctx.lineCap = decl.strokeLineCap;
        ctx.lineDashOffset = decl.strokeDashOffset;
        ctx.lineJoin = decl.strokeLineJoin;
        ctx.miterLimit = decl.strokeMiterLimit;
        if (stroke.toLive) {
          if (stroke.gradientUnits === 'percentage' || stroke.gradientTransform || stroke.patternTransform) {
            // need to transform gradient in a pattern.
            // this is a slow process. If you are hitting this codepath, and the object
            // is not using caching, you should consider switching it on.
            // we need a canvas as big as the current object caching canvas.
            this._applyPatternForTransformedGradient(ctx, stroke);
          }
          else {
            // is a simple gradient or pattern
            ctx.strokeStyle = stroke.toLive(ctx, this);
            this._applyPatternGradientTransform(ctx, stroke);
          }
        }
        else {
          // is a color
          ctx.strokeStyle = decl.stroke;
        }
      }
    },

    _setFillStyles: function(ctx, decl) {
      var fill = decl.fill;
      if (fill) {
        if (fill.toLive) {
          ctx.fillStyle = fill.toLive(ctx, this);
          this._applyPatternGradientTransform(ctx, decl.fill);
        }
        else {
          ctx.fillStyle = fill;
        }
      }
    },

    _setClippingProperties: function(ctx) {
      ctx.globalAlpha = 1;
      ctx.strokeStyle = 'transparent';
      ctx.fillStyle = '#000000';
    },

    /**
     * @private
     * Sets line dash
     * @param {CanvasRenderingContext2D} ctx Context to set the dash line on
     * @param {Array} dashArray array representing dashes
     */
    _setLineDash: function(ctx, dashArray) {
      if (!dashArray || dashArray.length === 0) {
        return;
      }
      // Spec requires the concatenation of two copies the dash list when the number of elements is odd
      if (1 & dashArray.length) {
        dashArray.push.apply(dashArray, dashArray);
      }
      ctx.setLineDash(dashArray);
    },

    /**
     * Renders controls and borders for the object
     * the context here is not transformed
     * @param {CanvasRenderingContext2D} ctx Context to render on
     * @param {Object} [styleOverride] properties to override the object style
     */
    _renderControls: function(ctx, styleOverride) {
      var vpt = this.getViewportTransform(),
          matrix = this.calcTransformMatrix(),
          options, drawBorders, drawControls;
      styleOverride = styleOverride || { };
      drawBorders = typeof styleOverride.hasBorders !== 'undefined' ? styleOverride.hasBorders : this.hasBorders;
      drawControls = typeof styleOverride.hasControls !== 'undefined' ? styleOverride.hasControls : this.hasControls;
      matrix = fabric.util.multiplyTransformMatrices(vpt, matrix);
      options = fabric.util.qrDecompose(matrix);
      ctx.save();
      ctx.translate(options.translateX, options.translateY);
      ctx.lineWidth = 1 * this.borderScaleFactor;
      if (!this.group) {
        ctx.globalAlpha = this.isMoving ? this.borderOpacityWhenMoving : 1;
      }
      if (this.flipX) {
        options.angle -= 180;
      }
      ctx.rotate(degreesToRadians(this.group ? options.angle : this.angle));
      if (styleOverride.forActiveSelection || this.group) {
        drawBorders && this.drawBordersInGroup(ctx, options, styleOverride);
      }
      else {
        drawBorders && this.drawBorders(ctx, styleOverride);
      }
      drawControls && this.drawControls(ctx, styleOverride);
      ctx.restore();
    },

    /**
     * @private
     * @param {CanvasRenderingContext2D} ctx Context to render on
     */
    _setShadow: function(ctx) {
      if (!this.shadow) {
        return;
      }

      var shadow = this.shadow, canvas = this.canvas,
          multX = (canvas && canvas.viewportTransform[0]) || 1,
          multY = (canvas && canvas.viewportTransform[3]) || 1,
          scaling = shadow.nonScaling ? new fabric.Point(1, 1) : this.getObjectScaling();
      if (canvas && canvas._isRetinaScaling()) {
        multX *= fabric.devicePixelRatio;
        multY *= fabric.devicePixelRatio;
      }
      ctx.shadowColor = shadow.color;
      ctx.shadowBlur = shadow.blur * fabric.browserShadowBlurConstant *
        (multX + multY) * (scaling.x + scaling.y) / 4;
      ctx.shadowOffsetX = shadow.offsetX * multX * scaling.x;
      ctx.shadowOffsetY = shadow.offsetY * multY * scaling.y;
    },

    /**
     * @private
     * @param {CanvasRenderingContext2D} ctx Context to render on
     */
    _removeShadow: function(ctx) {
      if (!this.shadow) {
        return;
      }

      ctx.shadowColor = '';
      ctx.shadowBlur = ctx.shadowOffsetX = ctx.shadowOffsetY = 0;
    },

    /**
     * @private
     * @param {CanvasRenderingContext2D} ctx Context to render on
     * @param {Object} filler fabric.Pattern or fabric.Gradient
     * @return {Object} offset.offsetX offset for text rendering
     * @return {Object} offset.offsetY offset for text rendering
     */
    _applyPatternGradientTransform: function(ctx, filler) {
      if (!filler || !filler.toLive) {
        return { offsetX: 0, offsetY: 0 };
      }
      var t = filler.gradientTransform || filler.patternTransform;
      var offsetX = -this.width / 2 + filler.offsetX || 0,
          offsetY = -this.height / 2 + filler.offsetY || 0;

      if (filler.gradientUnits === 'percentage') {
        ctx.transform(this.width, 0, 0, this.height, offsetX, offsetY);
      }
      else {
        ctx.transform(1, 0, 0, 1, offsetX, offsetY);
      }
      if (t) {
        ctx.transform(t[0], t[1], t[2], t[3], t[4], t[5]);
      }
      return { offsetX: offsetX, offsetY: offsetY };
    },

    /**
     * @private
     * @param {CanvasRenderingContext2D} ctx Context to render on
     */
    _renderPaintInOrder: function(ctx) {
      if (this.paintFirst === 'stroke') {
        this._renderStroke(ctx);
        this._renderFill(ctx);
      }
      else {
        this._renderFill(ctx);
        this._renderStroke(ctx);
      }
    },

    /**
     * @private
     * function that actually render something on the context.
     * empty here to allow Obects to work on tests to benchmark fabric functionalites
     * not related to rendering
     * @param {CanvasRenderingContext2D} ctx Context to render on
     */
    _render: function(/* ctx */) {

    },

    /**
     * @private
     * @param {CanvasRenderingContext2D} ctx Context to render on
     */
    _renderFill: function(ctx) {
      if (!this.fill) {
        return;
      }

      ctx.save();
      this._setFillStyles(ctx, this);
      if (this.fillRule === 'evenodd') {
        ctx.fill('evenodd');
      }
      else {
        ctx.fill();
      }
      ctx.restore();
    },

    /**
     * @private
     * @param {CanvasRenderingContext2D} ctx Context to render on
     */
    _renderStroke: function(ctx) {
      if (!this.stroke || this.strokeWidth === 0) {
        return;
      }

      if (this.shadow && !this.shadow.affectStroke) {
        this._removeShadow(ctx);
      }

      ctx.save();
      if (this.strokeUniform && this.group) {
        var scaling = this.getObjectScaling();
        ctx.scale(1 / scaling.x, 1 / scaling.y);
      }
      else if (this.strokeUniform) {
        ctx.scale(1 / this.scaleX, 1 / this.scaleY);
      }
      this._setLineDash(ctx, this.strokeDashArray);
      this._setStrokeStyles(ctx, this);
      ctx.stroke();
      ctx.restore();
    },

    /**
     * This function try to patch the missing gradientTransform on canvas gradients.
     * transforming a context to transform the gradient, is going to transform the stroke too.
     * we want to transform the gradient but not the stroke operation, so we create
     * a transformed gradient on a pattern and then we use the pattern instead of the gradient.
     * this method has drwabacks: is slow, is in low resolution, needs a patch for when the size
     * is limited.
     * @private
     * @param {CanvasRenderingContext2D} ctx Context to render on
     * @param {fabric.Gradient} filler a fabric gradient instance
     */
    _applyPatternForTransformedGradient: function(ctx, filler) {
      var dims = this._limitCacheSize(this._getCacheCanvasDimensions()),
          pCanvas = fabric.util.createCanvasElement(), pCtx, retinaScaling = this.canvas.getRetinaScaling(),
          width = dims.x / this.scaleX / retinaScaling, height = dims.y / this.scaleY / retinaScaling;
      pCanvas.width = width;
      pCanvas.height = height;
      pCtx = pCanvas.getContext('2d');
      pCtx.beginPath(); pCtx.moveTo(0, 0); pCtx.lineTo(width, 0); pCtx.lineTo(width, height);
      pCtx.lineTo(0, height); pCtx.closePath();
      pCtx.translate(width / 2, height / 2);
      pCtx.scale(
        dims.zoomX / this.scaleX / retinaScaling,
        dims.zoomY / this.scaleY / retinaScaling
      );
      this._applyPatternGradientTransform(pCtx, filler);
      pCtx.fillStyle = filler.toLive(ctx);
      pCtx.fill();
      ctx.translate(-this.width / 2 - this.strokeWidth / 2, -this.height / 2 - this.strokeWidth / 2);
      ctx.scale(
        retinaScaling * this.scaleX / dims.zoomX,
        retinaScaling * this.scaleY / dims.zoomY
      );
      ctx.strokeStyle = pCtx.createPattern(pCanvas, 'no-repeat');
    },

    /**
     * This function is an helper for svg import. it returns the center of the object in the svg
     * untransformed coordinates
     * @private
     * @return {Object} center point from element coordinates
     */
    _findCenterFromElement: function() {
      return { x: this.left + this.width / 2, y: this.top + this.height / 2 };
    },

    /**
     * This function is an helper for svg import. it decompose the transformMatrix
     * and assign properties to object.
     * untransformed coordinates
     * @private
     * @chainable
     */
    _assignTransformMatrixProps: function() {
      if (this.transformMatrix) {
        var options = fabric.util.qrDecompose(this.transformMatrix);
        this.flipX = false;
        this.flipY = false;
        this.set('scaleX', options.scaleX);
        this.set('scaleY', options.scaleY);
        this.angle = options.angle;
        this.skewX = options.skewX;
        this.skewY = 0;
      }
    },

    /**
     * This function is an helper for svg import. it removes the transform matrix
     * and set to object properties that fabricjs can handle
     * @private
     * @param {Object} preserveAspectRatioOptions
     * @return {thisArg}
     */
    _removeTransformMatrix: function(preserveAspectRatioOptions) {
      var center = this._findCenterFromElement();
      if (this.transformMatrix) {
        this._assignTransformMatrixProps();
        center = fabric.util.transformPoint(center, this.transformMatrix);
      }
      this.transformMatrix = null;
      if (preserveAspectRatioOptions) {
        this.scaleX *= preserveAspectRatioOptions.scaleX;
        this.scaleY *= preserveAspectRatioOptions.scaleY;
        this.cropX = preserveAspectRatioOptions.cropX;
        this.cropY = preserveAspectRatioOptions.cropY;
        center.x += preserveAspectRatioOptions.offsetLeft;
        center.y += preserveAspectRatioOptions.offsetTop;
        this.width = preserveAspectRatioOptions.width;
        this.height = preserveAspectRatioOptions.height;
      }
      this.setPositionByOrigin(center, 'center', 'center');
    },

    /**
     * Clones an instance.
     * @param {Array} [propertiesToInclude] Any properties that you might want to additionally include in the output
     * @returns {Promise<fabric.Object>}
     */
    clone: function(propertiesToInclude) {
      var objectForm = this.toObject(propertiesToInclude);
      return this.constructor.fromObject(objectForm);
    },

    /**
     * Creates an instance of fabric.Image out of an object
     * makes use of toCanvasElement.
     * Once this method was based on toDataUrl and loadImage, so it also had a quality
     * and format option. toCanvasElement is faster and produce no loss of quality.
     * If you need to get a real Jpeg or Png from an object, using toDataURL is the right way to do it.
     * toCanvasElement and then toBlob from the obtained canvas is also a good option.
     * @param {Object} [options] for clone as image, passed to toDataURL
     * @param {Number} [options.multiplier=1] Multiplier to scale by
     * @param {Number} [options.left] Cropping left offset. Introduced in v1.2.14
     * @param {Number} [options.top] Cropping top offset. Introduced in v1.2.14
     * @param {Number} [options.width] Cropping width. Introduced in v1.2.14
     * @param {Number} [options.height] Cropping height. Introduced in v1.2.14
     * @param {Boolean} [options.enableRetinaScaling] Enable retina scaling for clone image. Introduce in 1.6.4
     * @param {Boolean} [options.withoutTransform] Remove current object transform ( no scale , no angle, no flip, no skew ). Introduced in 2.3.4
     * @param {Boolean} [options.withoutShadow] Remove current object shadow. Introduced in 2.4.2
     * @return {fabric.Image} Object cloned as image.
     */
    cloneAsImage: function(options) {
      var canvasEl = this.toCanvasElement(options);
      return new fabric.Image(canvasEl);
    },

    /**
     * Converts an object into a HTMLCanvas element
     * @param {Object} options Options object
     * @param {Number} [options.multiplier=1] Multiplier to scale by
     * @param {Number} [options.left] Cropping left offset. Introduced in v1.2.14
     * @param {Number} [options.top] Cropping top offset. Introduced in v1.2.14
     * @param {Number} [options.width] Cropping width. Introduced in v1.2.14
     * @param {Number} [options.height] Cropping height. Introduced in v1.2.14
     * @param {Boolean} [options.enableRetinaScaling] Enable retina scaling for clone image. Introduce in 1.6.4
     * @param {Boolean} [options.withoutTransform] Remove current object transform ( no scale , no angle, no flip, no skew ). Introduced in 2.3.4
     * @param {Boolean} [options.withoutShadow] Remove current object shadow. Introduced in 2.4.2
     * @return {HTMLCanvasElement} Returns DOM element <canvas> with the fabric.Object
     */
    toCanvasElement: function(options) {
      options || (options = { });

      var utils = fabric.util, origParams = utils.saveObjectTransform(this),
          originalGroup = this.group,
          originalShadow = this.shadow, abs = Math.abs,
          multiplier = (options.multiplier || 1) * (options.enableRetinaScaling ? fabric.devicePixelRatio : 1);
      delete this.group;
      if (options.withoutTransform) {
        utils.resetObjectTransform(this);
      }
      if (options.withoutShadow) {
        this.shadow = null;
      }

      var el = fabric.util.createCanvasElement(),
          // skip canvas zoom and calculate with setCoords now.
          boundingRect = this.getBoundingRect(true, true),
          shadow = this.shadow, shadowOffset = { x: 0, y: 0 },
          width, height;

      if (shadow) {
        var shadowBlur = shadow.blur;
        var scaling = shadow.nonScaling ? new fabric.Point(1, 1) : this.getObjectScaling();
        // consider non scaling shadow.
        shadowOffset.x = 2 * Math.round(abs(shadow.offsetX) + shadowBlur) * (abs(scaling.x));
        shadowOffset.y = 2 * Math.round(abs(shadow.offsetY) + shadowBlur) * (abs(scaling.y));
      }
      width = boundingRect.width + shadowOffset.x;
      height = boundingRect.height + shadowOffset.y;
      // if the current width/height is not an integer
      // we need to make it so.
      el.width = Math.ceil(width);
      el.height = Math.ceil(height);
      var canvas = new fabric.StaticCanvas(el, {
        enableRetinaScaling: false,
        renderOnAddRemove: false,
        skipOffscreen: false,
      });
      if (options.format === 'jpeg') {
        canvas.backgroundColor = '#fff';
      }
      this.setPositionByOrigin(new fabric.Point(canvas.width / 2, canvas.height / 2), 'center', 'center');

      var originalCanvas = this.canvas;
      canvas.add(this);
      var canvasEl = canvas.toCanvasElement(multiplier || 1, options);
      this.shadow = originalShadow;
      this.set('canvas', originalCanvas);
      if (originalGroup) {
        this.group = originalGroup;
      }
      this.set(origParams).setCoords();
      // canvas.dispose will call image.dispose that will nullify the elements
      // since this canvas is a simple element for the process, we remove references
      // to objects in this way in order to avoid object trashing.
      canvas._objects = [];
      canvas.dispose();
      canvas = null;

      return canvasEl;
    },

    /**
     * Converts an object into a data-url-like string
     * @param {Object} options Options object
     * @param {String} [options.format=png] The format of the output image. Either "jpeg" or "png"
     * @param {Number} [options.quality=1] Quality level (0..1). Only used for jpeg.
     * @param {Number} [options.multiplier=1] Multiplier to scale by
     * @param {Number} [options.left] Cropping left offset. Introduced in v1.2.14
     * @param {Number} [options.top] Cropping top offset. Introduced in v1.2.14
     * @param {Number} [options.width] Cropping width. Introduced in v1.2.14
     * @param {Number} [options.height] Cropping height. Introduced in v1.2.14
     * @param {Boolean} [options.enableRetinaScaling] Enable retina scaling for clone image. Introduce in 1.6.4
     * @param {Boolean} [options.withoutTransform] Remove current object transform ( no scale , no angle, no flip, no skew ). Introduced in 2.3.4
     * @param {Boolean} [options.withoutShadow] Remove current object shadow. Introduced in 2.4.2
     * @return {String} Returns a data: URL containing a representation of the object in the format specified by options.format
     */
    toDataURL: function(options) {
      options || (options = { });
      return fabric.util.toDataURL(this.toCanvasElement(options), options.format || 'png', options.quality || 1);
    },

    /**
     * Returns true if specified type is identical to the type of an instance
     * @param {String} type Type to check against
     * @return {Boolean}
     */
    isType: function(type) {
      return arguments.length > 1 ? Array.from(arguments).includes(this.type) : this.type === type;
    },

    /**
     * Returns complexity of an instance
     * @return {Number} complexity of this instance (is 1 unless subclassed)
     */
    complexity: function() {
      return 1;
    },

    /**
     * Returns a JSON representation of an instance
     * @param {Array} [propertiesToInclude] Any properties that you might want to additionally include in the output
     * @return {Object} JSON
     */
    toJSON: function(propertiesToInclude) {
      // delegate, not alias
      return this.toObject(propertiesToInclude);
    },

    /**
     * Sets "angle" of an instance with centered rotation
     * @param {Number} angle Angle value (in degrees)
     * @return {fabric.Object} thisArg
     * @chainable
     */
    rotate: function(angle) {
      var shouldCenterOrigin = (this.originX !== 'center' || this.originY !== 'center') && this.centeredRotation;

      if (shouldCenterOrigin) {
        this._setOriginToCenter();
      }

      this.set('angle', angle);

      if (shouldCenterOrigin) {
        this._resetOrigin();
      }

      return this;
    },

    /**
     * Centers object horizontally on canvas to which it was added last.
     * You might need to call `setCoords` on an object after centering, to update controls area.
     * @return {fabric.Object} thisArg
     * @chainable
     */
    centerH: function () {
      this.canvas && this.canvas.centerObjectH(this);
      return this;
    },

    /**
     * Centers object horizontally on current viewport of canvas to which it was added last.
     * You might need to call `setCoords` on an object after centering, to update controls area.
     * @return {fabric.Object} thisArg
     * @chainable
     */
    viewportCenterH: function () {
      this.canvas && this.canvas.viewportCenterObjectH(this);
      return this;
    },

    /**
     * Centers object vertically on canvas to which it was added last.
     * You might need to call `setCoords` on an object after centering, to update controls area.
     * @return {fabric.Object} thisArg
     * @chainable
     */
    centerV: function () {
      this.canvas && this.canvas.centerObjectV(this);
      return this;
    },

    /**
     * Centers object vertically on current viewport of canvas to which it was added last.
     * You might need to call `setCoords` on an object after centering, to update controls area.
     * @return {fabric.Object} thisArg
     * @chainable
     */
    viewportCenterV: function () {
      this.canvas && this.canvas.viewportCenterObjectV(this);
      return this;
    },

    /**
     * Centers object vertically and horizontally on canvas to which is was added last
     * You might need to call `setCoords` on an object after centering, to update controls area.
     * @return {fabric.Object} thisArg
     * @chainable
     */
    center: function () {
      this.canvas && this.canvas.centerObject(this);
      return this;
    },

    /**
     * Centers object on current viewport of canvas to which it was added last.
     * You might need to call `setCoords` on an object after centering, to update controls area.
     * @return {fabric.Object} thisArg
     * @chainable
     */
    viewportCenter: function () {
      this.canvas && this.canvas.viewportCenterObject(this);
      return this;
    },

    /**
<<<<<<< HEAD
=======
     * This callback function is called by the parent group of an object every
     * time a non-delegated property changes on the group. It is passed the key
     * and value as parameters. Not adding in this function's signature to avoid
     * Travis build error about unused variables.
     */
    setOnGroup: function() {
      // implemented by sub-classes, as needed.
    },

    /**
>>>>>>> 84e405d8
     * Sets canvas globalCompositeOperation for specific object
     * custom composition operation for the particular object can be specified using globalCompositeOperation property
     * @param {CanvasRenderingContext2D} ctx Rendering canvas context
     */
    _setupCompositeOperation: function (ctx) {
      if (this.globalCompositeOperation) {
        ctx.globalCompositeOperation = this.globalCompositeOperation;
      }
    },

    /**
     * cancel instance's running animations
     * override if necessary to dispose artifacts such as `clipPath`
     */
    dispose: function () {
      if (fabric.runningAnimations) {
        fabric.runningAnimations.cancelByTarget(this);
      }
    }
  });

  fabric.util.createAccessors && fabric.util.createAccessors(fabric.Object);

  extend(fabric.Object.prototype, fabric.Observable);

  /**
   * Defines the number of fraction digits to use when serializing object values.
   * You can use it to increase/decrease precision of such values like left, top, scaleX, scaleY, etc.
   * @static
   * @memberOf fabric.Object
   * @constant
   * @type Number
   */
  fabric.Object.NUM_FRACTION_DIGITS = 2;

  /**
   * Defines which properties should be enlivened from the object passed to {@link fabric.Object._fromObject}
   * @static
   * @memberOf fabric.Object
   * @constant
   * @type string[]
   */

  fabric.Object._fromObject = function(klass, object, extraParam) {
    var serializedObject = clone(object, true);
    return fabric.util.enlivenObjectEnlivables(serializedObject).then(function(enlivedMap) {
      var newObject = Object.assign(object, enlivedMap);
      return extraParam ? new klass(object[extraParam], newObject) : new klass(newObject);
    });
  };

  fabric.Object.fromObject = function(object) {
    return fabric.Object._fromObject(fabric.Object, object);
  };

  /**
   * Unique id used internally when creating SVG elements
   * @static
   * @memberOf fabric.Object
   * @type Number
   */
  fabric.Object.__uid = 0;
})(typeof exports !== 'undefined' ? exports : this);<|MERGE_RESOLUTION|>--- conflicted
+++ resolved
@@ -974,13 +974,7 @@
      * @returns {number}
      */
     getTotalAngle: function () {
-<<<<<<< HEAD
       return fabric.util.qrDecompose(this.calcTransformMatrix()).angle;
-=======
-      return this.group ?
-        fabric.util.qrDecompose(this.calcTransformMatrix()).angle :
-        this.angle;
->>>>>>> 84e405d8
     },
 
     /**
@@ -1892,8 +1886,6 @@
     },
 
     /**
-<<<<<<< HEAD
-=======
      * This callback function is called by the parent group of an object every
      * time a non-delegated property changes on the group. It is passed the key
      * and value as parameters. Not adding in this function's signature to avoid
@@ -1904,7 +1896,6 @@
     },
 
     /**
->>>>>>> 84e405d8
      * Sets canvas globalCompositeOperation for specific object
      * custom composition operation for the particular object can be specified using globalCompositeOperation property
      * @param {CanvasRenderingContext2D} ctx Rendering canvas context
