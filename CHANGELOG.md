# Changelog

## [next]

<<<<<<< HEAD
- chore(TS): refactor canvas init #8520
=======
- fix(): regression of canvas migration with pointer and sendPointToPlane [#8563](https://github.com/fabricjs/fabric.js/pull/8563)
- chore(TS): Use exports from files to build fabricJS, get rid of HEADER.js [#8549](https://github.com/fabricjs/fabric.js/pull/8549)
- chore(): rm `fabric.filterBackend` => `getFilterBackend` [#8487](https://github.com/fabricjs/fabric.js/pull/8487)
- chore(TS): migrate text SVG export mixin [#8486](https://github.com/fabricjs/fabric.js/pull/8486)
- refactor(TS): `animate` and `AnimationRegistry` to classes [#8297](https://github.com/fabricjs/fabric.js/pull/8297)
  BREAKING:
  - return animation instance from animate instead of a cancel function and remove `findAnimationByXXX` from `AnimationRegistry`
  - change `animateColor` signature to match `animate`, removed `colorEasing`
>>>>>>> 70f955c3
- fix(Object Stacking): 🔙 refactor logic to support Group 🔝
- chore(TS): migrate Group/ActiveSelection [#8455](https://github.com/fabricjs/fabric.js/pull/8455)
- chore(TS): Migrate smaller mixins to classes (dataurl and serialization ) [#8542](https://github.com/fabricjs/fabric.js/pull/8542)
- chore(TS): Convert Canvas events mixin and grouping mixin [#8519](https://github.com/fabricjs/fabric.js/pull/8519)
- chore(TS): Remove backward compatibility initialize methods [#8525](https://github.com/fabricjs/fabric.js/pull/8525/)
- chore(TS): replace getKlass utility with a registry that doesn't require full fabricJS to work [#8500](https://github.com/fabricjs/fabric.js/pull/8500)
- chore(): use context in static constructors [#8522](https://github.com/fabricjs/fabric.js/issues/8522)
- chore(TS): Convert Canvas class #8510
- chore(TS): Move object classes #8511
- chore(TS): polish text [#8489](https://github.com/fabricjs/fabric.js/pull/8489)
- chore(TS): fix import cycle, extract `groupSVGElements` [#8506](https://github.com/fabricjs/fabric.js/pull/8506)
- chore(TS): permissive `Point` typings [#8434](https://github.com/fabricjs/fabric.js/pull/8434)
- chore(TS): polish files [#8488](https://github.com/fabricjs/fabric.js/pull/8488)
- fix(TS): `EventSpec` recognition [#8497](https://github.com/fabricjs/fabric.js/pull/8497)
- chore(): rm dead code [#8493](https://github.com/fabricjs/fabric.js/pull/8493)
- fix(scaleObject): handle when scale is 0 to not bug flip [#8490](https://github.com/fabricjs/fabric.js/pull/8490)
- chore(TS): migrate StatiCanvas to TS [#8485](https://github.com/fabricjs/fabric.js/pull/8485)
- chore(): refactor `Object.__uid++` => `uid()` [#8482](https://github.com/fabricjs/fabric.js/pull/8482)
- chore(TS): migrate object mixins to TS [#8414](https://github.com/fabricjs/fabric.js/pull/8414)
- chore(TS): migrate filters [#8474](https://github.com/fabricjs/fabric.js/pull/8474)
- chore(TS): BaseBrush abstract methods [#8428](https://github.com/fabricjs/fabric.js/pull/8428)
- feat(): Add `createObjectDefaultControls` and `createTextboxDefaultControls` to create copies of control sets. [#8415](https://github.com/fabricjs/fabric.js/pull/8415)
- fix(PatternBrush): `getPatternSrc`, rm `getPatternSrcFunction` [#8468](https://github.com/fabricjs/fabric.js/pull/8468)
- chore(TS): more FabricObject typing [#8405](https://github.com/fabricjs/fabric.js/pull/8405)
- chore(TS): Observable types [#8431](https://github.com/fabricjs/fabric.js/pull/8431)
- chore(TS): migrate Group/ActiveSelection [#8455](https://github.com/fabricjs/fabric.js/pull/8455)
- fix(TS): migration error of itext key mixin (#8421) [#8457](https://github.com/fabricjs/fabric.js/pull/8457)
- chore(TS): migrate text classes/mixins [#8421](https://github.com/fabricjs/fabric.js/pull/8421)
- chore(TS): migrate Image [#8443](https://github.com/fabricjs/fabric.js/pull/8443)
- chore(TS): migrate Shadow [#8462](https://github.com/fabricjs/fabric.js/pull/8462)
- fix(Itext): show incorrect pointer position after scale changed
- chore(TS): migrate text classes/mixins [#8408](https://github.com/fabricjs/fabric.js/pull/8408)
- chore(TS): migrate Collection [#8433](https://github.com/fabricjs/fabric.js/pull/8433)
- ci(): Simplify filestats even more [#8449](https://github.com/fabricjs/fabric.js/pull/8449)
- chore(TS): migrate filter backends [#8403](https://github.com/fabricjs/fabric.js/pull/8403)
- chore(TS): migrate Text classes/mixins [#8408](https://github.com/fabricjs/fabric.js/pull/8408)
- chore(TS): migrate Path [#8412](https://github.com/fabricjs/fabric.js/pull/8412)
- ci(): remove unwanted build stats (from [#8395](https://github.com/fabricjs/fabric.js/pull/8395)) [#8416](https://github.com/fabricjs/fabric.js/pull/8416)
- chore(TS): migrate Line [#8413](https://github.com/fabricjs/fabric.js/pull/8413)
- chore(TS): migrate Polyline/Polygon [#8417](https://github.com/fabricjs/fabric.js/pull/8417)
- chore(TS): migrate Rect [#8411](https://github.com/fabricjs/fabric.js/pull/8411)
- chore(TS): migrate Ellipse [#8408](https://github.com/fabricjs/fabric.js/pull/8408)
- chore(TS): migrate Triangle to TS [#8410](https://github.com/fabricjs/fabric.js/pull/8410)
- chore(TS): migrate Circle to TS [#8406](https://github.com/fabricjs/fabric.js/pull/8406)
- chore(TS): convert Object interactivity mixin to its own class [#8401](https://github.com/fabricjs/fabric.js/pull/8401)
- chore(TS): Convert controls e6/ts [#8400](https://github.com/fabricjs/fabric.js/pull/8400)
- ci(): remove buggy changelog action in favor of `git diff` bash script + direct git how to merge `CHANGELOG.md` [#8309](https://github.com/fabricjs/fabric.js/pull/8346)
- fix(): skewing controls accuracy + successive interactions [#8380](https://github.com/fabricjs/fabric.js/pull/8380)
- chore(TS): Convert Geometry and Origin to classes/e6/ts [#8390](https://github.com/fabricjs/fabric.js/pull/8390)
- ci(): build stats report [#8395](https://github.com/fabricjs/fabric.js/pull/8395)
- chore(TS): convert object to es6 class [#8322](https://github.com/fabricjs/fabric.js/pull/8322)
- docs(): guides follow up, feature request template [#8379](https://github.com/fabricjs/fabric.js/pull/8379)
- docs(): refactor guides, bug report template [#8189](https://github.com/fabricjs/fabric.js/pull/8189)
- BREAKING fix(polyline/polygon): stroke bounding box for all line join/cap cases [#8344](https://github.com/fabricjs/fabric.js/pull/8344)
  BREAKING: `_setPositionDimensions` was removed in favor of `setDimensions`
- test(): Added 2 tests for polygon shapes and transforms with translations [#8370](https://github.com/fabricjs/fabric.js/pull/8370)
- fix(textStyles): Handle style objects with only a textBackgroundColor property in stylesToArray [#8365](https://github.com/fabricjs/fabric.js/pull/8365)
- chore(): fix typos in intersection file [#8345](https://github.com/fabricjs/fabric.js/pull/8345)
- fix(textStyles): Handle empty style object in stylesToArray [#8357](https://github.com/fabricjs/fabric.js/pull/8357)
- ci(build): safeguard concurrent unlocking [#8309](https://github.com/fabricjs/fabric.js/pull/8309)
- ci(): update stale bot [#8307](https://github.com/fabricjs/fabric.js/pull/8307)
- ci(test): await golden generation in visual tests [#8284](https://github.com/fabricjs/fabric.js/pull/8284)
- ci(): Add a pipeline check for verifying that CHANGELOG.md has been updated [#8302](https://github.com/fabricjs/fabric.js/pull/8302)
- BREAKING feat(fabric.IText) rename data-fabric-hiddentextarea to data-fabric with value textarea
- ci(): adds a lock file to the repo when build is in progress, makes local testing wait for the build to complete [#8290](https://github.com/fabricjs/fabric.js/pull/8290)
- fix(`WebGLProbe`): regression caused by [#8199](https://github.com/fabricjs/fabric.js/pull/8199), [#8301](https://github.com/fabricjs/fabric.js/pull/8301)
- fix(fabric.utils) added missing import in dom_misc [#8293](https://github.com/fabricjs/fabric.js/pull/8293)
- fix(Object): `extraParam` should not be passed to options [#8295](https://github.com/fabricjs/fabric.js/pull/8295)
- test(): add `globalCompositeOperation` tests [#8271](https://github.com/fabricjs/fabric.js/pull/8271)
- fix(): use `sendObjectToPlane` in `mergeClipPaths` [#8247](https://github.com/fabricjs/fabric.js/pull/8247)
- chore(): prettify all source code [#8276](https://github.com/fabricjs/fabric.js/pull/8276)
- chore(lint): disallow `Math.hypot`, `window`, `document` [#8277](https://github.com/fabricjs/fabric.js/pull/8277)
- ci(): Add node18 and add a check for prettier [#8275](https://github.com/fabricjs/fabric.js/pull/8275)
- ci(test): suite fixes for browser [#8176](https://github.com/fabricjs/fabric.js/pull/8176)
- ci(): install prettier [#8242](https://github.com/fabricjs/fabric.js/pull/8242)
- ci(): migrate scripts to es6 modules [#8266](https://github.com/fabricjs/fabric.js/pull/8266)
- BREAKING refactor(util): remove lang_array since there are no more use cases [#8274](https://github.com/fabricjs/fabric.js/pull/8274)
- chore(TS): migrate `Pattern` [#8255](https://github.com/fabricjs/fabric.js/pull/8255)
- ci(): add source-map-support for testing [#8248](https://github.com/fabricjs/fabric.js/pull/8248)
- ci(): file cleanup [#8254](https://github.com/fabricjs/fabric.js/pull/8254)
- ci(): fix test global error handlers [#8267](https://github.com/fabricjs/fabric.js/pull/8267)
- fix(fabric.Canvas): dispose and request animation frame scheduling fix [#8220](https://github.com/fabricjs/fabric.js/pull/8220)
- ci(test): fix golden creation from browser [#8270](https://github.com/fabricjs/fabric.js/pull/8270)
- BREAKING refactor(util): `boundingBoxFromPoints`, removed transform [#8269](https://github.com/fabricjs/fabric.js/pull/8269)
- ci(): reintroduce node 14 testing [#8232](https://github.com/fabricjs/fabric.js/pull/8232)
- chore(TS): finish converting utils [#8230](https://github.com/fabricjs/fabric.js/pull/8230)
- test(): Add extensive coverage for mergeClipPath [#8245](https://github.com/fabricjs/fabric.js/pull/8245)
- ci() Nicer names for GHA [#8235](https://github.com/fabricjs/fabric.js/pull/8235)
- Update tests.yml
- ci(): consolidate test workflows [#8227](https://github.com/fabricjs/fabric.js/pull/8227)
- chore(TS): BREAKING: `populateWithProperties` => `pick` [#8202](https://github.com/fabricjs/fabric.js/pull/8202)
- chore(TS): extract `initFilterBackend` from HEADER [#8199](https://github.com/fabricjs/fabric.js/pull/8199)
- chore(TS): extract caches from HEADER [#8198](https://github.com/fabricjs/fabric.js/pull/8198)
- Chore(TS): migrate Intersection [#8121](https://github.com/fabricjs/fabric.js/pull/8121)
- chore(TS): es6 for util/path.ts and more utils converted [#8201](https://github.com/fabricjs/fabric.js/pull/8201)
- fix(ci): report build script failure + fix missing logs [#8188](https://github.com/fabricjs/fabric.js/pull/8188)
- fix(): update window => fabric.window [#8209](https://github.com/fabricjs/fabric.js/pull/8209)
- chore(TS): extract const `reNonWord` from HEADER [#8197](https://github.com/fabricjs/fabric.js/pull/8197)
- chore(TS): extract config values in its own module [#8194](https://github.com/fabricjs/fabric.js/pull/8194)
- ci(): update code coverage action comment [#8205](https://github.com/fabricjs/fabric.js/pull/8205)
- fix(fabric.Gradient): Guard against deep mutation on svg export for color exports [#8196](https://github.com/fabricjs/fabric.js/pull/8196)
- chore(TS): migrate gradient [#8154](https://github.com/fabricjs/fabric.js/pull/8154)
- Chore(TS): Convert more utilities [#8193](https://github.com/fabricjs/fabric.js/pull/8193)
- docs(CONTRIBUTING): fix typo [#8191](https://github.com/fabricjs/fabric.js/pull/8191)
- chore(TS): move control files under `controls` folder [#8185](https://github.com/fabricjs/fabric.js/pull/8185)
- chore(TS): `ElementsParser` => `parser/ElementsParser` [#8183](https://github.com/fabricjs/fabric.js/pull/8183)
- dep(): fabric.console [#8184](https://github.com/fabricjs/fabric.js/pull/8184)
- chore(TS) convert more utils [#8180](https://github.com/fabricjs/fabric.js/pull/8180)
- chore(TS): migrate brushes [#8182](https://github.com/fabricjs/fabric.js/pull/8182)
- fix(): propagate failed exit code to the process [#8187](https://github.com/fabricjs/fabric.js/pull/8187)
- fix(): regain focus on mouse move [#8179](https://github.com/fabricjs/fabric.js/pull/8179)
- chore(TS): read fabric version from package.json
- ci(test): migrate test cmd [#8138](https://github.com/fabricjs/fabric.js/pull/8138)
- chore(TS): Move more utils to TS [#8164](https://github.com/fabricjs/fabric.js/pull/8164)
- chore(TS): more conversion of utils [#8148](https://github.com/fabricjs/fabric.js/pull/8148)
- chore(): Update package.json contributors [#8157](https://github.com/fabricjs/fabric.js/pull/8157)
- docs(contributing): rework [#8158](https://github.com/fabricjs/fabric.js/pull/8158)
- fix(): add pointer data to drop event [#8156](https://github.com/fabricjs/fabric.js/pull/8156)
- chore(TS): prepare for gradient migration [#8155](https://github.com/fabricjs/fabric.js/pull/8155)
- docs(Collection): JSDOC fix `item` return type [#8152](https://github.com/fabricjs/fabric.js/pull/8152)
- chore(ts): Convert some utils [#8123](https://github.com/fabricjs/fabric.js/pull/8123)
- chore(TS): Migrate Circle to es6/ts
- chore(TS): migrate parser [#8122](https://github.com/fabricjs/fabric.js/pull/8122)
- fix(TS): color merge conflict [#8133](https://github.com/fabricjs/fabric.js/pull/8133)
- chore(TS): migrate Point to es6 class and update references. Deprecate xxxEquals methods [#8120](https://github.com/fabricjs/fabric.js/pull/8120)
- Chore(TS) Rect to Es6, remove global scope function. [#8118](https://github.com/fabricjs/fabric.js/pull/8118)
- chore(TS): Color [#8115](https://github.com/fabricjs/fabric.js/pull/8115)
- chore(TS): prepare for Color migration [#8116](https://github.com/fabricjs/fabric.js/pull/8116)
- ci(): adapt build script to rollup [#8114](https://github.com/fabricjs/fabric.js/pull/8114)
- fix(): Delegate toJson to toObject properly and fix tests [#8111](https://github.com/fabricjs/fabric.js/pull/8111)
- chore(TS): convert file ext [#8108](https://github.com/fabricjs/fabric.js/pull/8108)
- ci(scripts) patch [#8102](https://github.com/fabricjs/fabric.js/pull/8102)
- ci(): switch the old custom build for rollup [#8013](https://github.com/fabricjs/fabric.js/pull/8013)
- feat(IText): Draggable text [#7802](https://github.com/fabricjs/fabric.js/pull/7802)
- feat(Text): condensed styles structure v6 [#8006](https://github.com/fabricjs/fabric.js/pull/8006)
- feat(): on `discardActiveObject` interrupt current transform. Also add a method to interrupt current transform programmatically [#7954](https://github.com/fabricjs/fabric.js/pull/7954)
- fix(fabric.StaticCanvas): imageSmoothing setter for node-cavas special case [#8032](https://github.com/fabricjs/fabric.js/pull/8032)
- feat(): support aborting loading resources that requires network calls (promises/requests) [#7827](https://github.com/fabricjs/fabric.js/pull/7827)
- fix(fabric.IText) wrong typeof syntax [#8023](https://github.com/fabricjs/fabric.js/pull/8023)
- ci(typescript): transformer [#8020](https://github.com/fabricjs/fabric.js/pull/8020)
- fix(canvas): clear transform event caching on resize [#8021](https://github.com/fabricjs/fabric.js/pull/8021)
- fix(fabric.Canvas): `mouseout` bug [#8011](https://github.com/fabricjs/fabric.js/pull/8011)
- refactor(object_interactivity): draw operation for borders can be overriden [#7932](https://github.com/fabricjs/fabric.js/pull/7932)
- feat(Group,canvas): remove canvas from object before firing removed event, filter insertAt for group
- tests(): fix the visual test loop to work again on fabricjs.com [#8007](https://github.com/fabricjs/fabric.js/pull/8007)
- fix(Group): 🛠️ layout, angle and origin ⚡ [#8004](https://github.com/fabricjs/fabric.js/pull/8004)
- chore(): move away from extend/clone [#8001](https://github.com/fabricjs/fabric.js/pull/8001)
- fix(Canvas): flipped viewport transform coords [#7515](https://github.com/fabricjs/fabric.js/pull/7515)
- fix(): cleanup merge conflict resolution artifact [#7956](https://github.com/fabricjs/fabric.js/pull/7956)
- fix(Group): part 2 minors changes [#7916](https://github.com/fabricjs/fabric.js/pull/7916)
- feat(fabric.Image.filter): Alpha support for Invert filter [#7933](https://github.com/fabricjs/fabric.js/pull/7933)
- fix(EraserBrush): visual trace while erasing [#7991](https://github.com/fabricjs/fabric.js/pull/7991)
- fix(Point): safeguard initialization [#7961](https://github.com/fabricjs/fabric.js/pull/7961)
- fix(Textbox): flipped `changeWidth` control behavior [#7980](https://github.com/fabricjs/fabric.js/pull/7980)
- test(): remove deleted event from test name [#7992](https://github.com/fabricjs/fabric.js/pull/7992)
- feat(observable): BREAKING return disposer instead of context for chaining [#7994](https://github.com/fabricjs/fabric.js/pull/7994)
- fix(util): `setStyle` exception [#7869](https://github.com/fabricjs/fabric.js/pull/7869)
- test(freedrawing): test enhancement [#7941](https://github.com/fabricjs/fabric.js/pull/7941)
- Cleanup README.md [#7947](https://github.com/fabricjs/fabric.js/pull/7947)
- ci() update uglifyjs [#7939](https://github.com/fabricjs/fabric.js/pull/7939)
- fix(): assigning canvas for collections [#7934](https://github.com/fabricjs/fabric.js/pull/7934)
- fix(EraserBrush): use rendered objects for pattern [#7938](https://github.com/fabricjs/fabric.js/pull/7938)
- fix(v6): 4th PR of Group Rewrite 🎛️ nested controls 😜 [#7861](https://github.com/fabricjs/fabric.js/pull/7861)
- feat(path): `getRegularPolygonPath` [#7918](https://github.com/fabricjs/fabric.js/pull/7918)
- fix(canvas export): regression caused by safegurading [#7907](https://github.com/fabricjs/fabric.js/pull/7907)
- ci(): fix build script option exclude [#7915](https://github.com/fabricjs/fabric.js/pull/7915)
- feat(Group): 2nd Patch of New Group! 🎉 [#7859](https://github.com/fabricjs/fabric.js/pull/7859)
- chore(ci): rename option [#7875](https://github.com/fabricjs/fabric.js/pull/7875)
- fix(Canvas): `dispose` race condition [#7885](https://github.com/fabricjs/fabric.js/pull/7885)
- Update funding.yml include Shachar and Steve
- feat(Group): Change group code, adapt the rest around it [#7858](https://github.com/fabricjs/fabric.js/pull/7858)
- chore(): PR template [#7857](https://github.com/fabricjs/fabric.js/pull/7857)
- fix(Canvas): safeguard canvas add [#7866](https://github.com/fabricjs/fabric.js/pull/7866)
- fix(fabric.Text): support text alignments in RTL text [#7674](https://github.com/fabricjs/fabric.js/pull/7674)
- chore(canvas): minor cleanup [#7851](https://github.com/fabricjs/fabric.js/pull/7851)
- docs(): fix typo, fix JSDOC for website, minors [#7853](https://github.com/fabricjs/fabric.js/pull/7853)
- fix(Canvas): safeguard dispose [#7775](https://github.com/fabricjs/fabric.js/pull/7775)
- fix(Polyline): safegurad \_setPositionDimensions [#7850](https://github.com/fabricjs/fabric.js/pull/7850)
- feat(ci): CLI logging and `filter` option [#7844](https://github.com/fabricjs/fabric.js/pull/7844)
- fix(itext): stop cursor on blur [#7784](https://github.com/fabricjs/fabric.js/pull/7784)
- fix(itext): `set` during text editing [#7837](https://github.com/fabricjs/fabric.js/pull/7837)
- fix(Canvas): Safeguard from multiple initialization [#7776](https://github.com/fabricjs/fabric.js/pull/7776)
- feat(): fire `contextmenu` event [#7714](https://github.com/fabricjs/fabric.js/pull/7714)
- docs(Text): add proper type for GraphemeBBox [#7834](https://github.com/fabricjs/fabric.js/pull/7834)
- chore(): create an alias for getSelectionContext as `getTopContext` [#7711](https://github.com/fabricjs/fabric.js/pull/7711)
- fix(EraserBrush): inverted erasing [#7689](https://github.com/fabricjs/fabric.js/pull/7689)
- fix(ci): CLI `debug` and `recreate` options [#7833](https://github.com/fabricjs/fabric.js/pull/7833)
- feat(ci): better cli [#7825](https://github.com/fabricjs/fabric.js/pull/7825)
- feat(fabric.util.animation): add delay option [#7805](https://github.com/fabricjs/fabric.js/pull/7805)
- chore(): Update bug report templates [#7790](https://github.com/fabricjs/fabric.js/pull/7790)
- fix(Textbox): expose methods for overrides + fix resize filckering [#7806](https://github.com/fabricjs/fabric.js/pull/7806)
- fix(fabric.Canvas): canvas export, force retina scaling >= 1
- fix(itext_key_behavior.mixin.js): typo [#7816](https://github.com/fabricjs/fabric.js/pull/7816)
- feat(): dataURL export - filter objects [#7788](https://github.com/fabricjs/fabric.js/pull/7788)
- feat(util): transform utils [#7614](https://github.com/fabricjs/fabric.js/pull/7614)
- chore/fix(v6): prerequisites for Group [#7728](https://github.com/fabricjs/fabric.js/pull/7728)
- tests() adding an extra controls test where the group are transformed [#7736](https://github.com/fabricjs/fabric.js/pull/7736)
- chore(): Group prerequisite minor refactor object_origin
- fix(): ensure scaling factor is positive for strokeUniform [#7729](https://github.com/fabricjs/fabric.js/pull/7729)
- MAJOR chore(v6): neutral prerequisites for fabric.Group rework [#7726](https://github.com/fabricjs/fabric.js/pull/7726)
- fix(): add `eraser` to Object state/cache props [#7720](https://github.com/fabricjs/fabric.js/pull/7720)
- feat(Object.isType): accept multiple `type` [#7715](https://github.com/fabricjs/fabric.js/pull/7715)
- MAJOR feat(fabric.Point): divide, scalarDivide, scalarDivideEquals [`#7716`](https://github.com/fabricjs/fabric.js/pull/7716)
- MAJOR feat(): Reuse fabric.Point logic for scaling and naming consistency [`#7710`](https://github.com/fabricjs/fabric.js/pull/7710)
- feat(Canvas#getCenter): migrate to `getCenterPoint` [`#7699`](https://github.com/fabricjs/fabric.js/pull/7699)
- MAJOR feat(fabric) remove callbacks in for Promise support [`#7657`](https://github.com/fabricjs/fabric.js/pull/7657)
- chore(): BREAKING Cleanup fabric.Point for v6 [#7709](https://github.com/fabricjs/fabric.js/pull/7709) [`7e563c7`](https://github.com/fabricjs/fabric.js/commit/7e563c72164070aafb03043643e85d06d0dee32c)

## [5.2.1]

- fix(): add `eraser` to Object state/cache props [`#7720`](https://github.com/fabricjs/fabric.js/pull/7720)

## [5.2.0]

- feat(fabric.Object): isType accepts multiple `type` [`#7715`](https://github.com/fabricjs/fabric.js/pull/7715)
- chore(): Replace deprecated String.prototype.substr() with Array.prototype.slice() [`#7696`](https://github.com/fabricjs/fabric.js/pull/7696)
- chore(): use Array.isArray instead of ie6+ workarounds [`#7718`](https://github.com/fabricjs/fabric.js/pull/7718)
- MINOR: feat(fabric.Canvas): add `getTopContext` method to expose the internal contextTop [`#7697`](https://github.com/fabricjs/fabric.js/pull/7697)
- fix(fabric.Object) Add cacheContext checks before trying to render on cache [`#7694`](https://github.com/fabricjs/fabric.js/pull/7694)
- tests(): node test suite enhancement [`#7691`](https://github.com/fabricjs/fabric.js/pull/7691)
- feat(Canvas#getCenter): migrate to `getCenterPoint` [`#7699`](https://github.com/fabricjs/fabric.js/pull/7699)
- updated package.json [`803ce95`](https://github.com/fabricjs/fabric.js/commit/803ce95878150fba9e4195804bccae9bcfe45c6d)
- tests(fabric.animation): fix test reliability [`4be0fb9`](https://github.com/fabricjs/fabric.js/commit/4be0fb9903e15db294b89030feb645e5da766740)

## [5.1.0]

- build(deps): bump node-fetch from 2.6.6 to 2.6.7 [`#7684`](https://github.com/fabricjs/fabric.js/pull/7684)
- build(deps): bump follow-redirects from 1.14.6 to 1.14.8 [`#7683`](https://github.com/fabricjs/fabric.js/pull/7683)
- build(deps): bump simple-get from 3.1.0 to 3.1.1 [`#7682`](https://github.com/fabricjs/fabric.js/pull/7682)
- build(deps): bump engine.io from 6.1.0 to 6.1.2 [`#7681`](https://github.com/fabricjs/fabric.js/pull/7681)
- fix(test): Remove expect assertion [`#7678`](https://github.com/fabricjs/fabric.js/pull/7678)
- docs(blendimage_filter.class.js) corrected mode options [`#7672`](https://github.com/fabricjs/fabric.js/pull/7672)
- chore(): Update bug_report.md [`#7659`](https://github.com/fabricjs/fabric.js/pull/7659)
- fix(util.animation): remove extra animation cancel [`#7631`](https://github.com/fabricjs/fabric.js/pull/7631)
- feat(animation): Support a list of animation values for animating matrices changes [`#7633`](https://github.com/fabricjs/fabric.js/pull/7633)
- ci(tests): windows and linux paths resolutions [`#7635`](https://github.com/fabricjs/fabric.js/pull/7635)

## [5.0.0]

- fix(fabric.Canvas): unflag contextLost after a full re-render [`#7646`](https://github.com/fabricjs/fabric.js/pull/7646)
- **BREAKING**: remove 4.x deprecated code [`#7630`](https://github.com/fabricjs/fabric.js/pull/7630)
- feat(fabric.StaticCanvas, fabric.Canvas): limit breaking changes [`#7627`](https://github.com/fabricjs/fabric.js/pull/7627)
- feat(animation): animations registry [`#7528`](https://github.com/fabricjs/fabric.js/pull/7528)
- docs(): Remove not working badges [`#7623`](https://github.com/fabricjs/fabric.js/pull/7623)
- ci(): add auto-changelog package to quickly draft a changelog [`#7615`](https://github.com/fabricjs/fabric.js/pull/7615)
- feat(fabric.EraserBrush): added `eraser` property to Object instead of attaching to `clipPath`, remove hacky `getClipPath`/`setClipPath` [#7470](https://github.com/fabricjs/fabric.js/pull/7470), see **BREAKING** comments.
- feat(fabric.EraserBrush): support `inverted` option to undo erasing [#7470](https://github.com/fabricjs/fabric.js/pull/7470)
- fix(fabric.EraserBrush): fix doubling opaic objects while erasing [#7445](https://github.com/fabricjs/fabric.js/issues/7445) [#7470](https://github.com/fabricjs/fabric.js/pull/7470)
- **BREAKING**: fabric.EraserBrush: The Eraser object is now a subclass of Group. This means that loading from JSON will break between versions.
  Use this [code](https://gist.github.com/ShaMan123/6c5c4ca2cc720a2700848a2deb6addcd) to transform your json payload to the new version.
- feat(fabric.Canvas): fire an extra mouse up for the original control of the initial target [`#7612`](https://github.com/fabricjs/fabric.js/pull/7612)
- fix(fabric.Object) bounding box display with skewY when outside group [`#7611`](https://github.com/fabricjs/fabric.js/pull/7611)
- fix(fabric.text) fix rtl/ltr performance issues [`#7610`](https://github.com/fabricjs/fabric.js/pull/7610)
- fix(event.js) Prevent dividing by 0 in for touch gestures [`#7607`](https://github.com/fabricjs/fabric.js/pull/7607)
- feat(): `drop:before` event [`#7442`](https://github.com/fabricjs/fabric.js/pull/7442)
- ci(): Add codeql analysis step [`#7588`](https://github.com/fabricjs/fabric.js/pull/7588)
- security(): update onchange to solve security issue [`#7591`](https://github.com/fabricjs/fabric.js/pull/7591)
- **BREAKING**: fix(): MAJOR prevent render canvas with quality less than 100% [`#7537`](https://github.com/fabricjs/fabric.js/pull/7537)
- docs(): fix broken link [`#7579`](https://github.com/fabricjs/fabric.js/pull/7579)
- **BREAKING**: Deps(): MAJOR update to jsdom 19 node 14 [`#7587`](https://github.com/fabricjs/fabric.js/pull/7587)
- Fix(): JSDOM transative vulnerability [`#7510`](https://github.com/fabricjs/fabric.js/pull/7510)
- fix(fabric.parser): attempt to resolve some issues with regexp [`#7520`](https://github.com/fabricjs/fabric.js/pull/7520)
- fix(fabric.IText) fix for possible error on copy paste [`#7526`](https://github.com/fabricjs/fabric.js/pull/7526)
- fix(fabric.Path): Path Distance Measurement Inconsistency [`#7511`](https://github.com/fabricjs/fabric.js/pull/7511)
- Fix(fabric.Text): Avoid reiterating measurements when width is 0 and measure also empty lines for consistency. [`#7497`](https://github.com/fabricjs/fabric.js/pull/7497)
- fix(fabric.Object): stroke bounding box [`#7478`](https://github.com/fabricjs/fabric.js/pull/7478)
- fix(fabric.StaticCanvas): error of changing read-only style field [`#7462`](https://github.com/fabricjs/fabric.js/pull/7462)
- fix(fabric.Path): setting `path` during runtime [`#7141`](https://github.com/fabricjs/fabric.js/pull/7141)
- chore() update canvas to 2.8.0 [`#7415`](https://github.com/fabricjs/fabric.js/pull/7415)
- fix(fabric.Group) realizeTransfrom should be working when called with NO parent transform [`#7413`](https://github.com/fabricjs/fabric.js/pull/7413)
- fix(fabric.Object) Fix control flip and control box [`#7412`](https://github.com/fabricjs/fabric.js/pull/7412)
- feat(fabric.Text): added pathAlign property for text on path [`#7362`](https://github.com/fabricjs/fabric.js/pull/7362)
- docs(): Create SECURITY.md [`#7405`](https://github.com/fabricjs/fabric.js/pull/7405)
- docs(): Clarify viewport transformations doc [`#7401`](https://github.com/fabricjs/fabric.js/pull/7401)
- docs(): specify default value and docs for enablePointerEvents [`#7386`](https://github.com/fabricjs/fabric.js/pull/7386)
- feat(fabric.PencilBrush): add an option to draw a straight line while pressing a key [`#7034`](https://github.com/fabricjs/fabric.js/pull/7034)

## [4.6.0]

- feat(fabric.util): added fabric.util.transformPath to add transformations to path points [#7300](https://github.com/fabricjs/fabric.js/pull/7300)
- feat(fabric.util): added fabric.util.joinPath, the opposite of fabric.util.parsePath [#7300](https://github.com/fabricjs/fabric.js/pull/7300)
- fix(fabric.util): use integers iterators [#7233](https://github.com/fabricjs/fabric.js/pull/7233)
- feat(fabric.Text) add path rendering to text on path [#7328](https://github.com/fabricjs/fabric.js/pull/7328)
- feat(fabric.iText): Add optional hiddenTextareaContainer to contain hiddenTextarea [#7314](https://github.com/fabricjs/fabric.js/pull/7314)
- fix(fabric.Text) added pathStartOffset and pathSide to props lists for object export [#7318](https://github.com/fabricjs/fabric.js/pull/7318)
- feat(animate): add imperative abort option for animations [#7275](https://github.com/fabricjs/fabric.js/pull/7275)
- fix(Fabric.text): account for fontSize in textpath cache dimensions ( to avoid clipping ) [#7298](https://github.com/fabricjs/fabric.js/pull/7298)
- feat(Observable.once): Add once event handler [#7317](https://github.com/fabricjs/fabric.js/pull/7317)
- feat(fabric.Object): Improve drawing of controls in group. [#7119](https://github.com/fabricjs/fabric.js/pull/7119)
- fix(EraserBrush): intersectsWithObject edge cases [#7290](https://github.com/fabricjs/fabric.js/pull/7290)
- fix(EraserBrush): dump canvas bg/overlay color support [#7289](https://github.com/fabricjs/fabric.js/pull/7289)
- feat(fabric.Text) added pathSide property to text on path [#7259](https://github.com/fabricjs/fabric.js/pull/7259)
- fix(EraserBrush) force fill value [#7269](https://github.com/fabricjs/fabric.js/pull/7269)
- fix(fabric.StaticCanvas) properly remove objects on canvas.clear [#6937](https://github.com/fabricjs/fabric.js/pull/6937)
- feat(fabric.EraserBrush): improved erasing:end event [#7258](https://github.com/fabricjs/fabric.js/pull/7258)
- fix(shapes): fabric.Object.\_fromObject never should return [#7201](https://github.com/fabricjs/fabric.js/pull/7201)
- feat(fabric.filters) Added vibrance filter (for increasing saturation of muted colors) [#7189](https://github.com/fabricjs/fabric.js/pull/7189)
- fix(fabric.StaticCanvas): restore canvas size when disposing [#7181](https://github.com/fabricjs/fabric.js/pull/7181)
- feat(fabric.util): added `convertPointsToSVGPath` that will convert from a list of points to a smooth curve. [#7140](https://github.com/fabricjs/fabric.js/pull/7140)
- fix(fabric.Object): fix cache invalidation issue when objects are rotating [#7183](https://github.com/fabricjs/fabric.js/pull/7183)
- fix(fabric.Canvas): rectangle selection works with changing viewport [#7088](https://github.com/fabricjs/fabric.js/pull/7088)
- feat(fabric.Text): textPath now support textAlign [#7156](https://github.com/fabricjs/fabric.js/pull/7156)
- fix(fabric.EraserBrush): test eraser intersection with objects taking into account canvas viewport transform [#7147](https://github.com/fabricjs/fabric.js/pull/7147)
- fix(fabric.Object): support `excludeFromExport` set on `clipPath` [#7148](https://github.com/fabricjs/fabric.js/pull/7148).
- fix(fabric.Group): support `excludeFromExport` set on objects [#7148](https://github.com/fabricjs/fabric.js/pull/7148).
- fix(fabric.StaticCanvas): support `excludeFromExport` set on `backgroundColor`, `overlayColor`, `clipPath` [#7148](https://github.com/fabricjs/fabric.js/pull/7148).
- fix(fabric.EraserBrush): support object resizing (needed for eraser) [#7100](https://github.com/fabricjs/fabric.js/pull/7100).
- fix(fabric.EraserBrush): support canvas resizing (overlay/background drawables) [#7100](https://github.com/fabricjs/fabric.js/pull/7100).
- fix(fabric.EraserBrush): propagate `clipPath` of group to erased objects when necessary so it is correct when ungrouping/removing from group [#7100](https://github.com/fabricjs/fabric.js/pull/7100).
- fix(fabric.EraserBrush): introduce `erasable = deep` option for `fabric.Group` [#7100](https://github.com/fabricjs/fabric.js/pull/7100).
- feat(fabric.Collection): the `contains` method now accepts a second boolean parameter `deep`, checking all descendants, `collection.contains(obj, true)` [#7139](https://github.com/fabricjs/fabric.js/pull/7139).
- fix(fabric.StaticCanvas): disposing canvas now restores canvas size and style to original state.

## [4.5.1]

- fix(fabric.Text): fixes decoration rendering when there is a single rendering for full text line [#7104](https://github.com/fabricjs/fabric.js/pull/7104)
- fix(fabric.Text): spell error which made the gradientTransform not working [#7059](https://github.com/fabricjs/fabric.js/pull/7059)
- fix(fabric.util): unwanted mutation in fabric.util.rotatePoint [#7117](https://github.com/fabricjs/fabric.js/pull/7117)
- fix(svg parser): Ensure that applyViewboxTransform returns an object and not undefined/null [#7030](https://github.com/fabricjs/fabric.js/pull/7030)
- fix(fabric.Text): support firefox with ctx.textAlign for RTL text [#7126](https://github.com/fabricjs/fabric.js/pull/7126)

## [4.5.0]

- fix(fabric.PencilBrush) decimate deleting end of a freedrawing line [#6966](https://github.com/fabricjs/fabric.js/pull/6966)
- feat(fabric.Text): Adding support for RTL languages by adding `direction` property [#7046](https://github.com/fabricjs/fabric.js/pull/7046)
- feat(fabric) Add an eraser brush as optional module [#6994](https://github.com/fabricjs/fabric.js/pull/6994)
- fix v4: 'scaling' event triggered before object position is adjusted [#6650](https://github.com/fabricjs/fabric.js/pull/6650)
- Fix(fabric.Object): CircleControls transparentCorners styling [#7015](https://github.com/fabricjs/fabric.js/pull/7015)
- Fix(svg_import): svg parsing in case it uses empty use tag or use with image href [#7044](https://github.com/fabricjs/fabric.js/pull/7044)
- fix(fabric.Shadow): `offsetX`, `offsetY` and `blur` supports float [#7019](https://github.com/fabricjs/fabric.js/pull/7019)

## [4.4.0]

- fix(fabric.Object) wrong variable name `cornerStrokeColor ` [#6981](https://github.com/fabricjs/fabric.js/pull/6981)
- fix(fabric.Text): underline color with text style ( regression from text on a path) [#6974](https://github.com/fabricjs/fabric.js/pull/6974)
- fix(fabric.Image): Cache CropX and CropY cache properties [#6924](https://github.com/fabricjs/fabric.js/pull/6924)
- fix(fabric.Canvas): Add target to each selection event [#6858](https://github.com/fabricjs/fabric.js/pull/6858)
- fix(fabric.Image): fix wrong scaling value for the y axis in renderFill [#6778](https://github.com/fabricjs/fabric.js/pull/6778)
- fix(fabric.Canvas): set isMoving on real movement only [#6856](https://github.com/fabricjs/fabric.js/pull/6856)
- fix(fabric.Group) make addWithUpdate compatible with nested groups [#6774](https://github.com/fabricjs/fabric.js/pull/6774)
- fix(Fabric.Text): Add path to text export and import [#6844](https://github.com/fabricjs/fabric.js/pull/6844)
- fix(fabric.Canvas) Remove controls check in the pixel accuracy target [#6798](https://github.com/fabricjs/fabric.js/pull/6798)
- feat(fabric.Canvas): Added activeOn 'up/down' property [#6807](https://github.com/fabricjs/fabric.js/pull/6807)
- feat(fabric.BaseBrush): limitedToCanvasSize property to brush [#6719](https://github.com/fabricjs/fabric.js/pull/6719)

## [4.3.1]

- fix(fabric.Control) implement targetHasOneFlip using shorthand [#6823](https://github.com/fabricjs/fabric.js/pull/6823)
- fix(fabric.Text) fix typo in cacheProperties preventing cache clear to work [#6775](https://github.com/fabricjs/fabric.js/pull/6775)
- fix(fabric.Canvas): Update backgroundImage and overlayImage coordinates on zoom change [#6777](https://github.com/fabricjs/fabric.js/pull/6777)
- fix(fabric.Object): add strokeuniform to object toObject output. [#6772](https://github.com/fabricjs/fabric.js/pull/6772)
- fix(fabric.Text): Improve path's angle detection for text on a path [#6755](https://github.com/fabricjs/fabric.js/pull/6755)

## [4.3.0]

- fix(fabric.Textbox): Do not let splitbygrapheme split text previously unwrapped [#6621](https://github.com/fabricjs/fabric.js/pull/6621)
- feat(fabric.controlsUtils) Move drag to actions to control handlers [#6617](https://github.com/fabricjs/fabric.js/pull/6617)
- feat(fabric.Control): Add custom control size per control. [#6562](https://github.com/fabricjs/fabric.js/pull/6562)
- fix(svg_export): svg export in path with gradient and added tests [#6654](https://github.com/fabricjs/fabric.js/pull/6654)
- fix(fabric.Text): improve compatibility with transformed gradients [#6669](https://github.com/fabricjs/fabric.js/pull/6669)
- feat(fabric.Text): Add ability to put text on paths BETA [#6543](https://github.com/fabricjs/fabric.js/pull/6543)
- fix(fabric.Canvas): rotation handle should take origin into account [#6686](https://github.com/fabricjs/fabric.js/pull/6686)
- fix(fabric.Text): Text on path, fix non linear distance of chars over path [#6671](https://github.com/fabricjs/fabric.js/pull/6671)

## [4.2.0]

- fix(fabric.utils): ISSUE-6566 Fix SVGs for special Arc lines [#6571](https://github.com/fabricjs/fabric.js/pull/6571)
- fix(fabric.Canvas): Fix mouse up target when different from action start [#6591](https://github.com/fabricjs/fabric.js/pull/6591)
- added: feat(fabric.controlsUtils): Fire resizing event for textbox width [#6545](https://github.com/fabricjs/fabric.js/pull/6545)

## [4.1.0]

- feat(Brushes): add beforePathCreated event [#6492](https://github.com/fabricjs/fabric.js/pull/6492);
- feat(fabric.Path): Change the way path is parsed and drawn. simplify path at parsing time [#6504](https://github.com/fabricjs/fabric.js/pull/6504);
- feat(fabric.Path): Simplify S and T command in C and Q. [#6507](https://github.com/fabricjs/fabric.js/pull/6507);
- fix(fabric.Textbox): ISSUE-6518 Textbox and centering scaling [#6524](https://github.com/fabricjs/fabric.js/pull/6524);
- fix(fabric.Text): Ensure the shortcut text render the passed argument and not the entire line [#6526](https://github.com/fabricjs/fabric.js/pull/6526);
- feat(fabric.util): Add a function to work with path measurements [#6525](https://github.com/fabricjs/fabric.js/pull/6525);
- fix(fabric.Image): rendering pixel outside canvas size [#6326](https://github.com/fabricjs/fabric.js/pull/6326);
- fix(fabric.controlsUtils): stabilize scaleObject function [#6540](https://github.com/fabricjs/fabric.js/pull/6540);
- fix(fabric.Object): when in groups or active groups, fix the ability to shift deselect [#6541](https://github.com/fabricjs/fabric.js/pull/6541);

## [4.0.0]

- fixed the gesture module to not break with 4.0 [#6491](https://github.com/fabricjs/fabric.js/pull/6491);
- fix(fabric.IText): copy style in non full mode when typing text [#6454](https://github.com/fabricjs/fabric.js/pull/6454);
- feat(fabric.Controls) expose the extra utils for control handling.
  Breaking: rename fabric.controlHandlers and fabric.controlRenderers to fabric.controlsUtils.

## [4.0.0-rc.1]

- fix(fabric.Canvas): ISSUE-6314 rerender in case of drag selection that select a single oobject. [#6421](https://github.com/fabricjs/fabric.js/pull/6421);
- feat(text): allow correct cursor/selection position if text is edited inside a group. [#6256](https://github.com/fabricjs/fabric.js/pull/6256);
- feat(fabric.Control): remove position option in favor of x and y [#6415](https://github.com/fabricjs/fabric.js/pull/6415);
- fix(fabric.Object) ISSUE-6340 infinite recursion on groups [#6416](https://github.com/fabricjs/fabric.js/pull/6416);
- fix(fabric.Object): geometry mixin fix partiallyOnscreen [#6402](https://github.com/fabricjs/fabric.js/pull/6402);
- fix(fabric.Image): ISSUE-6397 modify crossOrigin behaviour for setSrc [#6414](https://github.com/fabricjs/fabric.js/pull/6414);
- Breaking: fabric.Image.setCrossOrigin is gone. Having the property on the fabric.Image is misleading and brings to errors. crossOrigin is for loading/reloading only, and is mandatory to specify it each load.
- Breaking: fabric.Control constructor does not accept anymore a position object, but 2 properties, x and y.

## [4.0.0-beta.12]

- fix(fabric.IText): respect value of `cursorColor` [#6300](https://github.com/fabricjs/fabric.js/pull/6300);
- fix(fabric.Textbox): Improve splitByGrapheme and charSpacing [#6298](https://github.com/fabricjs/fabric.js/pull/6298);
- feat(controls): Reintroduce flip by scaling and lockScalingFlip [#6313](https://github.com/fabricjs/fabric.js/pull/6313);

## [4.0.0-beta.11]

- fix(itext): improved style handling for new lines [#6268](https://github.com/fabricjs/fabric.js/pull/6268)
- fix(controls): Fix flip and controls and skewY and controls. [#6278](https://github.com/fabricjs/fabric.js/pull/6278)
- fix(controls): Current position with handlers is wrong if using skew [#6267](https://github.com/fabricjs/fabric.js/pull/6267)
- breaking: setCoords has only one argument now `skipCorners` boolean. setCoords will always update aCoords, lineCoords. If skipCorners is not specified, it will alos update oCoords();
- feat(fabric.Image): Image.imageSmoothing for fabric.Image objects [#6280](https://github.com/fabricjs/fabric.js/pull/6280)
- fix(fabric.StaticCanvas): export to dataUrl and canvasElement will respect imageSmoothingEnabled [#6280](https://github.com/fabricjs/fabric.js/pull/6280)
- fix(fabric.Image): toSVG export with missing element won't crash [#6280](https://github.com/fabricjs/fabric.js/pull/6280)
- added: added fabric.util.setImageSmoothing(ctx, value);
- added svg import/export for image image-rendering attribute
- fix(svg_import): Fix some parsing logic for nested SVGs. [#6284](https://github.com/fabricjs/fabric.js/pull/6284)
- fix(fabric.Image): do not crash if image has no element [#6285](https://github.com/fabricjs/fabric.js/pull/6285)

BREAKING:

- removed 2 utils member that was not used anywhere: fabric.util.getScript, fabric.util.getElementStyle
- remove private member \_setImageSmoothing in the canvas: use fabric.util.setImageSmoothing(ctx, value);

## [4.0.0-beta.10]

- fix(controls): fix missing target in canvas event options [#6251](https://github.com/fabricjs/fabric.js/pull/6251)
- fix(controls): correct position for offsets [#6250](https://github.com/fabricjs/fabric.js/pull/6250)
- feat(utils): Added more error flag passing throughout functions [#6238](https://github.com/fabricjs/fabric.js/pull/6238)

## [4.0.0-beta.9]

- fix(controls) show offsetX/offsetY correctly. [#6236](https://github.com/fabricjs/fabric.js/pull/6236)
- fix(controls) ISSUE-6201 Restore per object setting of controls visibility [#6226](https://github.com/fabricjs/fabric.js/pull/6226)
- fix(svg_parser): ISSUE-6220 Allow to parse font declaration that start with a number [#6222](https://github.com/fabricjs/fabric.js/pull/6222)

## [4.0.0-beta.8]

- fix(IText) Stop composition events on mousedown to enable cursor position on android keyboards [#6224](https://github.com/fabricjs/fabric.js/pull/6224)
- fix(controls): Handle textbox width change properly [#6219](https://github.com/fabricjs/fabric.js/pull/6219)
- fix(controls): correctly handling the uniform scaling option [#6218](https://github.com/fabricjs/fabric.js/pull/6218)
- fix(fabric.Object): fix activeSelection toDataURL canvas restore [#6216](https://github.com/fabricjs/fabric.js/pull/6216)
- fix(svg_parsers): Add support for empty <style/> tags [#6169](https://github.com/fabricjs/fabric.js/pull/6169)
- fix(SVG_export, text): Check font faces markup for objects within groups [#6195](https://github.com/fabricjs/fabric.js/pull/6195)
- feat(animation): Extend fabric.util.animate animating colors and other properties[#6191](https://github.com/fabricjs/fabric.js/pull/6191)
- fix(svg_export): remove extra space from svg export [#6209](https://github.com/fabricjs/fabric.js/pull/6209)
- fix(svg_import): ISSUE-6170 do not try to create missing clippath [#6210](https://github.com/fabricjs/fabric.js/pull/6210)
- fix(fabric.Object) Adding existence check for this.canvas on object stacking mixins [#6207](https://github.com/fabricjs/fabric.js/pull/6207)

## [4.0.0-beta.7]

feat(controls): Added controls mouseUpHandler and mouseDownHandler [#6158](https://github.com/fabricjs/fabric.js/pull/6158)
Removal of deprecated methods / patterns. [#6111](https://github.com/fabricjs/fabric.js/pull/6111)

- removed Object.setShadow, and BaseBrush.setShadow. change `rect.setShadow(options)` to `rect.set('shadow', new fabric.Shadow(options))`
- removed Object.transformMatrix.
- removed `object:selected` event. use `selection:created`. In the callback you will still find `target` in the options, but also you will find `selected` with all the objects selected during that single event.
- removed Gradient.forObject. No alternative available.
- removed Object and canvas `clipTo`. Use Object.clipPath;
- removed Canvas.loadFromDatalessJSON, it was just an alias for `loadFromJSON`
- removed `observe`, `stopObserving`, `trigger` from observable. Keep using `on`, `off`, `fire`.
- removed the Object.set ability to take a function as a value. Was rather strange to use.
- removed Object.setGradient. Change `rect.setGradient(options)` with `rect.set('fill', new fabric.Gradient(otherOptions))`. The options format is slightly different, but keeping 2 formats does not really make sense.
- removed Object.setPatternFill. Change `rect.setPatternFill(options)` to `rect.set('fill', new fabric.Pattern(options))`;
- removed Object.setColor. Change `rect.setColor(color)` to `rect.set('fill', color)`
- removed fabric.util.customTransformMatrix. Use the replacement fabric.util.composeMatrix

## [4.0.0-beta.6]

fix(fabric.IText): exitEditing won't error on missing hiddenTextarea. [#6138](https://github.com/fabricjs/fabric.js/pull/6138)

## [4.0.0-beta.5]

fix(fabric.Object): getObjectScaling takes in account rotation of objects inside groups. [#6118](https://github.com/fabricjs/fabric.js/pull/6118)

## [4.0.0-beta.4]

fix(fabric.Group): will draw shadow will call parent method. [#6116](https://github.com/fabricjs/fabric.js/pull/6116)

## [4.0.0-beta.3]

fix(controls): control offset rendering code had extras `beginPath` that would clear all but not the last of them [#6114](https://github.com/fabricjs/fabric.js/pull/6114)

## [4.0.0-beta.2]

fix(controls): Control.getVisibility will always receive the fabric.Object argument.

## [4.0.0-beta.1]

breaking: All your old control code override will not work
breaking: `uniScaleTransform` has been renamed in `uniformScaling`, meaning changed and the default value swapped. The behaviour is unchanged, but now the description and the name match.
breaking: Object.lockUniScaling is removed. Alternatives to get the same identical functionality with less code are being evaluated.
breaking: Canvas.onBeforeScaleRotate is removed, developers need to migrate to the event `before:transform’

## [3.6.2]

- fix fabric.Object.toDataURL blurriness on images with odd pixel number [#6131](https://github.com/fabricjs/fabric.js/pull/6131)

## [3.6.1]

- fix(gradient, text): ISSUE-6014 ISSUE-6077 support percentage gradient in text [#6090](https://github.com/fabricjs/fabric.js/pull/6090)
- fix(filters): ISSUE-6072 convolution filter is off by one [#6088](https://github.com/fabricjs/fabric.js/pull/6088)
- fix(transform): Fix a bug in the skewing logic [#6082](https://github.com/fabricjs/fabric.js/pull/6088)

## [3.6.0]

- fix: ISSUE-5512 better Clippath transform parsing in SVG [#5983](https://github.com/fabricjs/fabric.js/pull/5983)
- fix: ISSUE-5984 Avoid enter editing in non selectable object [#5989](https://github.com/fabricjs/fabric.js/pull/5989)
- Tweak to object.\_setLineDash to avoid cycles when nothing in array [#6000](https://github.com/fabricjs/fabric.js/pull/6000)
- fix: ISSUE-5867 Fix the extra new line selection with empty line [#6011](https://github.com/fabricjs/fabric.js/pull/6011)
- Improvement: Use SVG Namespace for SVG Elements [#5957](https://github.com/fabricjs/fabric.js/pull/5957)
- Improvement: ISSUE-4115 - triggers in/out events for sub targets [#6013](https://github.com/fabricjs/fabric.js/pull/6013)
- Improvement: Upper canvas retina scaling [#5938](https://github.com/fabricjs/fabric.js/pull/5938)

## [3.5.1]

- Fix for textbox non defined in scaleObject [#5896](https://github.com/fabricjs/fabric.js/pull/5896)
- Fix canvas pattern as background and exports [#5973](https://github.com/fabricjs/fabric.js/pull/5973)
- Fix for type error if style is null when checking if is empty [#5971](https://github.com/fabricjs/fabric.js/pull/5971)
- Fix for load from datalessJSON for svg groups with sourcePath [#5970](https://github.com/fabricjs/fabric.js/pull/5970)

## [3.5.0]

- Deprecation: deprecated 3 method of the api that will disappear in fabric 4: setPatternFill, setColor, setShadow.
- Fix: remove line dash modification for strokeUniform [#5953](https://github.com/fabricjs/fabric.js/pull/5953)
- Improvement: ISSUE-5955 parse svg clip-path recursively [#5960](https://github.com/fabricjs/fabric.js/pull/5960)
- Fix: object.toCanvasElement of objects in groups [#5962](https://github.com/fabricjs/fabric.js/pull/5962)
- change pencil brush finalize to be in line with other brushes [#5866](https://github.com/fabricjs/fabric.js/pull/5866)

## [3.4.0]

- Support fill-opacity on gradient parsing from SVG. [#5812](https://github.com/fabricjs/fabric.js/pull/5812)
- Rewrite gradient parsing from SVG to work with more transformation and combinations of attributes. [#5836](https://github.com/fabricjs/fabric.js/pull/5836)
- Added Gradient.gradientUnits property to support percent based gradients on shapes.[#5836](https://github.com/fabricjs/fabric.js/pull/5836)
- Changed animation logic so that onComplete gets always called with the final values of the animation.[#5813](https://github.com/fabricjs/fabric.js/pull/5813)

## [3.3.0]

- Differently support multi mouse events, fix multi touch on various browser [#5785](https://github.com/fabricjs/fabric.js/pull/5785)
- Word boundary search update on grapheme clusters [#5788](https://github.com/fabricjs/fabric.js/pull/5788)
- Enable deps free version [#5786](https://github.com/fabricjs/fabric.js/pull/5786)
- Remove variables named as reserved words [#5782](https://github.com/fabricjs/fabric.js/pull/5782)

## [3.2.0]

- Fix: Better handling of upperCanvas in toCanvasElement. [#5736](https://github.com/fabricjs/fabric.js/pull/5736)
- Add: Pass raw event information to brushes [#5687](https://github.com/fabricjs/fabric.js/pull/5687)
- Deprecation: officially deprecated Object.transformMatrix [#5747](https://github.com/fabricjs/fabric.js/pull/5747)
- Fix: Fix group.toSVG regression. [#5755](https://github.com/fabricjs/fabric.js/pull/5755)
- Fix: PencilBrush regression on simple points. [#5771](https://github.com/fabricjs/fabric.js/pull/5771)

## [3.1.0]

- Fix: unbreak IE10. [#5678](https://github.com/fabricjs/fabric.js/pull/5678)
- Improvement: Support scientific notation with uppercase E. [#5731](https://github.com/fabricjs/fabric.js/pull/5731)
- Add: PencilBrush brush now support `decimate` property to remove dots that are too near to each other. [#5718](https://github.com/fabricjs/fabric.js/pull/5718)

## [3.0.0]

- Breaking: removed support for node 4 and 6. [#5356](https://github.com/fabricjs/fabric.js/pull/5356)
- Breaking: changed objectCaching meaning to disable caching only if possible. [#5566](https://github.com/fabricjs/fabric.js/pull/5566)
- Breaking: private method `_setLineStyle` can set only empty object now [#5588](https://github.com/fabricjs/fabric.js/pull/5588)
- Breaking: private method `_getLineStyle` can only return boolean now [#5588](https://github.com/fabricjs/fabric.js/pull/5588)
- Fix: splitByGrapheme can now handle cursor properly [#5588](https://github.com/fabricjs/fabric.js/pull/5588)
- Add: Added hasStroke and hasFill, helper methods for decisions on caching and for devs, change image shouldCache method [#5567](https://github.com/fabricjs/fabric.js/pull/5567)
- Fix: Canvas toObject won't throw error now if there is a clipPath [#5556](https://github.com/fabricjs/fabric.js/pull/5556)
- Add: added `nonScaling` property to shadow class [#5558](https://github.com/fabricjs/fabric.js/pull/5558)
- Fix: fixed import of Rect from SVG when has 0 dimensions. [#5582](https://github.com/fabricjs/fabric.js/pull/5582)
- Fix: Shadow offset in dataurl export with retina [#5593](https://github.com/fabricjs/fabric.js/pull/5593)
- Fix: Text can be used as clipPath in SVG export (output is not correct yet) [#5591](https://github.com/fabricjs/fabric.js/pull/5591)
- Add: Fabric.disableStyleCopyPasting to disable style transfers on copy-paste of itext [#5590](https://github.com/fabricjs/fabric.js/pull/5590)
- Fix: avoid adding quotes to fontFamily containing a coma [#5624](https://github.com/fabricjs/fabric.js/pull/5624)
- Fix: strokeUniform and cache dimensions [#5626](https://github.com/fabricjs/fabric.js/pull/5626)
- Fix: Do not call onSelect on objects that won't be part of the selection [#5632](https://github.com/fabricjs/fabric.js/pull/5632)
- Fix: fixed handling of empty lines in splitByGrapheme [#5645](https://github.com/fabricjs/fabric.js/pull/5645)
- Fix: Textbox selectable property not restored after exitEditing [#5655](https://github.com/fabricjs/fabric.js/pull/5655)
- Fix: 'before:selection:cleared' event gets target in the option passed [#5658](https://github.com/fabricjs/fabric.js/pull/5658)
- Added: enablePointerEvents options to Canvas activates pointer events [#5589](https://github.com/fabricjs/fabric.js/pull/5589)
- Fix: Polygon/Polyline/Path respect points position when initializing [#5668](https://github.com/fabricjs/fabric.js/pull/5668)
- Fix: Do not load undefine objects in group/canvas array when restoring from JSON or SVG. [#5684](https://github.com/fabricjs/fabric.js/pull/5684)
- Improvement: support for canvas background or overlay as gradient [#5684](https://github.com/fabricjs/fabric.js/pull/5684)
- Fix: properly restore clipPath when restoring from JSON [#5641](https://github.com/fabricjs/fabric.js/pull/5641)
- Fix: respect chainable attribute in observable mixin [#5606](https://github.com/fabricjs/fabric.js/pull/5606)

## [2.7.0]

- Add: strokeUniform property, avoid stroke scaling with paths [#5473](https://github.com/fabricjs/fabric.js/pull/5473)
- Fix: fix bug in image setSrc [#5502](https://github.com/fabricjs/fabric.js/pull/5502)
- Add: strokeUniform import/export svg [#5527](https://github.com/fabricjs/fabric.js/pull/5527)
- Fix: GraphemeSplit and toSvg for circle [#5544](https://github.com/fabricjs/fabric.js/pull/5544)
- Improvement: support running in a XML document [#5530](https://github.com/fabricjs/fabric.js/pull/5530)

## [2.6.0]

- Fix: avoid ie11 to throw on weird draw images [#5428](https://github.com/fabricjs/fabric.js/pull/5428)
- Fix: a rare case of invisible clipPath [#5477](https://github.com/fabricjs/fabric.js/pull/5477)
- Fix: testability of code under node when webgl is involved [#5478](https://github.com/fabricjs/fabric.js/pull/5478)
- Add: Grapeheme text wrapping for Textbox (Textbox.splitByGrapheme) [#5479](https://github.com/fabricjs/fabric.js/pull/5479)
- Add: fabric.Object.toCanvasElement [#5481](https://github.com/fabricjs/fabric.js/pull/5481)

## [2.5.0]

- Fix: textbox transform report newScaleX and newScaleY values [#5464](https://github.com/fabricjs/fabric.js/pull/5464)
- Fix: export of svg and gradient with transforms [#5456](https://github.com/fabricjs/fabric.js/pull/5456)
- Fix: detection of controls in perPixelTargetFind + cache [#5455](https://github.com/fabricjs/fabric.js/pull/5455)
- Add: added canvas.toCanvasElement method [#5452](https://github.com/fabricjs/fabric.js/pull/5452)

## [2.4.6]

- Fix: unbreak the svg export broken in 2.4.5 [#5438](https://github.com/fabricjs/fabric.js/pull/5438)

## [2.4.5]

- Fix: svg import/export for canvas+clipPath and letterspacing. [#5424](https://github.com/fabricjs/fabric.js/pull/5424)
- Fix: avoid stroke dash from group selection to leak on upper canvas [#5392](https://github.com/fabricjs/fabric.js/pull/5392)

## [2.4.4]

- Fix: add clipPath to stateful cache check. [#5384](https://github.com/fabricjs/fabric.js/pull/5384)
- Fix: restore draggability of small objects [#5379](https://github.com/fabricjs/fabric.js/pull/5379)
- Improvement: Added strokeDashOffset to objects and from SVG import. [#5398](https://github.com/fabricjs/fabric.js/pull/5398)
- Fix: do not mark objects as invisible if strokeWidth is > 0 [#5382](https://github.com/fabricjs/fabric.js/pull/5382)
- Improvement: Better gradients parsing with xlink:href [#5357](https://github.com/fabricjs/fabric.js/pull/5357)

## [2.4.3]

- Fix: Shift click and onSelect function [#5348](https://github.com/fabricjs/fabric.js/pull/5348)
- Fix: Load from Json from images with filters and resize filters [#5346](https://github.com/fabricjs/fabric.js/pull/5346)
- Fix: Remove special case of 1x1 rect [#5345](https://github.com/fabricjs/fabric.js/pull/5345)
- Fix: Group with clipPath restore [#5344](https://github.com/fabricjs/fabric.js/pull/5344)
- Fix: Fix shift + click interaction with unselectable objects [#5324](https://github.com/fabricjs/fabric.js/pull/5324)

## [2.4.2]

- Fix: Better toSVG support to enable clipPath [#5284](https://github.com/fabricjs/fabric.js/pull/5284)
- Fix: Per pixel target find and groups and sub targets [#5287](https://github.com/fabricjs/fabric.js/pull/5287)
- Fix: Object clone as Image and shadow clipping [#5308](https://github.com/fabricjs/fabric.js/pull/5308)
- Fix: IE11 loading SVG [#5307](https://github.com/fabricjs/fabric.js/pull/5307)

## [2.4.1]

- Fix: Avoid enterEditing if another object is the activeObject [#5261](https://github.com/fabricjs/fabric.js/pull/5261)
- Fix: clipPath enliving for Image fromObject [#5279](https://github.com/fabricjs/fabric.js/pull/5279)
- Fix: toDataURL and canvas clipPath [#5278](https://github.com/fabricjs/fabric.js/pull/5278)
- Fix: early return if no xml is available [#5263](https://github.com/fabricjs/fabric.js/pull/5263)
- Fix: clipPath svg parsing in nodejs [#5262](https://github.com/fabricjs/fabric.js/pull/5262)
- Fix: Avoid running selection logic on mouse up [#5259](https://github.com/fabricjs/fabric.js/pull/5259)
- Fix: fix font size parsing on SVG [#5258](https://github.com/fabricjs/fabric.js/pull/5258)
- Fix: Avoid extra renders on mouseUp/Down [#5256](https://github.com/fabricjs/fabric.js/pull/5256)

## [2.4.0]

- Add: Add clipPath support to canvas and svg import/export. Low compatibility yet.

## [2.3.6]

- Fix: Make image.class aware of naturalWidth and naturalHeight. [#5178](https://github.com/fabricjs/fabric.js/pull/5178)
- Fix: Make 2 finger events works again [#5177](https://github.com/fabricjs/fabric.js/pull/5177)
- Fix: Make Groups respect origin and correct position ( fix spray/circle brushes ) [#5176](https://github.com/fabricjs/fabric.js/pull/5176)

## [2.3.5]

- Change: make canvas.getObjects() always return a shallow copy of the array [#5162](https://github.com/fabricjs/fabric.js/pull/5162)
- Fix: Improve fabric.Pattern.toSVG to look correct on offsets and no-repeat [#5164](https://github.com/fabricjs/fabric.js/pull/5164)
- Fix: Do not enter edit in Itext if the mouseUp is relative to a group selector [#5153](https://github.com/fabricjs/fabric.js/pull/5153)
- Improvement: Do not require xlink namespace in front of href attribut for svgs ( is a SVG2 new spec, unsupported ) [#5156](https://github.com/fabricjs/fabric.js/pull/5156)
- Fix: fix resizeFilter having the wrong cached texture, also improved interaction between filters [#5165](https://github.com/fabricjs/fabric.js/pull/5165)

## [2.3.4]

- Fix: ToSVG was ignoring excludeFromExport for backgroundImage and OverlayImage. [#5075](https://github.com/fabricjs/fabric.js/pull/5075)
- Fix: ToSVG for circle with start and end angles. [#5085](https://github.com/fabricjs/fabric.js/pull/5085)
- Fix: Added callback for setPatternFill. [#5101](https://github.com/fabricjs/fabric.js/pull/5101)
- Fix: Resize filter taking in account multiple scale sources. [#5117](https://github.com/fabricjs/fabric.js/pull/5117)
- Fix: Blend image filter clean after refilter. [#5121](https://github.com/fabricjs/fabric.js/pull/5121)
- Fix: Object.toDataURL should not be influenced by zoom. [#5139](https://github.com/fabricjs/fabric.js/pull/5139)
- Improvement: requestRenderAllBound add to Canvas instance. [#5138](https://github.com/fabricjs/fabric.js/pull/5138)
- Improvement: Make path bounding cache optional and also reacheable/cleanable [#5140](https://github.com/fabricjs/fabric.js/pull/5140)
- Improvement: Make the logic of isNeutralState filters work before filtering start. [#5129](https://github.com/fabricjs/fabric.js/pull/5129)
- Improvement: Added some code to clean up some memory when canvas is disposed in nodejs. [#5142](https://github.com/fabricjs/fabric.js/pull/5142)
- Fix: Make numeric origins work with group creation. [#5143](https://github.com/fabricjs/fabric.js/pull/5143)

## [2.3.3]

- Fix: Fixed font generic names for text, measurement of zero width related characters and also trailing of cursor when zooming. [#5048](https://github.com/fabricjs/fabric.js/pull/5048)

## [2.3.2]

- Fix: justify + charspacing + textDecoration Add and improve more events for transformations and mouse interaction. [#5007](https://github.com/fabricjs/fabric.js/pull/5007) [#5009](https://github.com/fabricjs/fabric.js/pull/5009)
- Fix: Enter edit on object selected programmatically. [#5010](https://github.com/fabricjs/fabric.js/pull/5010)
- Fix: Canvas.dispose was not removing all events properly. [#5020](https://github.com/fabricjs/fabric.js/pull/5020)
- Fix: Make rgba and hsla regex work case insensitive. [#5017](https://github.com/fabricjs/fabric.js/pull/5017)
- Fix: Make group transitioning from not cached to cached work. [#5021](https://github.com/fabricjs/fabric.js/pull/5021)

## [2.3.1]

- Improve nested svg import and text positioning, spikes. [#4984](https://github.com/kangax/fabric.js/pull/4984)

## [2.3.0]

- Add and improve more events for transformations and mouse interaction [#4979](https://github.com/kangax/fabric.js/pull/4979)
- Improvement: whenever possible use cache for target transparency sampling [#4955](https://github.com/kangax/fabric.js/pull/4955)

## [2.2.4]

- Fix getPointer on touch devices [#4866](https://github.com/kangax/fabric.js/pull/4866)
- Fix issues with selectionDashArray bleeding into free drawing [#4894](https://github.com/kangax/fabric.js/pull/4894)
- Fix blur filter for nodejs [#4905](https://github.com/kangax/fabric.js/pull/4905)
- Fix Register mousemove as non passive to help touch devices [#4933](https://github.com/kangax/fabric.js/pull/4933)
- Fix modified shadow tosvg for safari compatibility [#4934](https://github.com/kangax/fabric.js/pull/4934)
- Fix shader to avoid premultiplied alpha pixel getting dirty in blend filter [#4936](https://github.com/kangax/fabric.js/pull/4936)
- Add isPartiallyOnScreen method [#4856](https://github.com/kangax/fabric.js/pull/4856)
- Fix isEqual failing on array/null or objects/null/string compare [#4949](https://github.com/kangax/fabric.js/pull/4949)
- Fix pencilBrush with alpha and with rerendering canvas [#4938](https://github.com/kangax/fabric.js/pull/4938)

## [2.2.3]

- improvement: Allow to parse quoted url string. url('#myid') [#4881](https://github.com/kangax/fabric.js/pull/4881)
- improvement: text fromSVG import char-spacing attribute [#3718](https://github.com/kangax/fabric.js/pull/3718)
- fix: text toSVG export with multiple spaces in safari [#4880](https://github.com/kangax/fabric.js/pull/4880)
- fix: setSrc reset width and height on images [#4877](https://github.com/kangax/fabric.js/pull/4877)
- improvements: Removed forced origin swap when rotating [#4878](https://github.com/kangax/fabric.js/pull/4878)
- fix: Make the background of canvas cover all SVG in toSVG export [#4852](https://github.com/kangax/fabric.js/pull/4852)
- fix: Added startAngle to cacheProperties for fabric.Circle [#4875](https://github.com/kangax/fabric.js/pull/4875)
- fix: Rerender all the content of upperCanvas if canvas gets resized [#4850](https://github.com/kangax/fabric.js/pull/4850)
- fix: Remove references to context when disposing [#4846](https://github.com/kangax/fabric.js/pull/4846)
- improvements: Added single quoting to font names in toSVG [#4840](https://github.com/kangax/fabric.js/pull/4840)
- improvements: Added reserved space to wrapLine functionality [#4841](https://github.com/kangax/fabric.js/pull/4841)

## [2.2.2]

- Fixed: Applying filters to an image will invalidate its cache [#4828](https://github.com/kangax/fabric.js/pull/4828)
- Fixed: Attempt at fix font families that requires quoting [#4831](https://github.com/kangax/fabric.js/pull/4831)
- Improvement: check upperCanvas client size for textarea position [#4827](https://github.com/kangax/fabric.js/pull/4827)
- Fixed: Attempt to fix multiple touchends [#4804](https://github.com/kangax/fabric.js/pull/4804)
- Fixed: Wrapping of textbox with charspacing [#4803](https://github.com/kangax/fabric.js/pull/4803)
- Fixed: bad calculation of empty line in text (regression from 2.2.0) [#4802](https://github.com/kangax/fabric.js/pull/4802)

## [2.2.1]

- Reworked how amd and commonJS are together in the same file.

## [2.2.0]

- Fixed: super/sub script svg export [#4780](https://github.com/kangax/fabric.js/pull/4780)
- Added: Text superScript and subScript support [#4765](https://github.com/kangax/fabric.js/pull/4765)
- Fixed: negative kerning support (Pacifico font) [#4772](https://github.com/kangax/fabric.js/pull/4772)
- Fixed: removing text on mousedown should be safe now [#4774](https://github.com/kangax/fabric.js/pull/4774)
- Improved: pass to inner functions the parameter calculate coords in isOnscreen [#4763](https://github.com/kangax/fabric.js/pull/4763)

## [2.1.0]

- Added: Added: Drag and drop event binding [#4421](https://github.com/kangax/fabric.js/pull/4421)
- Fixed: isEmptyStyle implementation for TextBox [#4762](https://github.com/kangax/fabric.js/pull/4762)

## [2.0.3]

- Fix: now sub target check can work with subclasses of fabric.Group [#4753](https://github.com/kangax/fabric.js/pull/4753)
- Improvement: PencilBrush is now compexity 1 instead of complexity N during draw [#4743](https://github.com/kangax/fabric.js/pull/4743)
- Fix the cleanStyle was not checking for the right property to exist [#4751](https://github.com/kangax/fabric.js/pull/4751)
- Fix onBeforeScaleRotate with canvas zoom [#4748](https://github.com/kangax/fabric.js/pull/4748)

## [2.0.2]

- fixed image toSVG support for crop [#4738](https://github.com/kangax/fabric.js/pull/4738)
- changed math for better rounded results [#4734](https://github.com/kangax/fabric.js/pull/4734)

## [2.0.1]

- fixed filter for blend image in WEBGL [#4706](https://github.com/kangax/fabric.js/pull/4706)
- fixed interactions between canvas toDataURL and multiplier + retina [#4705](https://github.com/kangax/fabric.js/pull/4705)
- fixed bug with originX and originY not invalidating the transform [#4703](https://github.com/kangax/fabric.js/pull/4703)
- fixed unwanted mutation on object enliving in fabric.Image [#4699](https://github.com/kangax/fabric.js/pull/4699)

## [2.0.0]

- final
  - fix dataurl and svg export on retina and rounding [#4674](https://github.com/kangax/fabric.js/pull/4674)
  - avoid error if iText is removed on mousedown [#4650](https://github.com/kangax/fabric.js/pull/4650)
  - fix calcOffset when text enter editing [#4649](https://github.com/kangax/fabric.js/pull/4649)
  - Gradient fix parsing floats [#4637](https://github.com/kangax/fabric.js/pull/4637)
  - Add CrossOrigin managment to fabric.Pattern [#4618](https://github.com/kangax/fabric.js/pull/4618)
  - Add patternTransform toObject saving [#4626](https://github.com/kangax/fabric.js/pull/4626)
  - normalize brushes render [#4613](https://github.com/kangax/fabric.js/pull/4613)
  - avoid charspacing shortcut [#4594](https://github.com/kangax/fabric.js/pull/4594)
  - Fix color toHexa() [#4579](https://github.com/kangax/fabric.js/pull/4579)
- rc3 and rc4
  - more fixes to transformMatrix memoization
  - Canvas.selectionFullyContained allows you to select objects just when full grabbed by the selections. [#4508](https://github.com/kangax/fabric.js/pull/4508)
  - Remove some ouput of blank spaces from svg in order to avoid extra colored areas [#4524](https://github.com/kangax/fabric.js/pull/4524)
  - Reinserted a performance shortcut for when there is no style at all [#4519](https://github.com/kangax/fabric.js/pull/4519)
  - Manage canvas resize during a freedrawing brush without wiping the brush [#4527](https://github.com/kangax/fabric.js/pull/4527)
  - Removed an extra closePath that was creating wrong visual on IntelIntegrated cards [#4549](https://github.com/kangax/fabric.js/pull/4549)
  - Added a method to insert and remove text from command line [#4541](https://github.com/kangax/fabric.js/pull/4541)
  - Some fixes around text styles management
  - nodejs support changes: removed specific node code in order to use standard fabricjs code in nodejs.
  - added fabric.util.getNodeCanvas that passed a JSDOM element allows you to get the node-canvas instance behind it and do what you need.
- rc2
  - Fixed a transform matrix memoize missing width/height [#4491](https://github.com/kangax/fabric.js/pull/4491)
  - Fix pattern drawing a point [#4492](https://github.com/kangax/fabric.js/pull/4492)
  - Fixed Text.removeChars [#4495](https://github.com/kangax/fabric.js/pull/4495)
  - Added back 2 node-canvas methods [#4497](https://github.com/kangax/fabric.js/pull/4497)
  - Fix a typo not restoring hoverCursor correctly.
- rc1
  - Remove node specific code [#4470](https://github.com/kangax/fabric.js/pull/4470)
  - Improved Canvas.dispose code to leak less memory [#4471](https://github.com/kangax/fabric.js/pull/4471)
  - Remove extra padding of cache when upper limited [#4467](https://github.com/kangax/fabric.js/pull/4467)
  - Solved 2 perfomances problems with textbox [#4466](https://github.com/kangax/fabric.js/pull/4466) [#4465](https://github.com/kangax/fabric.js/pull/4465)
  - Added justify-left justify-right and justify-center [#4437](https://github.com/kangax/fabric.js/pull/4437)
  - Fix Group fromObject and subTargetCheck [#4454](https://github.com/kangax/fabric.js/pull/4454)
  - Fix regression on IMG from SVG [#4450](https://github.com/kangax/fabric.js/pull/4450)
  - Remove cache dimensions together with canvas [#4453](https://github.com/kangax/fabric.js/pull/4453)
  - Fixed some fuzzyness cases for cache [#4452](https://github.com/kangax/fabric.js/pull/4452)
  - Fixed resize filter for webgl [#4426](https://github.com/kangax/fabric.js/pull/4426)
  - Stop searching target during a mouse move with a transform [#4442](https://github.com/kangax/fabric.js/pull/4442)
  - safeguard shaders for non supported precisions [#4433](https://github.com/kangax/fabric.js/pull/4433)
  - fix insert and remove style for edge cases [#4420](https://github.com/kangax/fabric.js/pull/4420)
  - Fix object.move when in active selection [#4394](https://github.com/kangax/fabric.js/pull/4394)
  - Memoize calcTransformMatrix function [#4418](https://github.com/kangax/fabric.js/pull/4418)
  - Make \_set flag object as dirty just when a real change happen[#4415](https://github.com/kangax/fabric.js/pull/4415)
  - Add browserShadowBlurConstant to adjust shadowBlur value [#4413](https://github.com/kangax/fabric.js/pull/4413)
  - Fix set element not clearing the cacheTexture. [#4410](https://github.com/kangax/fabric.js/pull/4410)
  - Multi selection key can be configured with an array of keys. [#4363](https://github.com/kangax/fabric.js/pull/4363)
  - fix fast type in text loosing some style. [#4339](https://github.com/kangax/fabric.js/pull/4339)
  - fixed division by zero with lockscaling flip.
  - added paintFirst ( paint-order with svg support ) [#4303](https://github.com/kangax/fabric.js/pull/4303)
- beta7
  - added a build flag for not attaching fabric to window [#4199](https://github.com/kangax/fabric.js/pull/4199)
  - removed .active property from objects [#4200](https://github.com/kangax/fabric.js/pull/4200)
  - Normalize Api for getSelectionStyles, setSelectionStyles [#4202](https://github.com/kangax/fabric.js/pull/4202)
  - Fix shader for convolute filter [#4207](https://github.com/kangax/fabric.js/pull/4207)
  - Better mouse support for lockscaling flip [#4225](https://github.com/kangax/fabric.js/pull/4225)
  - Fix toDataUrl getting a blank canvas [#4229](https://github.com/kangax/fabric.js/pull/4229)
  - Ouput version to json Objects [#4251](https://github.com/kangax/fabric.js/pull/4251)
  - Use backstoreOnly for toDataUrl resize [#4254](https://github.com/kangax/fabric.js/pull/4254)
  - Fix safari svg whitespace [#4294](https://github.com/kangax/fabric.js/pull/4294)
  - Fix Gradient export for paths [#4274](https://github.com/kangax/fabric.js/pull/4274)
  - Move mouseout/over in mousemove events [#4283](https://github.com/kangax/fabric.js/pull/4283)
  - Fix detection of click at the end of line [#4295](https://github.com/kangax/fabric.js/pull/4295)
  - added new event selection:updated [#4311](https://github.com/kangax/fabric.js/pull/4311)
  - Fixed free drawing path displacement [#4311](https://github.com/kangax/fabric.js/pull/4311)
  - Fixed scale equally and flipping not happening [#4313](https://github.com/kangax/fabric.js/pull/4313)
  - Select by drag makes the object fires 'selected' [#4314](https://github.com/kangax/fabric.js/pull/4314)
- beta6
  - incompat: New filter system with WEBGL.
  - incompat: New Text/IText/Textbox code. Multibyte compatible, more accurate.
  - incompat: RequestAnimationFrame is used for the automatic render calls.
  - incompat: Named setter/getter are optional now.
  - incompat: Removed PathGroup class
  - incompat: Paths cannot be restored anymore from strings [#3713](https://github.com/kangax/fabric.js/pull/3713)
  - incompat: bumped node version to 4+ and jsdom to 9. [#3717](https://github.com/kangax/fabric.js/pull/3717)
  - incompat: removed the es5 / JSON shim support [#3722](https://github.com/kangax/fabric.js/pull/3722)
  - fix/incompat: IText setSelectionStyles does not change anymore style if no selection is present [#3765](https://github.com/kangax/fabric.js/pull/3765)
  - skipOffscreen default to true
  - Text.setSelectionStyle does not change anything if there is no selection [#3765](https://github.com/kangax/fabric.js/pull/3765)
  - Switch to canvas-prebuilt as dependency. Added parameter to choose the canvas package [#3757](https://github.com/kangax/fabric.js/pull/3757)
  - improvement: renderControls can now be called on its own. Added parameter styleOverride to allow for overriding current properties [#3887](https://github.com/kangax/fabric.js/pull/3887)
  - removed hasMoved and saveCoords from Group class [#3910](https://github.com/kangax/fabric.js/pull/3910)
  - forced all fromObject and fromElement to be async, normalized api. [#3996](https://github.com/kangax/fabric.js/pull/3996)
  - improvement: added support for request animation frame in mouse events [#3997](https://github.com/kangax/fabric.js/pull/3997)
  - added dblclick support for all objects [#3998](https://github.com/kangax/fabric.js/pull/3997)
  - textbox scale as a normal object [#4052](https://github.com/kangax/fabric.js/pull/4052)
  - Removed image meetOrSlice, alignX, alignY, introduced cropX, cropY [#4055](https://github.com/kangax/fabric.js/pull/4055)
  - Added Text.cleanStyle, Text.removeStyle [#4060](https://github.com/kangax/fabric.js/pull/4060)
  - change: lockRotation will not hide the mtr control anymore. introduced notAllowedCursor for canvas. [#4064](https://github.com/kangax/fabric.js/pull/4064)
  - improvement: added 2 percentage values to fabric.util.animate. [#4068](https://github.com/kangax/fabric.js/pull/4068)
  - change: pathOffset does not get exported anymore in path.toObject, toDatalessObject export sourcePath instead of modifying path. [#4108](https://github.com/kangax/fabric.js/pull/4108)

## [1.7.19]

- Fixed the flip of images with scale equally [#4313](https://github.com/kangax/fabric.js/pull/4313)
- Improved touch detection [#4302](https://github.com/kangax/fabric.js/pull/4302)

## [1.7.18]

- Fixed doubling of subtargets for preserveObjectStacking = true [#4297](https://github.com/kangax/fabric.js/pull/4297)
- Added a dirty set to objects in group destroy.

## [1.7.17]

- Change: swapped style white-space:nowrap with attribute wrap="off" since the style rule was creating problems in browsers like ie11 and safari. [#4119](https://github.com/kangax/fabric.js/pull/4119)
- Fix: Remove an object from activeGroup if removed from canvas [#4120](https://github.com/kangax/fabric.js/pull/4120)
- Fix: avoid bringFroward, sendBackwards to swap objects in active selections [#4119](https://github.com/kangax/fabric.js/pull/4119)
- Fix: avoid disposing canvas on mouse event to throw error [#4119](https://github.com/kangax/fabric.js/pull/4119)
- Fix: make svg respect white spaces [#4119](https://github.com/kangax/fabric.js/pull/4119)
- Fix: avoid exporting bgImage and overlayImage if excludeFromExport = true [#4119](https://github.com/kangax/fabric.js/pull/4119)
- Fix: Avoid group fromObject mutating original data [#4111](https://github.com/kangax/fabric.js/pull/4111)

## [1.7.16]

- improvement: added 2 percentage values to fabric.util.animate. [#4068](https://github.com/kangax/fabric.js/pull/4068)
- Improvement: avoid multiplying identity matrices in calcTransformMatrix function
- Fix: activeGroup did not destroy correctly if a toObject was happening
- Improvement: Pass the event to object:modified when available. [#4061](https://github.com/kangax/fabric.js/pull/4061)

## [1.7.15]

- Improvement: Made iText keymap public. [#4053](https://github.com/kangax/fabric.js/pull/4053)
- Improvement: Fix a bug in updateCacheCanvas that was returning always true [#4051](https://github.com/kangax/fabric.js/pull/4051)

## [1.7.14]

- Improvement: Avoid cache canvas to resize each mouse move step. [#4037](https://github.com/kangax/fabric.js/pull/4037)
- Improvement: Make cache canvas limited in size. [#4035](https://github.com/kangax/fabric.js/pull/4035)
- Fix: Make groups and statefull cache work. [#4032](https://github.com/kangax/fabric.js/pull/4032)
- Add: Marked the hiddentextarea from itext so that custom projects can recognize it. [#4022](https://github.com/kangax/fabric.js/pull/4022)

## [1.7.13]

- Fix: Try to minimize delay in loadFroJson [#4007](https://github.com/kangax/fabric.js/pull/4007)
- Fix: allow fabric.Color to parse rgba(x,y,z,.a) without leading 0 [#4006](https://github.com/kangax/fabric.js/pull/4006)
- Allow path to execute Object.initialize, make extensions easier [#4005](https://github.com/kangax/fabric.js/pull/4005)
- Fix: properly set options from path fromDatalessObjects [#3995](https://github.com/kangax/fabric.js/pull/3995)
- Check for slice before action.slice. Avoid conflicts with heavy customized code. [#3992](https://github.com/kangax/fabric.js/pull/3992)

## [1.7.12]

- Fix: removed possible memleaks from window resize event. [#3984](https://github.com/kangax/fabric.js/pull/3984)
- Fix: restored default cursor to noTarget only. unselectable objects get the standard hovercursor. [#3953](https://github.com/kangax/fabric.js/pull/3953)
- Cache fixes: fix uncached pathGroup, removed cache creation at initialize time [#3982](https://github.com/kangax/fabric.js/pull/3982)
- Improvement: nextTarget to mouseOut and prevTarget to mouseOver [#3900](https://github.com/kangax/fabric.js/pull/3900)
- Improvement: add isClick boolean to left mouse up [#3898](https://github.com/kangax/fabric.js/pull/3898)
- Fix: can start selection on top of non selectable object [#3892](https://github.com/kangax/fabric.js/pull/3892)
- Improvement: better management of right/middle click [#3888](https://github.com/kangax/fabric.js/pull/3888)
- Fix: subTargetCheck on activeObject/activeGroup was firing too many events [#3909](https://github.com/kangax/fabric.js/pull/3909)
- Fix: After addWithUpdate or removeWithUpdate object coords must be updated. [#3911](https://github.com/kangax/fabric.js/pull/3911)

## [1.7.11]

- Hotfix: restore path-groups ability to render [#3877](https://github.com/kangax/fabric.js/pull/3877)

## [1.7.10]

- Fix: correct svg export for radial gradients [#3807](https://github.com/kangax/fabric.js/pull/3807)
- Fix: Update fireout events to export the event object [#3853](https://github.com/kangax/fabric.js/pull/3853)
- Fix: Improve callSuper to avoid infinite loops (not all of them) [#3844](https://github.com/kangax/fabric.js/pull/3844)
- Fix: avoid selectionBackgroundColor leak on toDataUrl [#3862](https://github.com/kangax/fabric.js/pull/3862)
- Fix: toDatelessObject for Group [#3863](https://github.com/kangax/fabric.js/pull/3863)
- Improvement: better caching logic for groups [#3864](https://github.com/kangax/fabric.js/pull/3864)
- Fix: correct svg gradient export for radial in polygons [#3866](https://github.com/kangax/fabric.js/pull/3866)
- Fix: First draw could be empty for some objects [#3870](https://github.com/kangax/fabric.js/pull/3870)
- Fix: Always send event data to object:selected [#3871](https://github.com/kangax/fabric.js/pull/3871)
- Improvement: reduce angle calculation error [#3872](https://github.com/kangax/fabric.js/pull/3872)

## [1.7.9]

- Fix: Avoid textarea wrapping from chrome v57+ [#3804](https://github.com/kangax/fabric.js/pull/3804)
- Fix: double click needed to move cursor when enterEditing is called programmatically [#3804](https://github.com/kangax/fabric.js/pull/3804)
- Fix: Style regression when inputing new style objects [#3804](https://github.com/kangax/fabric.js/pull/3804)
- Add: try to support crossOrigin for svg image tags [#3804](https://github.com/kangax/fabric.js/pull/3804)

## [1.7.8]

- Fix: Fix dirty flag propagation [#3782](https://github.com/kangax/fabric.js/pull/3782)
- Fix: Path parsing error in bounding boxes of curves [#3774](https://github.com/kangax/fabric.js/pull/3774)
- Add: Middle click mouse management on canvas [#3764](https://github.com/kangax/fabric.js/pull/3764)
- Add: Add parameter to detect and skip offscreen drawing [#3758](https://github.com/kangax/fabric.js/pull/3758)
- Fix: textarea loosing focus after a drag and exit from canvas [#3759](https://github.com/kangax/fabric.js/pull/3759)

## [1.7.7]

- Fix for opacity parsing in svg with nested opacities [#3747](https://github.com/kangax/fabric.js/pull/3747)
- Fix text initialization and boundingrect [#3745](https://github.com/kangax/fabric.js/pull/3745)
- Fix line bounding box [#3742](https://github.com/kangax/fabric.js/pull/3742)
- Improvement: do not pollute style object while typing if not necessary [#3743](https://github.com/kangax/fabric.js/pull/3743)
- fix for broken prototype chain when restoring a dataless object on fill an stroke [#3735](https://github.com/kangax/fabric.js/pull/3735)
- fix for deselected event not fired on mouse actions [#3716](https://github.com/kangax/fabric.js/pull/3716)
- fix for blurriness introduced on 1.7.3 [#3721](https://github.com/kangax/fabric.js/pull/3721)

## [1.7.6]

- Fix: make the cacheCanvas created on the fly if not available [#3705](https://github.com/kangax/fabric.js/pull/3705)

## [1.7.5]

- Improvement: draw textbackgroundColor in one single pass when possible @stefanhayden [#3698](https://github.com/kangax/fabric.js/pull/3698)
- Improvement: fire selection changed event just if text is editing [#3702](https://github.com/kangax/fabric.js/pull/3702)
- Improvement: Add object property 'needsItsOwnCache' [#3703](https://github.com/kangax/fabric.js/pull/3703)
- Improvement: Skip unnecessary transform if they can be detected with a single if [#3704](https://github.com/kangax/fabric.js/pull/3704)

## [1.7.4]

- Fix: Moved all the touch event to passive false so that they behave as before chrome changes [#3690](https://github.com/kangax/fabric.js/pull/3690)
- Fix: force top and left in the object representation of a path to avoid reparsing on restore [#3691](https://github.com/kangax/fabric.js/pull/3691)
- Add: Enable `deselected` event for activeObject switch. Ensure deactivateAll call exitEditing [#3689](https://github.com/kangax/fabric.js/pull/3689)
- Fix: Perform subtargetCheck also if the group is an active object and on activeGroup [#3688](https://github.com/kangax/fabric.js/pull/3688)
- Fix: Made cursor operation more precise at high canvas zoom level [#3671](https://github.com/kangax/fabric.js/pull/3671)
- Add: Made getBoundingRect available to return both absolute or standard bounding rect [#3614](https://github.com/kangax/fabric.js/pull/3614)
- Add: Introduced calcViewportBoundaries() function for fabric.StaticCanvas [#3614](https://github.com/kangax/fabric.js/pull/3614)
- Add: Introduced isOnScreen() function for fabric.Object [#3614](https://github.com/kangax/fabric.js/pull/3614)
- Subclassed Polygon from polyline [#3614](https://github.com/kangax/fabric.js/pull/3614)
- Fix: Removed reference to hovered target when target gets removed [#3657](https://github.com/kangax/fabric.js/pull/3657)
- Fix: Removed hover cursor for non selectable objects [#3643](https://github.com/kangax/fabric.js/pull/3643)
- Fix: Switch to passive event for touch move [#3643](https://github.com/kangax/fabric.js/pull/3643)
- Fix: Restart rendering of cursor after entering some text [#3643](https://github.com/kangax/fabric.js/pull/3643)
- Add: fabric.Color support toHexa() method now [#3615](https://github.com/kangax/fabric.js/pull/3615)

## [1.7.3]

- Improvement: mousewheel event is handled with target and fired also from objects. [#3612](https://github.com/kangax/fabric.js/pull/3612)
- Improvement: Pattern loads for canvas background and overlay, corrected svg pattern export [#3601](https://github.com/kangax/fabric.js/pull/3601)
- Fix: Wait for pattern loading before calling callback [#3598](https://github.com/kangax/fabric.js/pull/3598)
- Fix: add 2 extra pixels to cache canvases to avoid aliasing cut [#3596](https://github.com/kangax/fabric.js/pull/3596)
- Fix: Rerender when deselect an itext editing object [#3594](https://github.com/kangax/fabric.js/pull/3594)
- Fix: save new state of dimensionProperties at every cache clear [#3595](https://github.com/kangax/fabric.js/pull/3595)
- Improvement: Better error management in loadFromJSON [#3586](https://github.com/kangax/fabric.js/pull/3586)
- Improvement: do not reload backgroundImage as an image if is different type [#3550](https://github.com/kangax/fabric.js/pull/3550)
- Improvement: if a children element is set dirty, set the parent dirty as well. [#3564](https://github.com/kangax/fabric.js/pull/3564)

## [1.7.2]

- Fix: Textbox do not use stylemap for line wrapping [#3546](https://github.com/kangax/fabric.js/pull/3546)
- Fix: Fix for firing object:modified in macOS sierra [#3539](https://github.com/kangax/fabric.js/pull/3539)
- Fix: Itext with object caching was not refreshing selection correctly. [#3538](https://github.com/kangax/fabric.js/pull/3538)
- Fix: stateful now works again with activeGroup and dinamyc swap between stateful false/true. [#3537](https://github.com/kangax/fabric.js/pull/3537)
- Fix: includeDefaultValues was not applied to child objects of groups and path-groups. [#3497](https://github.com/kangax/fabric.js/pull/3497)
- Fix: Itext style is cloned on paste action now, allow copy of styles to be independent. [#3502](https://github.com/kangax/fabric.js/pull/3502)
- Fix: Add subclasses properties to cacheProperties. [#3490](https://github.com/kangax/fabric.js/pull/3490)
- Add: Shift and Alt key used for transformations are now dynamic. [#3479](https://github.com/kangax/fabric.js/pull/3479)
- Fix: fix to polygon and cache. Added cacheProperties for all classes [#3490](https://github.com/kangax/fabric.js/pull/3490)

## [1.7.1]

- Add: Gradients/Patterns support customAttributes in toObject method [#3477](https://github.com/kangax/fabric.js/pull/3477)
- Fix: IText/Textbox not blurring keyboard on ios 10 [#3476](https://github.com/kangax/fabric.js/pull/3476)
- Fix: Shadow on freedrawing and zoomed canvas [#3475](https://github.com/kangax/fabric.js/pull/3475)
- Fix: Fix for group returning negative scales [#3474](https://github.com/kangax/fabric.js/pull/3474)
- Fix: hotfix for textbox [#3441](https://github.com/kangax/fabric.js/pull/3441)[#3473](https://github.com/kangax/fabric.js/pull/3473)

## [1.7.0]

- Add: Object Caching [#3417](https://github.com/kangax/fabric.js/pull/3417)
- Improvement: group internal objects have coords not affected by canvas zoom [#3420](https://github.com/kangax/fabric.js/pull/3420)
- Fix: itext cursor trails on initDimension [#3436](https://github.com/kangax/fabric.js/pull/3436)
- Fix: null check on .setActive [#3435](https://github.com/kangax/fabric.js/pull/3435)
- Fix: function error in clone deep. [#3434](https://github.com/kangax/fabric.js/pull/3434)

## [1.6.7]

- Add: Snap rotation added to objects. two parameter introduced, snapAngle and snapTreshold. [#3383](https://github.com/kangax/fabric.js/pull/3383)
- Fix: Pass target to right click event. [#3381](https://github.com/kangax/fabric.js/pull/3381)
- Fix: Correct rendering of bg color for styled text and correct clearing of itext area. [#3388](https://github.com/kangax/fabric.js/pull/3388)
- Add: Fire mouse:over on the canvas when we enter the canvas from outside the element. [#3388](https://github.com/kangax/fabric.js/pull/3389)
- Fix: Fix calculation of words width with spaces and justify. [#3408](https://github.com/kangax/fabric.js/pull/3408)
- Fix: Do not export defaults properties for bg and overlay if requested. [#3415](https://github.com/kangax/fabric.js/pull/3415)
- Fix: Change export toObect to always delete default properties if requested. [#3416](https://github.com/kangax/fabric.js/pull/3416)

## [1.6.6]

- Add: Contrast and Saturate filters [#3341](https://github.com/kangax/fabric.js/pull/3341)
- Fix: Correct registering and removal of events to handle iText objects. [#3349](https://github.com/kangax/fabric.js/pull/3349)
- Fix: Corrected 2 regression of 1.6.5 (dataurl export and itext clicks)
- Fix: Corrected path boundaries calculation for Arcs ( a and A ) [#3347](https://github.com/kangax/fabric.js/pull/3347)

## [1.6.5]

- Fix: charspacing, do not get subzero with charwidth.
- Improvement: add callback support to all object cloning. [#3212](https://github.com/kangax/fabric.js/pull/3212)
- Improvement: add backgroundColor to all class [#3248](https://github.com/kangax/fabric.js/pull/3248)
- Fix: add custom properties to backgroundImage and overlayImage [#3250](https://github.com/kangax/fabric.js/pull/3250)
- Fix: Object intersection is calculated on boundingBox and boundingRect, intersection is fired if objects are overlapping [#3252](https://github.com/kangax/fabric.js/pull/3252)
- Change: Restored previous selection behaviour, added key to selection active object under overlaid target [#3254](https://github.com/kangax/fabric.js/pull/3254)
- Improvement: hasStateChanged let you find state changes of complex properties. [#3262](https://github.com/kangax/fabric.js/pull/3262)
- Fix: IText/Textbox shift click selection backward. [#3270](https://github.com/kangax/fabric.js/pull/3270)
- Revert: font family quoting was a bad idea. node-canvas stills use it. [#3276](https://github.com/kangax/fabric.js/pull/3276)
- Fix: fire mouse:over event for activeObject and activeGroup when using findTarget shourtcuts [#3285](https://github.com/kangax/fabric.js/pull/3285)
- Fix: clear method clear all properties of canvas [#3305](https://github.com/kangax/fabric.js/pull/3305)
- Fix: text area position method takes in account canvas offset [#3306](https://github.com/kangax/fabric.js/pull/3306)
- Improvement: Added event on right click and possibility to hide the context menu with a flag [3308](https://github.com/kangax/fabric.js/pull/3308)
- Fix: remove canvas reference from object when object gets removed from canvas [#3307](https://github.com/kangax/fabric.js/pull/3307)
- Improvement: use native stroke dash if available [#3309](https://github.com/kangax/fabric.js/pull/3309)
- Fix: Export correct src when exporting to svg [#3310](https://github.com/kangax/fabric.js/pull/3310)
- Fix: Stop text to go on zero dimensions [#3312](https://github.com/kangax/fabric.js/pull/3312)
- Fix: Error in dataURL with multiplier was outputting very big canvas with retina [#3314](https://github.com/kangax/fabric.js/pull/3314)
- Fix: Error in style map was not respecting style if textbox started with space [#3315](https://github.com/kangax/fabric.js/pull/3315)

## [1.6.4]

- Improvement: Ignore svg: namespace during svg import. [#3081](https://github.com/kangax/fabric.js/pull/3081)
- Improvement: Better fix for lineHeight of iText/Text [#3094](https://github.com/kangax/fabric.js/pull/3094)
- Improvement: Support for gradient with 'Infinity' coordinates [#3082](https://github.com/kangax/fabric.js/pull/3082)
- Improvement: Generally "improved" logic of targeting [#3111](https://github.com/kangax/fabric.js/pull/3111)
- Fix: Selection of active group with transparency and preserveObjectStacking true or false [#3109](https://github.com/kangax/fabric.js/pull/3109)
- Fix: pattern brush now create the same pattern seen while drawing [#3112](https://github.com/kangax/fabric.js/pull/3112)
- Fix: Allow css merge during svg import [#3114](https://github.com/kangax/fabric.js/pull/3114)
- Improvement: added numeric origins handling fomr 0 to 1. [#3121](https://github.com/kangax/fabric.js/pull/3121)
- Fix: Fix a defect with shadow of objects in a scaled group. [#3134](https://github.com/kangax/fabric.js/pull/3134)
- Improvement: Do not fire unecessary selection:changed events. [#3119](https://github.com/kangax/fabric.js/pull/3119)
- Fix: Attached hiddenTextarea to body fixes IE, thanks to @plainview. [#3137](https://github.com/kangax/fabric.js/pull/3137)
- Fix: Shift unselect activegroup on transformed canvas. [#3144](https://github.com/kangax/fabric.js/pull/3144)
- Added: ColorMatrix filter [#3139](https://github.com/kangax/fabric.js/pull/3139)
- Fix: Fix condition in wich restoring from Object could cause object overwriting [#3146](https://github.com/kangax/fabric.js/pull/3146)
- Change: cloneAsImage for Object and toDataUrl for object are not retina enabled by default. Added option to enable. [#3147](https://github.com/kangax/fabric.js/pull/3147)
- Improvement: Added textSpacing support for text/itext/textbox [#3097](https://github.com/kangax/fabric.js/pull/3097)
- Fix: Quote font family when setting the context fontstyle [#3191](https://github.com/kangax/fabric.js/pull/3191)
- Fix: use getSrc during image export, make subclassing easier, return eventually the .src property if nothing else is available [#3189](https://github.com/kangax/fabric.js/pull/3189)
- Fix: Inverted the meaning of border scale factor [#3154](https://github.com/kangax/fabric.js/pull/3154)
- Improvement: Added support for RGBA in HEX notation. [#3202](https://github.com/kangax/fabric.js/pull/3202)
- Improvement: Added object deselected event. [#3195](https://github.com/kangax/fabric.js/pull/3195)
- Fix: loadFromJson callback now gets fired after filter are applied [#3210](https://github.com/kangax/fabric.js/pull/3210)

## [1.6.3]

- Improvement: Use reviver callback for background and overlay image when doing svg export. [#2975](https://github.com/kangax/fabric.js/pull/2975)
- Improvement: Added object property excludeFromExport to avoid exporting the object to JSON or to SVG. [#2976](https://github.com/kangax/fabric.js/pull/2976)
- Improvement: Correct the calculation of text boundingbox. Improves svg import [#2992](https://github.com/kangax/fabric.js/pull/2992)
- Added: Export id property to SVG [#2993](https://github.com/kangax/fabric.js/pull/2993)
- Improvement: Call the callback on loadSvgFromURL on failed xml load with null agument [#2994](https://github.com/kangax/fabric.js/pull/2994)
- Improvement: Clear only the Itext area on contextTop during cursor animation [#2996](https://github.com/kangax/fabric.js/pull/2996)
- Added: Char widths cache has been moved to fabric level and not iText level. Added fabric.util.clearFabricCharWidthsCache(fontName) [#2995](https://github.com/kangax/fabric.js/pull/2995)
- Fix: do not set background or overlay image if the url load fails. [#3003](https://github.com/kangax/fabric.js/pull/3003)
- Fix: iText mousemove event removal, clear the correct area for Itext, stopped redrawing selection if not necessary [#3016](https://github.com/kangax/fabric.js/pull/3016)
- Fix: background image and overlay image scale and move with canvas viewportTransform, parameter available [#3019](https://github.com/kangax/fabric.js/pull/3019)
- Added: support sub targeting in groups in events [#2997](https://github.com/kangax/fabric.js/pull/2997)
- Fix: Select transparent object on mouse up because of \_maybeGroupObject [#2997](https://github.com/kangax/fabric.js/pull/2997)
- Fix: Remove reference to lastRenderedObject on canvas.remove [#3023](https://github.com/kangax/fabric.js/pull/3023)
- Fix: Wait for all objects to be loaded before deleting the properties and setting options. [#3029](https://github.com/kangax/fabric.js/pull/3029)
- Fix: Object Padding is unaffected by object transform. [#3057](https://github.com/kangax/fabric.js/pull/3057)
- Fix: Restore lastRenderedObject usage. Introduced Canvas.lastRenderedKey to retrieve the lastRendered object from down the stack [#3057](https://github.com/kangax/fabric.js/pull/3057)
- Fix: \_calcTextareaPosition correctly calculate the position considering the viewportTransform. [#3057](https://github.com/kangax/fabric.js/pull/3057)
- Fix: Fixed selectionBacgroundColor with viewport transform. [#3057](https://github.com/kangax/fabric.js/pull/3057)
- Improvement: Correctly render the cursor with viewport scaling, improved the cursor centering. [#3057](https://github.com/kangax/fabric.js/pull/3057)
- Fix: Use canvas zoom and pan when using is target transparent. [#2980](https://github.com/kangax/fabric.js/pull/2980)

## [1.6.2]

- Fix: restore canvas properties on loadFromJSON with includeProperties. [#2921](https://github.com/kangax/fabric.js/pull/2921)
- Fix: Allow hoverCursor on non selectable objects, moveCursor does not appear if the object is not moveable.
  Added object.moveCursor to specify a cursor for moving per object. [#2924](https://github.com/kangax/fabric.js/pull/2924)
- Fix: Add missing stroke.live translation, allow gradientTransform for dashed line. [#2926](https://github.com/kangax/fabric.js/pull/2926)
- Improvement: Allow customization of keys that iteract with mouse action ( multiselect key, free transform key, alternative action key, centered transform key ) [#2925](https://github.com/kangax/fabric.js/pull/2925)
- Added: Make iText fires object:modified on text change on exit editing [#2927](https://github.com/kangax/fabric.js/pull/2927)
- Added: [control customization part 1] cornerDashArray, borderDashArray. Now borderScaleFactor influences both border and controls, changed default corner size to 13 [#2932](https://github.com/kangax/fabric.js/pull/2932)
- Fix: createSVGFontFacesMarkup was failing to retrieve fonts in style [#2935](https://github.com/kangax/fabric.js/pull/2935)
- Fix: shadow not scaled with dataUrl to multiplier [#2940](https://github.com/kangax/fabric.js/pull/2940)
- Added: [control customization part 2] cornerStrokeColor. Now is possible to specify separate stroke and fill color for the controls [#2933](https://github.com/kangax/fabric.js/pull/2933)
- Fix: Itext width calculation with caching false was returning nan. [#2943](https://github.com/kangax/fabric.js/pull/2943)
- Added: [control customization part 3] Rounded corners. It is possible to specify cornerStyle for the object. 'rect' or 'circle' [#2942](https://github.com/kangax/fabric.js/pull/2942)
- Added: [control customization part 4] Selection background. It is possible to specify selectionBackgroundColor for the object. [#2950](https://github.com/kangax/fabric.js/pull/2950)
- Fix: Behaviour of image with filters with resize effects and Object to/from json [#2954](https://github.com/kangax/fabric.js/pull/2954)
- Fix: Svg export should not output color notation in rgba format [#2955](https://github.com/kangax/fabric.js/pull/2955)
- Fix: minScaleLimit rounding bug [#2964](https://github.com/kangax/fabric.js/pull/2964)
- Fix: Itext spacing in justify mode bug [#2971](https://github.com/kangax/fabric.js/pull/2971)
- Fix: Object.toDataUrl export when some window.devicepixelRatio is present (retina or browser zoom) [#2972](https://github.com/kangax/fabric.js/pull/2972)

## [1.6.1]

- Fix: image with broken element throwing error on toObject() [#2878](https://github.com/kangax/fabric.js/pull/2878)
- Fix: Warning on trying to set proprietary browser version of ctxImageSmoothingEnabled [#2880](https://github.com/kangax/fabric.js/pull/2880)
- Fix: Fixed Svg import regression on color and drawing polylines [#2887](https://github.com/kangax/fabric.js/pull/2887)
- Fix: Fixed animation ease that starts and stop at same value [#2888](https://github.com/kangax/fabric.js/pull/2888)
- Fix: Allow a not stateful canvas to fire object:modified at end of transform. [#2890](https://github.com/kangax/fabric.js/pull/2890)
- Fix: Made event handler removal safer. Removing firing events will not cause errors. [#2883](https://github.com/kangax/fabric.js/pull/2883)
- Fix: Proper handling of perPixelTargetFind and multi selections [#2894](https://github.com/kangax/fabric.js/pull/2894)
- Fix: Do not clear contextTop on drawingMode, to allow drawing over animations [#2895](https://github.com/kangax/fabric.js/pull/2895)
- Change the dependencies to optional. Allow npm to continue installing if nodecanvas installation fail.[#2901](https://github.com/kangax/fabric.js/pull/2901)
- Fix: Check again the target on mouseup [#2902](https://github.com/kangax/fabric.js/pull/2902)
- Fix: On perPixelTargetFind detect corners only if target is active [#2903](https://github.com/kangax/fabric.js/pull/2903)
- Improvement: Add canvas mouseout event listener [#2907](https://github.com/kangax/fabric.js/pull/2907)
- Improvement: Make small object draggable easier [#2907](https://github.com/kangax/fabric.js/pull/2907)
- Improvement: Use sendToBack, bringToFront, bringForward, sendBackwards for multiple selections [#2908](https://github.com/kangax/fabric.js/pull/2908)

## [1.6.0]

- Fix rendering of activeGroup objects while preserveObjectStacking is active. [ regression from [#2083](https://github.com/kangax/fabric.js/pull/2083) ]
- Fix `fabric.Path` initialize with user options [#2117](https://github.com/kangax/fabric.js/pull/2117)
- Fix sorting of objects in activeGroup during rendering [#2130](https://github.com/kangax/fabric.js/pull/2130).
- Make sure that 'object.canvas' property is always set if the object is directly or indirectly on canvas [#2141](https://github.com/kangax/fabric.js/pull/2141)
- Fix \_getTopLeftCoords function that was returning TopCenter [#2127](https://github.com/kangax/fabric.js/pull/2127)
- Fix events not being fired after resize with pinch zoom [#510](https://github.com/kangax/fabric.js/pull/510)
- Fix mouse:over, mouse:out events not receiving event object [#2146](https://github.com/kangax/fabric.js/pull/2146)
- Don't include elements from `<metadata>` during SVG parsing [#2160](https://github.com/kangax/fabric.js/pull/2160)
- Fix some iText new glitches and old bugs about style deleting and inserting, faster function for get2dCursorLocation [#2153](https://github.com/kangax/fabric.js/pull/2153)
- Change bounding box calculation, made strokewidth always considered in dimensions. Switched group stroke default to 0 strokewidth. [#2155](https://github.com/kangax/fabric.js/pull/2155)
- Fix scaling function for object with strokewidth [#2178](https://github.com/kangax/fabric.js/pull/2178)
- Fix image fromObject restoring resizeFilter [#2164](https://github.com/kangax/fabric.js/pull/2164)
- Fix double application of filter upon image init [#2164](https://github.com/kangax/fabric.js/pull/2164)
- Fix image.filter.Resize toObject and fromObject [#2164](https://github.com/kangax/fabric.js/pull/2164)
- Fix strokeWidth calculation during resize operations [#2178](https://github.com/kangax/fabric.js/pull/2178)
- Fix iText selection on upperCanvas to support transformMatrix [#2173](https://github.com/kangax/fabric.js/pull/2173)
- Removed unnecessary calls to removeShadow and restoreGlobalCompositeOperation [#2175](https://github.com/kangax/fabric.js/pull/2175)
- Fix the offset for pattern and gradients filling and stroking in text [#2183](https://github.com/kangax/fabric.js/pull/2183)
- Fix loading of stroke gradients from Object [#2182](https://github.com/kangax/fabric.js/pull/2182)
- Fix segmentation fault on node.js when image doesn't exist [#2193](https://github.com/kangax/fabric.js/pull/2193)
- Fix iText border selection when changing fontWeight [#2201](https://github.com/kangax/fabric.js/pull/2201)
- Fix calculation of object dimensions for geometry functions translation and scaling. [#2206](https://github.com/kangax/fabric.js/pull/2206)
- Fix iText cursor position on click at end of line [#2217](https://github.com/kangax/fabric.js/pull/2217)
- Fix error on parsing style string with trailing spaces [#2256](https://github.com/kangax/fabric.js/pull/2256)
- Fix delegated properties leaking on objects in a group when restoring from json [#2101](https://github.com/kangax/fabric.js/pull/2101)
- Fix cursor click position in rotated i-Text when origins different from TOPLEFT. [#2269](https://github.com/kangax/fabric.js/pull/2269)
- Fix mouse position when the canvas is in a complex style scrolling situation [#2128](https://github.com/kangax/fabric.js/pull/2128)
- Fix parser regex for not parsing svg tags attribute [#2311](https://github.com/kangax/fabric.js/pull/2311)
- Add id attribute to standard attribute parsing from SVG elements [#2317](https://github.com/kangax/fabric.js/pull/2317)
- Fix text decoration opacity [#2310](https://github.com/kangax/fabric.js/pull/2310)
- Add simple color animation utility in /src/util/animate_color.js [#2328](https://github.com/kangax/fabric.js/pull/2328)
- Fix itext paste function to check for source of copied text and strip carriage returns (\r)[#2336](https://github.com/kangax/fabric.js/pull/2336)
- Fix pattern class serialize the source using toDataURL if available [#2335](https://github.com/kangax/fabric.js/pull/2335)
- Fix imageSmoothingEnabled warning on chrome and reinit the property after setDimensions [#2337](https://github.com/kangax/fabric.js/pull/2337)
- Add ability to parse path elements with no path specified. [#2344](https://github.com/kangax/fabric.js/pull/2344)
- Fix shiftClick with activeGroup in case of normal and scaled groups [#2342](https://github.com/kangax/fabric.js/pull/2342)
- Add support for colors in shadow svg export [#2349](https://github.com/kangax/fabric.js/pull/2349)
- Add support for inner viewBoxes in svg parsing [#2345](https://github.com/kangax/fabric.js/pull/2345)
- Fix BoundingBox calculation for pathGroups that have inner transformMatrix [#2348](https://github.com/kangax/fabric.js/pull/2348)
- Fix export toObject to include transformMatrix property [#2350](https://github.com/kangax/fabric.js/pull/2350)
- Fix textbox class to supporto toSVG() and newest style fixes [#2347]
  (https://github.com/kangax/fabric.js/pull/2347)
- Fix regression on text ( textDecoration and textlinebackground ) [#2354](https://github.com/kangax/fabric.js/pull/2354)
- Add support for multi keys chars using onInput event [#2352](https://github.com/kangax/fabric.js/pull/2352)
- Fix iText and textbox entering in edit mode if clicked on a corner [#2393](https://github.com/kangax/fabric.js/pull/2393)
- Fix iText styles error when in justify align [#2370](https://github.com/kangax/fabric.js/pull/2370)
- Add support for shadow export in svg for groups, pathgroups and images. [#2364]
- Add rendering shadows for groups [#2364](https://github.com/kangax/fabric.js/pull/2364)
- Add support for parsing nested SVGs x and y attributes [#2399](https://github.com/kangax/fabric.js/pull/2399)
- Add support for gradientTransform in setGradient(fill or stroke) [#2401](https://github.com/kangax/fabric.js/pull/2401)
- Fix Error in svg parsed that was stopping on gradient color-stop missing stop attribute [#2414](https://github.com/kangax/fabric.js/pull/2414)
- toObject method return copied arrays for array like properties [#2407](https://github.com/kangax/fabric.js/pull/2407)
- Fix Set stop value of colorstop to 0 if stop attribute not present [#2414](https://github.com/kangax/fabric.js/pull/2414)
- Fix correct value of e.button for mouse left click if e.which not supported[#2453](https://github.com/kangax/fabric.js/pull/2453)
- Add check for host property in getScrollTopLeft[#2462](https://github.com/kangax/fabric.js/pull/2462)
- Fix check for object.selectable in findTarget[#2466](https://github.com/kangax/fabric.js/pull/2466)
- Fix After rendering a gesture set originX/Y to its original value[#2479](https://github.com/kangax/fabric.js/pull/2479)
- Add support for skewing objects using shift and m-controls in interactive mode, and using object.skewX/Y [#2482](https://github.com/kangax/fabric.js/pull/2482)
- Fix gradientTransform not exported in gradient toObject [#2486](https://github.com/kangax/fabric.js/pull/2486)
- Fix object.toDataUrl with multiplier [#2487](https://github.com/kangax/fabric.js/pull/2487)
  BACK INCOMPATIBILITY: removed 'allOnTop' parameter from fabric.StaticCanvas.renderAll.
- Fix mask filter, mask image is now streched on all image [#2543](https://github.com/kangax/fabric.js/pull/2543)
- Fix text onInput event to behave correctly if some text is selected [#2501](https://github.com/kangax/fabric.js/pull/2502)
- Fix object with selectable = false could be selected with shift click [#2503](https://github.com/kangax/fabric.js/pull/2503)
- Fix for mask filter when bigger or smaller image is used [#2534](https://github.com/kangax/fabric.js/pull/2534)
- Improvement: simplified renderAll logic [#2545](https://github.com/kangax/fabric.js/pull/2545)
- Improvement: Manage group transformation with skew rotate and scale [#2549](https://github.com/kangax/fabric.js/pull/2549)
- Fix: Add shadow affectStroke to shadow to Object method [#2568](https://github.com/kangax/fabric.js/pull/2568)
- Fix: Made multitouch pinch resize works with skewed object [#2625](https://github.com/kangax/fabric.js/pull/2625)
- Improvement: Added retina screen support [#2623](https://github.com/kangax/fabric.js/pull/2623)
- Change: Set default Image strokeWidth to 0 to improve image rendering [#2624](https://github.com/kangax/fabric.js/pull/2624)
- Fix: multitouch zoom gesture speed back to normal speed [#2625](https://github.com/kangax/fabric.js/pull/2625)
- Fix: fix controls rendering with retina scaling and controls above overlay [#2632](https://github.com/kangax/fabric.js/pull/2632)
- Improvements: resize SVG using viewport/viewbox. [#2642](https://github.com/kangax/fabric.js/pull/2642)
- Improvements: Svg import now supports rotate around point [#2645](https://github.com/kangax/fabric.js/pull/2645)
- Change: Opacity is no more a delegated property for group [#2656](https://github.com/kangax/fabric.js/pull/2656)
- Fix: Itext now check for editable property before initializing cursor [#2657](https://github.com/kangax/fabric.js/pull/2657)
- Fix: Better SVG export support for shadows of rotated objects [#2671](https://github.com/kangax/fabric.js/pull/2671)
- Fix: Avoid polygon polyline to change constructor point array [#2627](https://github.com/kangax/fabric.js/pull/2627)
- SVG import: support fill/stroke opacity when no fill/stroke attribute is present [#2703](https://github.com/kangax/fabric.js/pull/2703)
- Fix: remove white filter set opacity to 0 instead of 1 [#2714](https://github.com/kangax/fabric.js/pull/2714)
- Cleaning: removing unused fabric.Canvas.activeInstance [#2708](https://github.com/kangax/fabric.js/pull/2708)
- Change: remove flipping of text string when flipping object [#2719](https://github.com/kangax/fabric.js/pull/2719)
- Fix: Correct shift click on generic transformerd active groups [#2720](https://github.com/kangax/fabric.js/pull/2720)
- SVG import: parse svg with no spaces between transforms [#2738](https://github.com/kangax/fabric.js/pull/2738)
- Fix: Fallback to styleElement.text for IE9 [#2754](https://github.com/kangax/fabric.js/pull/2754)
- Fix: data url for node [#2777](https://github.com/kangax/fabric.js/pull/2777)
- Improvement: Extended font face to all text class during svg export [#2797](https://github.com/kangax/fabric.js/pull/2797)
- Fix: retina scaling dataurl and shadows. [#2806](https://github.com/kangax/fabric.js/pull/2806)
- Improvement: Better look to iText decoration shadows. [#2808](https://github.com/kangax/fabric.js/pull/2808)
- Improvement: New text shadow export to SVG. [#2827](https://github.com/kangax/fabric.js/pull/2827)
- fix: location of optimized 1x1 rects. [#2817](https://github.com/kangax/fabric.js/pull/2817)
- fix: TextBox handling of consecutive spaces. [#2852](https://github.com/kangax/fabric.js/pull/2852)
- fix: Respect shadow in svg export of flipped objects. [#2854](https://github.com/kangax/fabric.js/pull/2854)
- fix: Check presence of style for textBox in svg export. [#2853](https://github.com/kangax/fabric.js/pull/2853)
- Improvement: Added node compatibility for v4 and v5. [#2872](https://github.com/kangax/fabric.js/pull/2872)
- Fix: Canvas dispose remove the extra created elements. [#2875](https://github.com/kangax/fabric.js/pull/2875)
- IText improvements to cut-copy-paste, edit, mobile jumps and style. [#2868](https://github.com/kangax/fabric.js/pull/2868)

## [1.5.0]

**Edge**

- Added image preserve aspect ratio attributes and functionality (fabric.Image.alignY, fabric.Image.alignY, fabric.Image.meetOrSlic )
- Added ImageResizeFilters , option to resize dynamically or statically the images using a set of resize filter alghoritms.
- [BACK_INCOMPAT] `fabric.Collection#remove` doesn't return removed object -> returns `this` (chainable)

- Add "mouse:over" and "mouse:out" canvas events (and corresponding "mouseover", "mouseout" object events)
- Add support for passing options to `fabric.createCanvasForNode`

- Various iText fixes and performance improvements
- Fix `overlayImage` / `overlayColor` during selection mode
- Fix double callback in loadFromJSON when there's no objects
- Fix paths parsing when number has negative exponent
- Fix background offset in iText
- Fix style object deletion in iText
- Fix typo in `_initCanvasHandlers`
- Fix `transformMatrix` not affecting fabric.Text
- Fix `setAngle` for different originX/originY (!= 'center')
- Change default/init noise/brightness value for `fabric.Image.filters.Noise` and `fabric.Image.filters.Brightness` from 100 to 0
- Add `fabric.Canvas#imageSmoothingEnabled`
- Add `copy/paste` support for iText (uses clipboardData)

## [1.4.0]

- [BACK_INCOMPAT] JSON and Cufon are no longer included in default build

- [BACK_INCOMPAT] Change default objects' originX/originY to left/top

- [BACK_INCOMPAT] `fabric.StaticCanvas#backgroundImage` and `fabric.StaticCanvas#overlayImage` are `fabric.Image` instances. `fabric.StaticCanvas#backgroundImageOpacity`, `fabric.StaticCanvas#backgroundImageStretch`, `fabric.StaticCanvas#overlayImageLeft` and `fabric.StaticCanvas#overlayImageTop` were removed.

- [BACK_INCOMPAT] `fabric.Text#backgroundColor` is now `fabric.Object#backgroundColor`

- [BACK_INCOMPAT] Remove `fabric.Object#toGrayscale` and `fabric.Object#overlayFill` since they're too specific

- [BACK_INCOMPAT] Remove `fabric.StaticCanvas.toGrayscale` since we already have that logic in `fabric.Image.filters.Grayscale`.

- [BACK_INCOMPAT] Split `centerTransform` into the properties `centeredScaling` and `centeredRotation`. Object rotation now happens around originX/originY point UNLESS `centeredRotation=true`. Object scaling now happens non-centered UNLESS `centeredScaling=true`.

## [1.3.0]

- [BACK_INCOMPAT] Remove selectable, hasControls, hasBorders, hasRotatingPoint, transparentCorners, perPixelTargetFind from default object/json representation of objects.

- [BACK_INCOMPAT] Object rotation now happens around originX/originY point UNLESS `centerTransform=true`.

- [BACK_INCOMPAT] fabric.Text#textShadow has been removed - new fabric.Text.shadow property (type of fabric.Shadow).

- [BACK_INCOMPAT] fabric.BaseBrush shadow properties are combined into one property => fabric.BaseBrush.shadow (shadowColor, shadowBlur, shadowOffsetX, shadowOffsetY no longer exist).

- [BACK_INCOMPAT] `fabric.Path.fromObject` is now async. `fabric.Canvas#loadFromDatalessJSON` is deprecated.

## [1.2.0]

- [BACK_INCOMPAT] Make `fabric.Object#toDataURL` synchronous.

- [BACK_INCOMPAT] `fabric.Text#strokeStyle` -> `fabric.Text#stroke`, for consistency with other objects.

- [BACK_INCOMPAT] `fabric.Object.setActive(…)` -> `fabric.Object.set('active', …)`.
  `fabric.Object.isActive` is gone (use `fabric.Object.active` instead)

- [BACK_INCOMPAT] `fabric.Group#objects` -> `fabric.Group._objects`.

## [1.1.0]

- [BACK_INCOMPAT] `fabric.Text#setFontsize` becomes `fabric.Object#setFontSize`.

- [BACK_INCOMPAT] `fabric.Canvas.toDataURL` now accepts options object instead linear arguments.
  `fabric.Canvas.toDataURLWithMultiplier` is deprecated;
  use `fabric.Canvas.toDataURL({ multiplier: … })` instead

## [1.0.0]<|MERGE_RESOLUTION|>--- conflicted
+++ resolved
@@ -2,9 +2,7 @@
 
 ## [next]
 
-<<<<<<< HEAD
 - chore(TS): refactor canvas init #8520
-=======
 - fix(): regression of canvas migration with pointer and sendPointToPlane [#8563](https://github.com/fabricjs/fabric.js/pull/8563)
 - chore(TS): Use exports from files to build fabricJS, get rid of HEADER.js [#8549](https://github.com/fabricjs/fabric.js/pull/8549)
 - chore(): rm `fabric.filterBackend` => `getFilterBackend` [#8487](https://github.com/fabricjs/fabric.js/pull/8487)
@@ -13,7 +11,6 @@
   BREAKING:
   - return animation instance from animate instead of a cancel function and remove `findAnimationByXXX` from `AnimationRegistry`
   - change `animateColor` signature to match `animate`, removed `colorEasing`
->>>>>>> 70f955c3
 - fix(Object Stacking): 🔙 refactor logic to support Group 🔝
 - chore(TS): migrate Group/ActiveSelection [#8455](https://github.com/fabricjs/fabric.js/pull/8455)
 - chore(TS): Migrate smaller mixins to classes (dataurl and serialization ) [#8542](https://github.com/fabricjs/fabric.js/pull/8542)
