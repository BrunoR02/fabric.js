--- conflicted
+++ resolved
@@ -2,13 +2,8 @@
 import type { BaseFilter } from '../../filters/BaseFilter';
 import type { FabricObject } from '../../shapes/Object/FabricObject';
 import type { TCrossOrigin, TFiller } from '../../typedefs';
-<<<<<<< HEAD
-import { classRegistry } from '../class_registry';
-import { createImage } from './dom';
-=======
 import { createImage } from './dom';
 import { classRegistry } from '../../ClassRegistry';
->>>>>>> 7cfb9ed2
 
 export type LoadImageOptions = {
   /**
