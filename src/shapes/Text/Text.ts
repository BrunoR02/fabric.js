--- conflicted
+++ resolved
@@ -40,12 +40,9 @@
 } from './TextStyles';
 import { TextStyles, hasStyleChanged } from './TextStyles';
 import { isFiller } from '../../util/typeAssertions';
-<<<<<<< HEAD
-=======
 import type { Gradient } from '../../gradient/Gradient';
 import type { Pattern } from '../../Pattern';
 import type { CSSRules } from '../../parser/typedefs';
->>>>>>> d0d98dbf
 
 let measuringContext: CanvasRenderingContext2D | null;
 
