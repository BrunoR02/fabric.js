--- conflicted
+++ resolved
@@ -23,13 +23,9 @@
 import type { StaticCanvas } from '../../canvas/StaticCanvas';
 import { ObjectOrigin } from './ObjectOrigin';
 import { ObjectEvents } from '../../EventTypeDefs';
-<<<<<<< HEAD
 import { sendVectorToPlane } from '../../util/misc/planeChange';
 import { mapValues } from '../../util/internals';
-import { radiansToDegrees } from '../../util/misc/radiansDegreesConversion';
-=======
 import { ControlProps } from './types/ControlProps';
->>>>>>> b9ea0205
 
 type TLineDescriptor = {
   o: Point;
