--- conflicted
+++ resolved
@@ -58,11 +58,7 @@
 
     /**
      * Used to optimize performance
-<<<<<<< HEAD
-     * set to `false` if you don't need caontained objects to be target of events
-=======
      * set to `false` if you don't need contained objects to be targets of events
->>>>>>> fbb45817
      * @default
      * @type boolean
      */
@@ -70,13 +66,8 @@
 
     /**
      * Used to allow targeting of object inside groups.
-<<<<<<< HEAD
-     * set to true if you want to select an object inside a group.
-     * REQUIRES subTargetCheck set to true
-=======
      * set to true if you want to select an object inside a group.\
      * **REQUIRES** `subTargetCheck` set to true
->>>>>>> fbb45817
      * @default
      * @type boolean
      */
@@ -105,17 +96,11 @@
       this.__objectSelectionTracker = this.__objectSelectionMonitor.bind(this, true);
       this.__objectSelectionDisposer = this.__objectSelectionMonitor.bind(this, false);
       this._firstLayoutDone = false;
-<<<<<<< HEAD
       //  setting angle, skewX, skewY must occur after initial layout
       this.callSuper('initialize', Object.assign({}, options, { angle: 0, skewX: 0, skewY: 0 }));
       this.forEachObject(function (object) {
         this.enterGroup(object, false);
         object.fire('added:initialized', { target: this });
-=======
-      this.callSuper('initialize', options);
-      this.forEachObject(function (object) {
-        this.enterGroup(object, false);
->>>>>>> fbb45817
       }, this);
       this._applyLayoutStrategy({
         type: 'initialization',
@@ -175,19 +160,12 @@
     /**
      * Remove objects
      * @param {...fabric.Object} objects
-<<<<<<< HEAD
-     */
-    remove: function () {
-      fabric.Collection.remove.call(this, arguments, this._onObjectRemoved);
-      this._onAfterObjectsChange('removed', Array.from(arguments));
-=======
      * @returns {fabric.Object[]} removed objects
      */
     remove: function () {
       var removed = fabric.Collection.remove.call(this, arguments, this._onObjectRemoved);
       this._onAfterObjectsChange('removed', removed);
       return removed;
->>>>>>> fbb45817
     },
 
     /**
@@ -196,13 +174,7 @@
      */
     removeAll: function () {
       this._activeObjects = [];
-<<<<<<< HEAD
-      var remove = this._objects.slice();
-      this.remove.apply(this, remove);
-      return remove;
-=======
       return this.remove.apply(this, this._objects.slice());
->>>>>>> fbb45817
     },
 
     /**
@@ -257,11 +229,7 @@
      * @returns
      */
     canEnter: function (object) {
-<<<<<<< HEAD
-      if (object === this) {
-=======
       if (object === this || this.isDescendantOf(object)) {
->>>>>>> fbb45817
         /* _DEV_MODE_START_ */
         console.warn('fabric.Group: trying to add group to itself, this call has no effect');
         /* _DEV_MODE_END_ */
@@ -273,14 +241,11 @@
         /* _DEV_MODE_END_ */
         return false;
       }
-<<<<<<< HEAD
       else if (object.group) {
         /* _DEV_MODE_START_ */
         console.warn('fabric.Group: object is about to enter group and leave another');
         /* _DEV_MODE_END_ */
       }
-=======
->>>>>>> fbb45817
       return true;
     },
 
@@ -453,11 +418,7 @@
      */
     drawObject: function(ctx) {
       this._renderBackground(ctx);
-<<<<<<< HEAD
-      for (var i = 0, len = this._objects.length; i < len; i++) {
-=======
       for (var i = 0; i < this._objects.length; i++) {
->>>>>>> fbb45817
         this._objects[i].render(ctx);
       }
       this._drawClipPath(ctx, this.clipPath);
@@ -524,7 +485,6 @@
      * @private
      * @param {fabric.Object} object
      * @param {fabric.Point} diff
-<<<<<<< HEAD
      * @param {boolean} [setCoords] perf enhancement, instead of iterating over objects again
      */
     _adjustObjectPosition: function (object, diff, setCoords) {
@@ -541,23 +501,11 @@
         });
         setCoords && object.setCoords();
       }
-=======
-     */
-    _adjustObjectPosition: function (object, diff) {
-      object.set({
-        left: object.left + diff.x,
-        top: object.top + diff.y,
-      });
->>>>>>> fbb45817
     },
 
     /**
      * initial layout logic:
-<<<<<<< HEAD
-     * calculate bbox of objects (if necessary) and translate it according to options recieved from the constructor (left, top, width, height)
-=======
      * calculate bbox of objects (if necessary) and translate it according to options received from the constructor (left, top, width, height)
->>>>>>> fbb45817
      * so it is placed in the center of the bbox received from the constructor
      *
      * @private
@@ -567,7 +515,6 @@
       var isFirstLayout = context.type === 'initialization';
       if (!isFirstLayout && !this._firstLayoutDone) {
         //  reject layout requests before initialization layout
-<<<<<<< HEAD
         return;
       }
       var options = isFirstLayout && context.options;
@@ -617,45 +564,6 @@
         //  no `result` so we return
         return;
       }
-=======
-        return;
-      }
-      var center = this.getRelativeCenterPoint();
-      var result = this.getLayoutStrategyResult(this.layout, this._objects.concat(), context);
-      if (result) {
-        //  handle positioning
-        var newCenter = new fabric.Point(result.centerX, result.centerY);
-        var vector = center.subtract(newCenter).add(new fabric.Point(result.correctionX || 0, result.correctionY || 0));
-        var diff = transformPoint(vector, invertTransform(this.calcOwnMatrix()), true);
-        //  set dimensions
-        this.set({ width: result.width, height: result.height });
-        //  adjust objects to account for new center
-        !context.objectsRelativeToGroup && this.forEachObject(function (object) {
-          this._adjustObjectPosition(object, diff);
-        }, this);
-        //  clip path as well
-        !isFirstLayout && this.layout !== 'clip-path' && this.clipPath && !this.clipPath.absolutePositioned
-          && this._adjustObjectPosition(this.clipPath, diff);
-        if (!newCenter.eq(center)) {
-          //  set position
-          this.setPositionByOrigin(newCenter, 'center', 'center');
-          this.setCoords();
-        }
-      }
-      else if (isFirstLayout) {
-        //  fill `result` with initial values for the layout hook
-        result = {
-          centerX: center.x,
-          centerY: center.y,
-          width: this.width,
-          height: this.height,
-        };
-      }
-      else {
-        //  no `result` so we return
-        return;
-      }
->>>>>>> fbb45817
       //  flag for next layouts
       this._firstLayoutDone = true;
       //  fire layout hook and event (event will fire only for layouts after initialization layout)
@@ -665,25 +573,11 @@
         result: result,
         diff: diff
       });
-<<<<<<< HEAD
       this._bubbleLayout(context);
-=======
-      //  recursive up
-      if (this.group && this.group._applyLayoutStrategy) {
-        //  append the path recursion to context
-        if (!context.path) {
-          context.path = [];
-        }
-        context.path.push(this);
-        //  all parents should invalidate their layout
-        this.group._applyLayoutStrategy(context);
-      }
->>>>>>> fbb45817
-    },
-
-
-    /**
-<<<<<<< HEAD
+    },
+
+
+    /**
      * bubble layout recursive up
      * @private
      */
@@ -700,25 +594,6 @@
     },
 
     /**
-     * Override this method to customize layout.
-     * If you need to run logic once layout completes use `onLayout`
-     * @public
-     *
-     * @typedef {'initialization'|'object_modified'|'added'|'removed'|'layout_change'|'imperative'} LayoutContextType
-     *
-     * @typedef LayoutContext context object with data regarding what triggered the call
-     * @property {LayoutContextType} type
-     * @property {fabric.Object[]} [path] array of objects starting from the object that triggered the call to the current one
-     *
-     * @typedef LayoutResult positioning and layout data **relative** to instance's parent
-     * @property {number} centerX new centerX as measured by the containing plane (same as `left` with `originX` set to `center`)
-     * @property {number} centerY new centerY as measured by the containing plane (same as `top` with `originY` set to `center`)
-     * @property {number} [correctionX] correctionX to translate objects by, measured as `centerX`
-     * @property {number} [correctionY] correctionY to translate objects by, measured as `centerY`
-     * @property {number} width
-     * @property {number} height
-     *
-=======
      * Override this method to customize layout.
      * If you need to run logic once layout completes use `onLayout`
      * @public
@@ -837,108 +712,6 @@
     /**
      * Calculates center taking into account originX, originY while not being sure that width/height are initialized
      * @public
->>>>>>> fbb45817
-     * @param {string} layoutDirective
-     * @param {fabric.Object[]} objects
-     * @param {LayoutContext} context
-     * @returns {LayoutResult | undefined}
-     */
-<<<<<<< HEAD
-    getLayoutStrategyResult: function (layoutDirective, objects, context) {  // eslint-disable-line no-unused-vars
-      //  `fit-content-lazy` performance enhancement
-      //  skip if instance had no objects before the `added` event because it may have kept layout after removing all previous objects
-      if (layoutDirective === 'fit-content-lazy'
-          && context.type === 'added' && objects.length > context.targets.length) {
-        //  calculate added objects' bbox with existing bbox
-        var addedObjects = context.targets.concat(this);
-        return this.prepareBoundingBox(layoutDirective, addedObjects, context);
-      }
-      else if (layoutDirective === 'fit-content' || layoutDirective === 'fit-content-lazy'
-          || (layoutDirective === 'fixed' && context.type === 'initialization')) {
-        return this.prepareBoundingBox(layoutDirective, objects, context);
-      }
-      else if (layoutDirective === 'clip-path' && this.clipPath) {
-        var clipPath = this.clipPath;
-        var clipPathSizeAfter = clipPath._getTransformedDimensions();
-        if (clipPath.absolutePositioned && (context.type === 'initialization' || context.type === 'layout_change')) {
-          //  we want the center point to exist in group's containing plane
-          var clipPathCenter = clipPath.getCenterPoint();
-          if (this.group) {
-            //  send point from canvas plane to group's containing plane
-            var inv = invertTransform(this.group.calcTransformMatrix());
-            clipPathCenter = transformPoint(clipPathCenter, inv);
-          }
-          return {
-            centerX: clipPathCenter.x,
-            centerY: clipPathCenter.y,
-            width: clipPathSizeAfter.x,
-            height: clipPathSizeAfter.y,
-          };
-        }
-        else if (!clipPath.absolutePositioned) {
-          var center;
-          var clipPathRelativeCenter = clipPath.getRelativeCenterPoint(),
-              //  we want the center point to exist in group's containing plane, so we send it upwards
-              clipPathCenter = transformPoint(clipPathRelativeCenter, this.calcOwnMatrix(), true);
-          if (context.type === 'initialization' || context.type === 'layout_change') {
-            var bbox = this.prepareBoundingBox(layoutDirective, objects, context) || {};
-            center = new fabric.Point(bbox.centerX || 0, bbox.centerY || 0);
-            return {
-              centerX: center.x + clipPathCenter.x,
-              centerY: center.y + clipPathCenter.y,
-              correctionX: bbox.correctionX - clipPathCenter.x,
-              correctionY: bbox.correctionY - clipPathCenter.y,
-              width: clipPath.width,
-              height: clipPath.height,
-            };
-          }
-          else {
-            center = this.getRelativeCenterPoint();
-            return {
-              centerX: center.x + clipPathCenter.x,
-              centerY: center.y + clipPathCenter.y,
-              width: clipPathSizeAfter.x,
-              height: clipPathSizeAfter.y,
-            };
-          }
-        }
-      }
-      else if (layoutDirective === 'svg' && context.type === 'initialization') {
-        var bbox = this.getObjectsBoundingBox(objects, true) || {};
-        return Object.assign(bbox, {
-          correctionX: -bbox.offsetX || 0,
-          correctionY: -bbox.offsetY || 0,
-        });
-      }
-    },
-
-    /**
-     * Override this method to customize layout.
-     * A wrapper around {@link fabric.Group#getObjectsBoundingBox}
-     * @public
-     * @param {string} layoutDirective
-     * @param {fabric.Object[]} objects
-     * @param {LayoutContext} context
-     * @returns {LayoutResult | undefined}
-     */
-    prepareBoundingBox: function (layoutDirective, objects, context) {
-      if (context.type === 'initialization') {
-        return this.prepareInitialBoundingBox(layoutDirective, objects, context);
-      }
-      else if (context.type === 'imperative' && context.context) {
-        return Object.assign(
-          this.getObjectsBoundingBox(objects) || {},
-          context.context
-        );
-      }
-      else {
-        return this.getObjectsBoundingBox(objects);
-      }
-    },
-
-    /**
-     * Calculates center taking into account originX, originY while not being sure that width/height are initialized
-     * @public
      * @param {string} layoutDirective
      * @param {fabric.Object[]} objects
      * @param {LayoutContext} context
@@ -1035,104 +808,10 @@
      * @param {fabric.Object[]} objects
      * @returns {LayoutResult | null} bounding box
      */
-=======
-    prepareInitialBoundingBox: function (layoutDirective, objects, context) {
-      var options = context.options || {},
-          hasX = typeof options.left === 'number',
-          hasY = typeof options.top === 'number',
-          hasWidth = typeof options.width === 'number',
-          hasHeight = typeof options.height === 'number';
-
-      //  performance enhancement
-      //  skip layout calculation if bbox is defined
-      if ((hasX && hasY && hasWidth && hasHeight && context.objectsRelativeToGroup) || objects.length === 0) {
-        //  return nothing to skip layout
-        return;
-      }
-
-      var bbox = this.getObjectsBoundingBox(objects) || {};
-      var width = hasWidth ? this.width : (bbox.width || 0),
-          height = hasHeight ? this.height : (bbox.height || 0),
-          calculatedCenter = new fabric.Point(bbox.centerX || 0, bbox.centerY || 0),
-          origin = new fabric.Point(this.resolveOriginX(this.originX), this.resolveOriginY(this.originY)),
-          size = new fabric.Point(width, height),
-          strokeWidthVector = this._getTransformedDimensions({ width: 0, height: 0 }),
-          sizeAfter = this._getTransformedDimensions({
-            width: width,
-            height: height,
-            strokeWidth: 0
-          }),
-          bboxSizeAfter = this._getTransformedDimensions({
-            width: bbox.width,
-            height: bbox.height,
-            strokeWidth: 0
-          }),
-          rotationCorrection = new fabric.Point(0, 0);
-
-      if (this.angle) {
-        var rad = degreesToRadians(this.angle),
-            sin = Math.abs(fabric.util.sin(rad)),
-            cos = Math.abs(fabric.util.cos(rad));
-        sizeAfter.setXY(
-          sizeAfter.x * cos + sizeAfter.y * sin,
-          sizeAfter.x * sin + sizeAfter.y * cos
-        );
-        bboxSizeAfter.setXY(
-          bboxSizeAfter.x * cos + bboxSizeAfter.y * sin,
-          bboxSizeAfter.x * sin + bboxSizeAfter.y * cos
-        );
-        strokeWidthVector = fabric.util.rotateVector(strokeWidthVector, rad);
-        //  correct center after rotating
-        var strokeCorrection = strokeWidthVector.multiply(origin.scalarAdd(-0.5).scalarDivide(-2));
-        rotationCorrection = sizeAfter.subtract(size).scalarDivide(2).add(strokeCorrection);
-        calculatedCenter.addEquals(rotationCorrection);
-      }
-      //  calculate center and correction
-      var originT = origin.scalarAdd(0.5);
-      var originCorrection = sizeAfter.multiply(originT);
-      var centerCorrection = new fabric.Point(
-        hasWidth ? bboxSizeAfter.x / 2 : originCorrection.x,
-        hasHeight ? bboxSizeAfter.y / 2 : originCorrection.y
-      );
-      var center = new fabric.Point(
-        hasX ? this.left - (sizeAfter.x + strokeWidthVector.x) * origin.x : calculatedCenter.x - centerCorrection.x,
-        hasY ? this.top - (sizeAfter.y + strokeWidthVector.y) * origin.y : calculatedCenter.y - centerCorrection.y
-      );
-      var offsetCorrection = new fabric.Point(
-        hasX ?
-          center.x - calculatedCenter.x + bboxSizeAfter.x * (hasWidth ? 0.5 : 0) :
-          -(hasWidth ? (sizeAfter.x - strokeWidthVector.x) * 0.5 : sizeAfter.x * originT.x),
-        hasY ?
-          center.y - calculatedCenter.y + bboxSizeAfter.y * (hasHeight ? 0.5 : 0) :
-          -(hasHeight ? (sizeAfter.y - strokeWidthVector.y) * 0.5 : sizeAfter.y * originT.y)
-      ).add(rotationCorrection);
-      var correction = new fabric.Point(
-        hasWidth ? -sizeAfter.x / 2 : 0,
-        hasHeight ? -sizeAfter.y / 2 : 0
-      ).add(offsetCorrection);
-
-      return {
-        centerX: center.x,
-        centerY: center.y,
-        correctionX: correction.x,
-        correctionY: correction.y,
-        width: size.x,
-        height: size.y,
-      };
-    },
-
-    /**
-     * Calculate the bbox of objects relative to instance's containing plane
-     * @public
-     * @param {fabric.Object[]} objects
-     * @returns {LayoutResult | null} bounding box
-     */
->>>>>>> fbb45817
     getObjectsBoundingBox: function (objects, ignoreOffset) {
       if (objects.length === 0) {
         return null;
       }
-<<<<<<< HEAD
       var objCenter, sizeVector, min = new fabric.Point(0, 0), max = new fabric.Point(0, 0), a, b;
       objects.forEach(function (object, i) {
         if (object instanceof fabric.Layer) {
@@ -1150,34 +829,19 @@
           sizeVector = object._getTransformedDimensions().scalarDivideEquals(2);
           objCenter = object.getRelativeCenterPoint();
         }
-=======
-      var objCenter, sizeVector, min, max, a, b;
-      objects.forEach(function (object, i) {
-        objCenter = object.getRelativeCenterPoint();
-        sizeVector = object._getTransformedDimensions().scalarDivideEquals(2);
->>>>>>> fbb45817
         if (object.angle) {
           var rad = degreesToRadians(object.angle),
               sin = Math.abs(fabric.util.sin(rad)),
               cos = Math.abs(fabric.util.cos(rad)),
               rx = sizeVector.x * cos + sizeVector.y * sin,
               ry = sizeVector.x * sin + sizeVector.y * cos;
-<<<<<<< HEAD
-          sizeVector.setXY(rx, ry);
-=======
           sizeVector = new fabric.Point(rx, ry);
->>>>>>> fbb45817
         }
         a = objCenter.subtract(sizeVector);
         b = objCenter.add(sizeVector);
         if (i === 0) {
-<<<<<<< HEAD
-          min.setXY(Math.min(a.x, b.x), Math.min(a.y, b.y));
-          max.setXY(Math.max(a.x, b.x), Math.max(a.y, b.y));
-=======
           min = new fabric.Point(Math.min(a.x, b.x), Math.min(a.y, b.y));
           max = new fabric.Point(Math.max(a.x, b.x), Math.max(a.y, b.y));
->>>>>>> fbb45817
         }
         else {
           min.setXY(Math.min(min.x, a.x, b.x), Math.min(min.y, a.y, b.y));
@@ -1199,7 +863,6 @@
         width: size.x,
         height: size.y,
       };
-<<<<<<< HEAD
     },
 
     /**
@@ -1215,23 +878,6 @@
     },
 
     /**
-=======
-    },
-
-    /**
-     * Hook that is called once layout has completed.
-     * Provided for layout customization, override if necessary.
-     * Complements `getLayoutStrategyResult`, which is called at the beginning of layout.
-     * @public
-     * @param {LayoutContext} context layout context
-     * @param {LayoutResult} result layout result
-     */
-    onLayout: function (/* context, result */) {
-      //  override by subclass
-    },
-
-    /**
->>>>>>> fbb45817
      *
      * @private
      * @param {'toObject'|'toDatalessObject'} [method]
@@ -1253,7 +899,6 @@
           return data;
         });
     },
-<<<<<<< HEAD
 
     /**
      * Returns object representation of an instance
@@ -1270,24 +915,6 @@
       return '#<fabric.Group: (' + this.complexity() + ')>';
     },
 
-=======
-
-    /**
-     * Returns object representation of an instance
-     * @param {string[]} [propertiesToInclude] Any properties that you might want to additionally include in the output
-     * @return {Object} object representation of an instance
-     */
-    toObject: function (propertiesToInclude) {
-      var obj = this.callSuper('toObject', ['layout', 'subTargetCheck', 'interactive'].concat(propertiesToInclude));
-      obj.objects = this.__serializeObjects('toObject', propertiesToInclude);
-      return obj;
-    },
-
-    toString: function () {
-      return '#<fabric.Group: (' + this.complexity() + ')>';
-    },
-
->>>>>>> fbb45817
     dispose: function () {
       this._activeObjects = [];
       this.forEachObject(function (object) {
@@ -1320,11 +947,7 @@
       var svgString = ['<g ', 'COMMON_PARTS', ' >\n'];
       var bg = this._createSVGBgRect(reviver);
       bg && svgString.push('\t\t', bg);
-<<<<<<< HEAD
-      for (var i = 0, len = this._objects.length; i < len; i++) {
-=======
       for (var i = 0; i < this._objects.length; i++) {
->>>>>>> fbb45817
         svgString.push('\t\t', this._objects[i].toSVG(reviver));
       }
       svgString.push('</g>\n');
@@ -1355,11 +978,7 @@
       var svgString = [];
       var bg = this._createSVGBgRect(reviver);
       bg && svgString.push('\t', bg);
-<<<<<<< HEAD
-      for (var i = 0, len = this._objects.length; i < len; i++) {
-=======
       for (var i = 0; i < this._objects.length; i++) {
->>>>>>> fbb45817
         svgString.push('\t', this._objects[i].toClipPathSVG(reviver));
       }
       return this._createBaseClipPathSVGMarkup(svgString, { reviver: reviver });
