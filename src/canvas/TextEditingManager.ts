--- conflicted
+++ resolved
@@ -13,15 +13,9 @@
 
   constructor(canvas: Canvas) {
     const cb = () => this.target?.hiddenTextarea?.focus();
-<<<<<<< HEAD
-    canvas.upperCanvasEl.addEventListener('click', cb);
-    this.__disposer = () =>
-      canvas.upperCanvasEl.removeEventListener('click', cb);
-=======
     const el = canvas.upperCanvasEl;
     el.addEventListener('click', cb);
     this.__disposer = () => el.removeEventListener('click', cb);
->>>>>>> dd5292f0
   }
 
   exitTextEditing() {
