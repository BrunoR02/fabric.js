//@ts-nocheck
import { Color } from '../color/Color';
import { iMatrix } from '../constants';
import { parseTransformAttribute } from '../parser/parseTransformAttribute';
<<<<<<< HEAD
import type { FabricObject } from '../shapes/Object/Object';
import { TMat2D } from '../typedefs';
=======
import type { FabricObject } from '../shapes/Object/FabricObject';
import { FabricObject as BaseFabricObject } from '../shapes/Object/Object';
import type { TMat2D } from '../typedefs';
>>>>>>> 6175f97a
import { uid } from '../util/internals/uid';
import { pick } from '../util/misc/pick';
import { matrixToSVG } from '../util/misc/svgParsing';
import { linearDefaultCoords, radialDefaultCoords } from './constants';
import {
  parseColorStops,
  parseCoords,
  parseGradientUnits,
  parseType,
} from './parser';
import type {
  ColorStop,
  GradientCoords,
  GradientOptions,
  GradientType,
  GradientUnits,
  SVGOptions,
} from './typedefs';
import { classRegistry } from '../ClassRegistry';

/**
 * Gradient class
 * @class Gradient
 * @tutorial {@link http://fabricjs.com/fabric-intro-part-2#gradients}
 */
export class Gradient<
  S,
  T extends GradientType = S extends GradientType ? S : 'linear'
> {
  /**
   * Horizontal offset for aligning gradients coming from SVG when outside pathgroups
   * @type Number
   * @default 0
   */
  declare offsetX: number;

  /**
   * Vertical offset for aligning gradients coming from SVG when outside pathgroups
   * @type Number
   * @default 0
   */
  declare offsetY: number;

  /**
   * A transform matrix to apply to the gradient before painting.
   * Imported from svg gradients, is not applied with the current transform in the center.
   * Before this transform is applied, the origin point is at the top left corner of the object
   * plus the addition of offsetY and offsetX.
   * @type Number[]
   * @default null
   */
  declare gradientTransform: TMat2D | null;

  /**
   * coordinates units for coords.
   * If `pixels`, the number of coords are in the same unit of width / height.
   * If set as `percentage` the coords are still a number, but 1 means 100% of width
   * for the X and 100% of the height for the y. It can be bigger than 1 and negative.
   * allowed values pixels or percentage.
   * @type GradientUnits
   * @default 'pixels'
   */
  declare gradientUnits: GradientUnits;

  /**
   * Gradient type linear or radial
   * @type GradientType
   * @default 'linear'
   */
  declare type: T;

  /**
   * Defines how the gradient is located in space and spread
   * @type GradientCoords
   */
  declare coords: GradientCoords<T>;

  /**
   * Defines how many colors a gradient has and how they are located on the axis
   * defined by coords
   * @type GradientCoords
   */
  declare colorStops: ColorStop[];

  /**
   * If true, this object will not be exported during the serialization of a canvas
   * @type boolean
   */
  declare excludeFromExport?: boolean;

  /**
   * ID used for SVG export functionalities
   * @type number | string
   */
  declare readonly id: string | number;

  constructor({
    type = 'linear' as T,
    gradientUnits = 'pixels',
    coords,
    colorStops = [],
    offsetX = 0,
    offsetY = 0,
    gradientTransform = null,
    id,
  }: GradientOptions<T>) {
    this.id = id ? `${id}_${uid()}` : uid();
    this.type = type;
    this.gradientUnits = gradientUnits;
    this.gradientTransform = gradientTransform;
    this.offsetX = offsetX;
    this.offsetY = offsetY;
    this.coords = {
      ...(this.type === 'radial' ? radialDefaultCoords : linearDefaultCoords),
      ...coords,
    } as GradientCoords<T>;
    this.colorStops = colorStops.slice();
  }

  // isType<S extends GradientType>(type: S): this is Gradient<S> {
  //   return (this.type as GradientType) === type;
  // }

  /**
   * Adds another colorStop
   * @param {Record<string, string>} colorStop Object with offset and color
   * @return {Gradient} thisArg
   */
  addColorStop(colorStops: Record<string, string>) {
    for (const position in colorStops) {
      const color = new Color(colorStops[position]);
      this.colorStops.push({
        offset: parseFloat(position),
        color: color.toRgb(),
        opacity: color.getAlpha(),
      });
    }
    return this;
  }

  /**
   * Returns object representation of a gradient
   * @param {string[]} [propertiesToInclude] Any properties that you might want to additionally include in the output
   * @return {object}
   */
  toObject(propertiesToInclude?: (keyof this | string)[]) {
    return {
      ...pick(this, propertiesToInclude),
      type: this.type,
      coords: this.coords,
      colorStops: this.colorStops,
      offsetX: this.offsetX,
      offsetY: this.offsetY,
      gradientUnits: this.gradientUnits,
      gradientTransform: this.gradientTransform
        ? this.gradientTransform.concat()
        : this.gradientTransform,
    };
  }

  /* _TO_SVG_START_ */
  /**
   * Returns SVG representation of an gradient
   * @param {FabricObject} object Object to create a gradient for
   * @return {String} SVG representation of an gradient (linear/radial)
   */
  toSVG(
    object: FabricObject,
    { additionalTransform: preTransform }: { additionalTransform?: string } = {}
  ) {
    const markup = [],
      transform = (
        this.gradientTransform
          ? this.gradientTransform.concat()
          : iMatrix.concat()
      ) as TMat2D,
      gradientUnits =
        this.gradientUnits === 'pixels'
          ? 'userSpaceOnUse'
          : 'objectBoundingBox';
    // colorStops must be sorted ascending, and guarded against deep mutations
    const colorStops = this.colorStops
      .map((colorStop) => ({ ...colorStop }))
      .sort((a, b) => {
        return a.offset - b.offset;
      });

    let offsetX = -this.offsetX,
      offsetY = -this.offsetY;
    if (gradientUnits === 'objectBoundingBox') {
      offsetX /= object.width;
      offsetY /= object.height;
    } else {
      offsetX += object.width / 2;
      offsetY += object.height / 2;
    }
    if (
      object instanceof BaseFabricObject &&
      object.isType('Path') &&
      this.gradientUnits !== 'percentage'
    ) {
      offsetX -= object.pathOffset.x;
      offsetY -= object.pathOffset.y;
    }
    transform[4] -= offsetX;
    transform[5] -= offsetY;

    const commonAttributes = [
      `id="SVGID_${this.id}"`,
      `gradientUnits="${gradientUnits}"`,
      `gradientTransform="${
        preTransform ? preTransform + ' ' : ''
      }${matrixToSVG(transform)}"`,
      '',
    ].join(' ');

    if (this.type === 'linear') {
      const { x1, y1, x2, y2 } = this.coords;
      markup.push(
        '<linearGradient ',
        commonAttributes,
        ' x1="',
        x1,
        '" y1="',
        y1,
        '" x2="',
        x2,
        '" y2="',
        y2,
        '">\n'
      );
    } else if (this.type === 'radial') {
      const { x1, y1, x2, y2, r1, r2 } = this
        .coords as GradientCoords<'radial'>;
      const needsSwap = r1 > r2;
      // svg radial gradient has just 1 radius. the biggest.
      markup.push(
        '<radialGradient ',
        commonAttributes,
        ' cx="',
        needsSwap ? x1 : x2,
        '" cy="',
        needsSwap ? y1 : y2,
        '" r="',
        needsSwap ? r1 : r2,
        '" fx="',
        needsSwap ? x2 : x1,
        '" fy="',
        needsSwap ? y2 : y1,
        '">\n'
      );
      if (needsSwap) {
        // svg goes from internal to external radius. if radius are inverted, swap color stops.
        colorStops.reverse(); //  mutates array
        colorStops.forEach((colorStop) => {
          colorStop.offset = 1 - colorStop.offset;
        });
      }
      const minRadius = Math.min(r1, r2);
      if (minRadius > 0) {
        // i have to shift all colorStops and add new one in 0.
        const maxRadius = Math.max(r1, r2),
          percentageShift = minRadius / maxRadius;
        colorStops.forEach((colorStop) => {
          colorStop.offset += percentageShift * (1 - colorStop.offset);
        });
      }
    }

    colorStops.forEach(({ color, offset, opacity }) => {
      markup.push(
        '<stop ',
        'offset="',
        offset * 100 + '%',
        '" style="stop-color:',
        color,
        typeof opacity !== 'undefined' ? ';stop-opacity: ' + opacity : ';',
        '"/>\n'
      );
    });

    markup.push(
      this.type === 'linear' ? '</linearGradient>' : '</radialGradient>',
      '\n'
    );

    return markup.join('');
  }
  /* _TO_SVG_END_ */

  /**
   * Returns an instance of CanvasGradient
   * @param {CanvasRenderingContext2D} ctx Context to render on
   * @return {CanvasGradient}
   */
  toLive(ctx: CanvasRenderingContext2D): CanvasGradient {
    const coords = this.coords as GradientCoords<'radial'>;
    const gradient =
      this.type === 'linear'
        ? ctx.createLinearGradient(coords.x1, coords.y1, coords.x2, coords.y2)
        : ctx.createRadialGradient(
            coords.x1,
            coords.y1,
            coords.r1,
            coords.x2,
            coords.y2,
            coords.r2
          );

    this.colorStops.forEach(({ color, opacity, offset }) => {
      gradient.addColorStop(
        offset,
        typeof opacity !== 'undefined'
          ? new Color(color).setAlpha(opacity).toRgba()
          : color
      );
    });

    return gradient;
  }

  /* _FROM_SVG_START_ */
  /**
   * Returns {@link Gradient} instance from an SVG element
   * @static
   * @memberOf Gradient
   * @param {SVGGradientElement} el SVG gradient element
   * @param {FabricObject} instance
   * @param {String} opacity A fill-opacity or stroke-opacity attribute to multiply to each stop's opacity.
   * @param {SVGOptions} svgOptions an object containing the size of the SVG in order to parse correctly gradients
   * that uses gradientUnits as 'userSpaceOnUse' and percentages.
   * @return {Gradient} Gradient instance
   * @see http://www.w3.org/TR/SVG/pservers.html#LinearGradientElement
   * @see http://www.w3.org/TR/SVG/pservers.html#RadialGradientElement
   *
   *  @example
   *
   *  <linearGradient id="linearGrad1">
   *    <stop offset="0%" stop-color="white"/>
   *    <stop offset="100%" stop-color="black"/>
   *  </linearGradient>
   *
   *  OR
   *
   *  <linearGradient id="linearGrad2">
   *    <stop offset="0" style="stop-color:rgb(255,255,255)"/>
   *    <stop offset="1" style="stop-color:rgb(0,0,0)"/>
   *  </linearGradient>
   *
   *  OR
   *
   *  <radialGradient id="radialGrad1">
   *    <stop offset="0%" stop-color="white" stop-opacity="1" />
   *    <stop offset="50%" stop-color="black" stop-opacity="0.5" />
   *    <stop offset="100%" stop-color="white" stop-opacity="1" />
   *  </radialGradient>
   *
   *  OR
   *
   *  <radialGradient id="radialGrad2">
   *    <stop offset="0" stop-color="rgb(255,255,255)" />
   *    <stop offset="0.5" stop-color="rgb(0,0,0)" />
   *    <stop offset="1" stop-color="rgb(255,255,255)" />
   *  </radialGradient>
   *
   */
  static fromElement(
    el: SVGGradientElement,
    instance: FabricObject,
    svgOptions: SVGOptions
  ): Gradient<GradientType> {
    const gradientUnits = parseGradientUnits(el);
    const center = instance._findCenterFromElement();
    return new this({
      id: el.getAttribute('id') || undefined,
      type: parseType(el),
      coords: parseCoords(el, {
        width: svgOptions.viewBoxWidth || svgOptions.width,
        height: svgOptions.viewBoxHeight || svgOptions.height,
      }),
      colorStops: parseColorStops(el, svgOptions.opacity),
      gradientUnits,
      gradientTransform: parseTransformAttribute(
        el.getAttribute('gradientTransform') || ''
      ),
      ...(gradientUnits === 'pixels'
        ? {
            offsetX: instance.width / 2 - center.x,
            offsetY: instance.height / 2 - center.y,
          }
        : {
            offsetX: 0,
            offsetY: 0,
          }),
    });
  }
  /* _FROM_SVG_END_ */
}

classRegistry.setClass(Gradient, 'gradient');<|MERGE_RESOLUTION|>--- conflicted
+++ resolved
@@ -2,14 +2,9 @@
 import { Color } from '../color/Color';
 import { iMatrix } from '../constants';
 import { parseTransformAttribute } from '../parser/parseTransformAttribute';
-<<<<<<< HEAD
-import type { FabricObject } from '../shapes/Object/Object';
-import { TMat2D } from '../typedefs';
-=======
 import type { FabricObject } from '../shapes/Object/FabricObject';
 import { FabricObject as BaseFabricObject } from '../shapes/Object/Object';
 import type { TMat2D } from '../typedefs';
->>>>>>> 6175f97a
 import { uid } from '../util/internals/uid';
 import { pick } from '../util/misc/pick';
 import { matrixToSVG } from '../util/misc/svgParsing';
