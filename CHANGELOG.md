# Changelog

## [next]

<<<<<<< HEAD
- feat(): DrawShape, DrawOval, DrawPoly [#8430](https://github.com/fabricjs/fabric.js/pull/8430)
=======
- fix(): `_initRetinaScaling`  initializaing the scaling regardless of settings in Canvas. [#8565](https://github.com/fabricjs/fabric.js/pull/8565)
- fix(): regression of canvas migration with pointer and sendPointToPlane [#8563](https://github.com/fabricjs/fabric.js/pull/8563)
- chore(TS): Use exports from files to build fabricJS, get rid of HEADER.js [#8549](https://github.com/fabricjs/fabric.js/pull/8549)
- chore(): rm `fabric.filterBackend` => `getFilterBackend` [#8487](https://github.com/fabricjs/fabric.js/pull/8487)
- chore(TS): migrate text SVG export mixin [#8486](https://github.com/fabricjs/fabric.js/pull/8486)
- refactor(TS): `animate` and `AnimationRegistry` to classes [#8297](https://github.com/fabricjs/fabric.js/pull/8297)
  BREAKING:
  - return animation instance from animate instead of a cancel function and remove `findAnimationByXXX` from `AnimationRegistry`
  - change `animateColor` signature to match `animate`, removed `colorEasing`
>>>>>>> 0bc63dc2
- fix(Object Stacking): 🔙 refactor logic to support Group 🔝
- chore(TS): migrate Group/ActiveSelection [#8455](https://github.com/fabricjs/fabric.js/pull/8455)
- chore(TS): Migrate smaller mixins to classes (dataurl and serialization ) [#8542](https://github.com/fabricjs/fabric.js/pull/8542)
- chore(TS): Convert Canvas events mixin and grouping mixin [#8519](https://github.com/fabricjs/fabric.js/pull/8519)
- chore(TS): Remove backward compatibility initialize methods [#8525](https://github.com/fabricjs/fabric.js/pull/8525/)
- chore(TS): replace getKlass utility with a registry that doesn't require full fabricJS to work [#8500](https://github.com/fabricjs/fabric.js/pull/8500)
- chore(): use context in static constructors [#8522](https://github.com/fabricjs/fabric.js/issues/8522)
- chore(TS): Convert Canvas class #8510
- chore(TS): Move object classes #8511
- chore(TS): polish text [#8489](https://github.com/fabricjs/fabric.js/pull/8489)
- chore(TS): fix import cycle, extract `groupSVGElements` [#8506](https://github.com/fabricjs/fabric.js/pull/8506)
- chore(TS): permissive `Point` typings [#8434](https://github.com/fabricjs/fabric.js/pull/8434)
- chore(TS): polish files [#8488](https://github.com/fabricjs/fabric.js/pull/8488)
- fix(TS): `EventSpec` recognition [#8497](https://github.com/fabricjs/fabric.js/pull/8497)
- chore(): rm dead code [#8493](https://github.com/fabricjs/fabric.js/pull/8493)
- fix(scaleObject): handle when scale is 0 to not bug flip [#8490](https://github.com/fabricjs/fabric.js/pull/8490)
- chore(TS): migrate StatiCanvas to TS [#8485](https://github.com/fabricjs/fabric.js/pull/8485)
- chore(): refactor `Object.__uid++` => `uid()` [#8482](https://github.com/fabricjs/fabric.js/pull/8482)
- chore(TS): migrate object mixins to TS [#8414](https://github.com/fabricjs/fabric.js/pull/8414)
- chore(TS): migrate filters [#8474](https://github.com/fabricjs/fabric.js/pull/8474)
- chore(TS): BaseBrush abstract methods [#8428](https://github.com/fabricjs/fabric.js/pull/8428)
- feat(): Add `createObjectDefaultControls` and `createTextboxDefaultControls` to create copies of control sets. [#8415](https://github.com/fabricjs/fabric.js/pull/8415)
- fix(PatternBrush): `getPatternSrc`, rm `getPatternSrcFunction` [#8468](https://github.com/fabricjs/fabric.js/pull/8468)
- chore(TS): more FabricObject typing [#8405](https://github.com/fabricjs/fabric.js/pull/8405)
- chore(TS): Observable types [#8431](https://github.com/fabricjs/fabric.js/pull/8431)
- chore(TS): migrate Group/ActiveSelection [#8455](https://github.com/fabricjs/fabric.js/pull/8455)
- fix(TS): migration error of itext key mixin (#8421) [#8457](https://github.com/fabricjs/fabric.js/pull/8457)
- chore(TS): migrate text classes/mixins [#8421](https://github.com/fabricjs/fabric.js/pull/8421)
- chore(TS): migrate Image [#8443](https://github.com/fabricjs/fabric.js/pull/8443)
- chore(TS): migrate Shadow [#8462](https://github.com/fabricjs/fabric.js/pull/8462)
- fix(Itext): show incorrect pointer position after scale changed
- chore(TS): migrate text classes/mixins [#8408](https://github.com/fabricjs/fabric.js/pull/8408)
- chore(TS): migrate Collection [#8433](https://github.com/fabricjs/fabric.js/pull/8433)
- ci(): Simplify filestats even more [#8449](https://github.com/fabricjs/fabric.js/pull/8449)
- chore(TS): migrate filter backends [#8403](https://github.com/fabricjs/fabric.js/pull/8403)
- chore(TS): migrate Text classes/mixins [#8408](https://github.com/fabricjs/fabric.js/pull/8408)
- chore(TS): migrate Path [#8412](https://github.com/fabricjs/fabric.js/pull/8412)
- ci(): remove unwanted build stats (from [#8395](https://github.com/fabricjs/fabric.js/pull/8395)) [#8416](https://github.com/fabricjs/fabric.js/pull/8416)
- chore(TS): migrate Line [#8413](https://github.com/fabricjs/fabric.js/pull/8413)
- chore(TS): migrate Polyline/Polygon [#8417](https://github.com/fabricjs/fabric.js/pull/8417)
- chore(TS): migrate Rect [#8411](https://github.com/fabricjs/fabric.js/pull/8411)
- chore(TS): migrate Ellipse [#8408](https://github.com/fabricjs/fabric.js/pull/8408)
- chore(TS): migrate Triangle to TS [#8410](https://github.com/fabricjs/fabric.js/pull/8410)
- chore(TS): migrate Circle to TS [#8406](https://github.com/fabricjs/fabric.js/pull/8406)
- chore(TS): convert Object interactivity mixin to its own class [#8401](https://github.com/fabricjs/fabric.js/pull/8401)
- chore(TS): Convert controls e6/ts [#8400](https://github.com/fabricjs/fabric.js/pull/8400)
- ci(): remove buggy changelog action in favor of `git diff` bash script + direct git how to merge `CHANGELOG.md` [#8309](https://github.com/fabricjs/fabric.js/pull/8346)
- fix(): skewing controls accuracy + successive interactions [#8380](https://github.com/fabricjs/fabric.js/pull/8380)
- chore(TS): Convert Geometry and Origin to classes/e6/ts [#8390](https://github.com/fabricjs/fabric.js/pull/8390)
- ci(): build stats report [#8395](https://github.com/fabricjs/fabric.js/pull/8395)
- chore(TS): convert object to es6 class [#8322](https://github.com/fabricjs/fabric.js/pull/8322)
- docs(): guides follow up, feature request template [#8379](https://github.com/fabricjs/fabric.js/pull/8379)
- docs(): refactor guides, bug report template [#8189](https://github.com/fabricjs/fabric.js/pull/8189)
- BREAKING fix(polyline/polygon): stroke bounding box for all line join/cap cases [#8344](https://github.com/fabricjs/fabric.js/pull/8344)
  BREAKING: `_setPositionDimensions` was removed in favor of `setDimensions`
- test(): Added 2 tests for polygon shapes and transforms with translations [#8370](https://github.com/fabricjs/fabric.js/pull/8370)
- fix(textStyles): Handle style objects with only a textBackgroundColor property in stylesToArray [#8365](https://github.com/fabricjs/fabric.js/pull/8365)
- chore(): fix typos in intersection file [#8345](https://github.com/fabricjs/fabric.js/pull/8345)
- fix(textStyles): Handle empty style object in stylesToArray [#8357](https://github.com/fabricjs/fabric.js/pull/8357)
- ci(build): safeguard concurrent unlocking [#8309](https://github.com/fabricjs/fabric.js/pull/8309)
- ci(): update stale bot [#8307](https://github.com/fabricjs/fabric.js/pull/8307)
- ci(test): await golden generation in visual tests [#8284](https://github.com/fabricjs/fabric.js/pull/8284)
- ci(): Add a pipeline check for verifying that CHANGELOG.md has been updated [#8302](https://github.com/fabricjs/fabric.js/pull/8302)
- BREAKING feat(fabric.IText) rename data-fabric-hiddentextarea to data-fabric with value textarea
- ci(): adds a lock file to the repo when build is in progress, makes local testing wait for the build to complete [#8290](https://github.com/fabricjs/fabric.js/pull/8290)
- fix(`WebGLProbe`): regression caused by [#8199](https://github.com/fabricjs/fabric.js/pull/8199), [#8301](https://github.com/fabricjs/fabric.js/pull/8301)
- fix(fabric.utils) added missing import in dom_misc [#8293](https://github.com/fabricjs/fabric.js/pull/8293)
- fix(Object): `extraParam` should not be passed to options [#8295](https://github.com/fabricjs/fabric.js/pull/8295)
- test(): add `globalCompositeOperation` tests [#8271](https://github.com/fabricjs/fabric.js/pull/8271)
- fix(): use `sendObjectToPlane` in `mergeClipPaths` [#8247](https://github.com/fabricjs/fabric.js/pull/8247)
- chore(): prettify all source code [#8276](https://github.com/fabricjs/fabric.js/pull/8276)
- chore(lint): disallow `Math.hypot`, `window`, `document` [#8277](https://github.com/fabricjs/fabric.js/pull/8277)
- ci(): Add node18 and add a check for prettier [#8275](https://github.com/fabricjs/fabric.js/pull/8275)
- ci(test): suite fixes for browser [#8176](https://github.com/fabricjs/fabric.js/pull/8176)
- ci(): install prettier [#8242](https://github.com/fabricjs/fabric.js/pull/8242)
- ci(): migrate scripts to es6 modules [#8266](https://github.com/fabricjs/fabric.js/pull/8266)
- BREAKING refactor(util): remove lang_array since there are no more use cases [#8274](https://github.com/fabricjs/fabric.js/pull/8274)
- chore(TS): migrate `Pattern` [#8255](https://github.com/fabricjs/fabric.js/pull/8255)
- ci(): add source-map-support for testing [#8248](https://github.com/fabricjs/fabric.js/pull/8248)
- ci(): file cleanup [#8254](https://github.com/fabricjs/fabric.js/pull/8254)
- ci(): fix test global error handlers [#8267](https://github.com/fabricjs/fabric.js/pull/8267)
- fix(fabric.Canvas): dispose and request animation frame scheduling fix [#8220](https://github.com/fabricjs/fabric.js/pull/8220)
- ci(test): fix golden creation from browser [#8270](https://github.com/fabricjs/fabric.js/pull/8270)
- BREAKING refactor(util): `boundingBoxFromPoints`, removed transform [#8269](https://github.com/fabricjs/fabric.js/pull/8269)
- ci(): reintroduce node 14 testing [#8232](https://github.com/fabricjs/fabric.js/pull/8232)
- chore(TS): finish converting utils [#8230](https://github.com/fabricjs/fabric.js/pull/8230)
- test(): Add extensive coverage for mergeClipPath [#8245](https://github.com/fabricjs/fabric.js/pull/8245)
- ci() Nicer names for GHA [#8235](https://github.com/fabricjs/fabric.js/pull/8235)
- Update tests.yml
- ci(): consolidate test workflows [#8227](https://github.com/fabricjs/fabric.js/pull/8227)
- chore(TS): BREAKING: `populateWithProperties` => `pick` [#8202](https://github.com/fabricjs/fabric.js/pull/8202)
- chore(TS): extract `initFilterBackend` from HEADER [#8199](https://github.com/fabricjs/fabric.js/pull/8199)
- chore(TS): extract caches from HEADER [#8198](https://github.com/fabricjs/fabric.js/pull/8198)
- Chore(TS): migrate Intersection [#8121](https://github.com/fabricjs/fabric.js/pull/8121)
- chore(TS): es6 for util/path.ts and more utils converted [#8201](https://github.com/fabricjs/fabric.js/pull/8201)
- fix(ci): report build script failure + fix missing logs [#8188](https://github.com/fabricjs/fabric.js/pull/8188)
- fix(): update window => fabric.window [#8209](https://github.com/fabricjs/fabric.js/pull/8209)
- chore(TS): extract const `reNonWord` from HEADER [#8197](https://github.com/fabricjs/fabric.js/pull/8197)
- chore(TS): extract config values in its own module [#8194](https://github.com/fabricjs/fabric.js/pull/8194)
- ci(): update code coverage action comment [#8205](https://github.com/fabricjs/fabric.js/pull/8205)
- fix(fabric.Gradient): Guard against deep mutation on svg export for color exports [#8196](https://github.com/fabricjs/fabric.js/pull/8196)
- chore(TS): migrate gradient [#8154](https://github.com/fabricjs/fabric.js/pull/8154)
- Chore(TS): Convert more utilities [#8193](https://github.com/fabricjs/fabric.js/pull/8193)
- docs(CONTRIBUTING): fix typo [#8191](https://github.com/fabricjs/fabric.js/pull/8191)
- chore(TS): move control files under `controls` folder [#8185](https://github.com/fabricjs/fabric.js/pull/8185)
- chore(TS): `ElementsParser` => `parser/ElementsParser` [#8183](https://github.com/fabricjs/fabric.js/pull/8183)
- dep(): fabric.console [#8184](https://github.com/fabricjs/fabric.js/pull/8184)
- chore(TS) convert more utils [#8180](https://github.com/fabricjs/fabric.js/pull/8180)
- chore(TS): migrate brushes [#8182](https://github.com/fabricjs/fabric.js/pull/8182)
- fix(): propagate failed exit code to the process [#8187](https://github.com/fabricjs/fabric.js/pull/8187)
- fix(): regain focus on mouse move [#8179](https://github.com/fabricjs/fabric.js/pull/8179)
- chore(TS): read fabric version from package.json
- ci(test): migrate test cmd [#8138](https://github.com/fabricjs/fabric.js/pull/8138)
- chore(TS): Move more utils to TS [#8164](https://github.com/fabricjs/fabric.js/pull/8164)
- chore(TS): more conversion of utils [#8148](https://github.com/fabricjs/fabric.js/pull/8148)
- chore(): Update package.json contributors [#8157](https://github.com/fabricjs/fabric.js/pull/8157)
- docs(contributing): rework [#8158](https://github.com/fabricjs/fabric.js/pull/8158)
- fix(): add pointer data to drop event [#8156](https://github.com/fabricjs/fabric.js/pull/8156)
- chore(TS): prepare for gradient migration [#8155](https://github.com/fabricjs/fabric.js/pull/8155)
- docs(Collection): JSDOC fix `item` return type [#8152](https://github.com/fabricjs/fabric.js/pull/8152)
- chore(ts): Convert some utils [#8123](https://github.com/fabricjs/fabric.js/pull/8123)
- chore(TS): Migrate Circle to es6/ts
- chore(TS): migrate parser [#8122](https://github.com/fabricjs/fabric.js/pull/8122)
- fix(TS): color merge conflict [#8133](https://github.com/fabricjs/fabric.js/pull/8133)
- chore(TS): migrate Point to es6 class and update references. Deprecate xxxEquals methods [#8120](https://github.com/fabricjs/fabric.js/pull/8120)
- Chore(TS) Rect to Es6, remove global scope function. [#8118](https://github.com/fabricjs/fabric.js/pull/8118)
- chore(TS): Color [#8115](https://github.com/fabricjs/fabric.js/pull/8115)
- chore(TS): prepare for Color migration [#8116](https://github.com/fabricjs/fabric.js/pull/8116)
- ci(): adapt build script to rollup [#8114](https://github.com/fabricjs/fabric.js/pull/8114)
- fix(): Delegate toJson to toObject properly and fix tests [#8111](https://github.com/fabricjs/fabric.js/pull/8111)
- chore(TS): convert file ext [#8108](https://github.com/fabricjs/fabric.js/pull/8108)
- ci(scripts) patch [#8102](https://github.com/fabricjs/fabric.js/pull/8102)
- ci(): switch the old custom build for rollup [#8013](https://github.com/fabricjs/fabric.js/pull/8013)
- feat(IText): Draggable text [#7802](https://github.com/fabricjs/fabric.js/pull/7802)
- feat(Text): condensed styles structure v6 [#8006](https://github.com/fabricjs/fabric.js/pull/8006)
- feat(): on `discardActiveObject` interrupt current transform. Also add a method to interrupt current transform programmatically [#7954](https://github.com/fabricjs/fabric.js/pull/7954)
- fix(fabric.StaticCanvas): imageSmoothing setter for node-cavas special case [#8032](https://github.com/fabricjs/fabric.js/pull/8032)
- feat(): support aborting loading resources that requires network calls (promises/requests) [#7827](https://github.com/fabricjs/fabric.js/pull/7827)
- fix(fabric.IText) wrong typeof syntax [#8023](https://github.com/fabricjs/fabric.js/pull/8023)
- ci(typescript): transformer [#8020](https://github.com/fabricjs/fabric.js/pull/8020)
- fix(canvas): clear transform event caching on resize [#8021](https://github.com/fabricjs/fabric.js/pull/8021)
- fix(fabric.Canvas): `mouseout` bug [#8011](https://github.com/fabricjs/fabric.js/pull/8011)
- refactor(object_interactivity): draw operation for borders can be overriden [#7932](https://github.com/fabricjs/fabric.js/pull/7932)
- feat(Group,canvas): remove canvas from object before firing removed event, filter insertAt for group
- tests(): fix the visual test loop to work again on fabricjs.com [#8007](https://github.com/fabricjs/fabric.js/pull/8007)
- fix(Group): 🛠️ layout, angle and origin ⚡ [#8004](https://github.com/fabricjs/fabric.js/pull/8004)
- chore(): move away from extend/clone [#8001](https://github.com/fabricjs/fabric.js/pull/8001)
- fix(Canvas): flipped viewport transform coords [#7515](https://github.com/fabricjs/fabric.js/pull/7515)
- fix(): cleanup merge conflict resolution artifact [#7956](https://github.com/fabricjs/fabric.js/pull/7956)
- fix(Group): part 2 minors changes [#7916](https://github.com/fabricjs/fabric.js/pull/7916)
- feat(fabric.Image.filter): Alpha support for Invert filter [#7933](https://github.com/fabricjs/fabric.js/pull/7933)
- fix(EraserBrush): visual trace while erasing [#7991](https://github.com/fabricjs/fabric.js/pull/7991)
- fix(Point): safeguard initialization [#7961](https://github.com/fabricjs/fabric.js/pull/7961)
- fix(Textbox): flipped `changeWidth` control behavior [#7980](https://github.com/fabricjs/fabric.js/pull/7980)
- test(): remove deleted event from test name [#7992](https://github.com/fabricjs/fabric.js/pull/7992)
- feat(observable): BREAKING return disposer instead of context for chaining [#7994](https://github.com/fabricjs/fabric.js/pull/7994)
- fix(util): `setStyle` exception [#7869](https://github.com/fabricjs/fabric.js/pull/7869)
- test(freedrawing): test enhancement [#7941](https://github.com/fabricjs/fabric.js/pull/7941)
- Cleanup README.md [#7947](https://github.com/fabricjs/fabric.js/pull/7947)
- ci() update uglifyjs [#7939](https://github.com/fabricjs/fabric.js/pull/7939)
- fix(): assigning canvas for collections [#7934](https://github.com/fabricjs/fabric.js/pull/7934)
- fix(EraserBrush): use rendered objects for pattern [#7938](https://github.com/fabricjs/fabric.js/pull/7938)
- fix(v6): 4th PR of Group Rewrite 🎛️ nested controls 😜 [#7861](https://github.com/fabricjs/fabric.js/pull/7861)
- feat(path): `getRegularPolygonPath` [#7918](https://github.com/fabricjs/fabric.js/pull/7918)
- fix(canvas export): regression caused by safegurading [#7907](https://github.com/fabricjs/fabric.js/pull/7907)
- ci(): fix build script option exclude [#7915](https://github.com/fabricjs/fabric.js/pull/7915)
- feat(Group): 2nd Patch of New Group! 🎉 [#7859](https://github.com/fabricjs/fabric.js/pull/7859)
- chore(ci): rename option [#7875](https://github.com/fabricjs/fabric.js/pull/7875)
- fix(Canvas): `dispose` race condition [#7885](https://github.com/fabricjs/fabric.js/pull/7885)
- Update funding.yml include Shachar and Steve
- feat(Group): Change group code, adapt the rest around it [#7858](https://github.com/fabricjs/fabric.js/pull/7858)
- chore(): PR template [#7857](https://github.com/fabricjs/fabric.js/pull/7857)
- fix(Canvas): safeguard canvas add [#7866](https://github.com/fabricjs/fabric.js/pull/7866)
- fix(fabric.Text): support text alignments in RTL text [#7674](https://github.com/fabricjs/fabric.js/pull/7674)
- chore(canvas): minor cleanup [#7851](https://github.com/fabricjs/fabric.js/pull/7851)
- docs(): fix typo, fix JSDOC for website, minors [#7853](https://github.com/fabricjs/fabric.js/pull/7853)
- fix(Canvas): safeguard dispose [#7775](https://github.com/fabricjs/fabric.js/pull/7775)
- fix(Polyline): safegurad \_setPositionDimensions [#7850](https://github.com/fabricjs/fabric.js/pull/7850)
- feat(ci): CLI logging and `filter` option [#7844](https://github.com/fabricjs/fabric.js/pull/7844)
- fix(itext): stop cursor on blur [#7784](https://github.com/fabricjs/fabric.js/pull/7784)
- fix(itext): `set` during text editing [#7837](https://github.com/fabricjs/fabric.js/pull/7837)
- fix(Canvas): Safeguard from multiple initialization [#7776](https://github.com/fabricjs/fabric.js/pull/7776)
- feat(): fire `contextmenu` event [#7714](https://github.com/fabricjs/fabric.js/pull/7714)
- docs(Text): add proper type for GraphemeBBox [#7834](https://github.com/fabricjs/fabric.js/pull/7834)
- chore(): create an alias for getSelectionContext as `getTopContext` [#7711](https://github.com/fabricjs/fabric.js/pull/7711)
- fix(EraserBrush): inverted erasing [#7689](https://github.com/fabricjs/fabric.js/pull/7689)
- fix(ci): CLI `debug` and `recreate` options [#7833](https://github.com/fabricjs/fabric.js/pull/7833)
- feat(ci): better cli [#7825](https://github.com/fabricjs/fabric.js/pull/7825)
- feat(fabric.util.animation): add delay option [#7805](https://github.com/fabricjs/fabric.js/pull/7805)
- chore(): Update bug report templates [#7790](https://github.com/fabricjs/fabric.js/pull/7790)
- fix(Textbox): expose methods for overrides + fix resize filckering [#7806](https://github.com/fabricjs/fabric.js/pull/7806)
- fix(fabric.Canvas): canvas export, force retina scaling >= 1
- fix(itext_key_behavior.mixin.js): typo [#7816](https://github.com/fabricjs/fabric.js/pull/7816)
- feat(): dataURL export - filter objects [#7788](https://github.com/fabricjs/fabric.js/pull/7788)
- feat(util): transform utils [#7614](https://github.com/fabricjs/fabric.js/pull/7614)
- chore/fix(v6): prerequisites for Group [#7728](https://github.com/fabricjs/fabric.js/pull/7728)
- tests() adding an extra controls test where the group are transformed [#7736](https://github.com/fabricjs/fabric.js/pull/7736)
- chore(): Group prerequisite minor refactor object_origin
- fix(): ensure scaling factor is positive for strokeUniform [#7729](https://github.com/fabricjs/fabric.js/pull/7729)
- MAJOR chore(v6): neutral prerequisites for fabric.Group rework [#7726](https://github.com/fabricjs/fabric.js/pull/7726)
- fix(): add `eraser` to Object state/cache props [#7720](https://github.com/fabricjs/fabric.js/pull/7720)
- feat(Object.isType): accept multiple `type` [#7715](https://github.com/fabricjs/fabric.js/pull/7715)
- MAJOR feat(fabric.Point): divide, scalarDivide, scalarDivideEquals [`#7716`](https://github.com/fabricjs/fabric.js/pull/7716)
- MAJOR feat(): Reuse fabric.Point logic for scaling and naming consistency [`#7710`](https://github.com/fabricjs/fabric.js/pull/7710)
- feat(Canvas#getCenter): migrate to `getCenterPoint` [`#7699`](https://github.com/fabricjs/fabric.js/pull/7699)
- MAJOR feat(fabric) remove callbacks in for Promise support [`#7657`](https://github.com/fabricjs/fabric.js/pull/7657)
- chore(): BREAKING Cleanup fabric.Point for v6 [#7709](https://github.com/fabricjs/fabric.js/pull/7709) [`7e563c7`](https://github.com/fabricjs/fabric.js/commit/7e563c72164070aafb03043643e85d06d0dee32c)

## [5.2.1]

- fix(): add `eraser` to Object state/cache props [`#7720`](https://github.com/fabricjs/fabric.js/pull/7720)

## [5.2.0]

- feat(fabric.Object): isType accepts multiple `type` [`#7715`](https://github.com/fabricjs/fabric.js/pull/7715)
- chore(): Replace deprecated String.prototype.substr() with Array.prototype.slice() [`#7696`](https://github.com/fabricjs/fabric.js/pull/7696)
- chore(): use Array.isArray instead of ie6+ workarounds [`#7718`](https://github.com/fabricjs/fabric.js/pull/7718)
- MINOR: feat(fabric.Canvas): add `getTopContext` method to expose the internal contextTop [`#7697`](https://github.com/fabricjs/fabric.js/pull/7697)
- fix(fabric.Object) Add cacheContext checks before trying to render on cache [`#7694`](https://github.com/fabricjs/fabric.js/pull/7694)
- tests(): node test suite enhancement [`#7691`](https://github.com/fabricjs/fabric.js/pull/7691)
- feat(Canvas#getCenter): migrate to `getCenterPoint` [`#7699`](https://github.com/fabricjs/fabric.js/pull/7699)
- updated package.json [`803ce95`](https://github.com/fabricjs/fabric.js/commit/803ce95878150fba9e4195804bccae9bcfe45c6d)
- tests(fabric.animation): fix test reliability [`4be0fb9`](https://github.com/fabricjs/fabric.js/commit/4be0fb9903e15db294b89030feb645e5da766740)

## [5.1.0]

- build(deps): bump node-fetch from 2.6.6 to 2.6.7 [`#7684`](https://github.com/fabricjs/fabric.js/pull/7684)
- build(deps): bump follow-redirects from 1.14.6 to 1.14.8 [`#7683`](https://github.com/fabricjs/fabric.js/pull/7683)
- build(deps): bump simple-get from 3.1.0 to 3.1.1 [`#7682`](https://github.com/fabricjs/fabric.js/pull/7682)
- build(deps): bump engine.io from 6.1.0 to 6.1.2 [`#7681`](https://github.com/fabricjs/fabric.js/pull/7681)
- fix(test): Remove expect assertion [`#7678`](https://github.com/fabricjs/fabric.js/pull/7678)
- docs(blendimage_filter.class.js) corrected mode options [`#7672`](https://github.com/fabricjs/fabric.js/pull/7672)
- chore(): Update bug_report.md [`#7659`](https://github.com/fabricjs/fabric.js/pull/7659)
- fix(util.animation): remove extra animation cancel [`#7631`](https://github.com/fabricjs/fabric.js/pull/7631)
- feat(animation): Support a list of animation values for animating matrices changes [`#7633`](https://github.com/fabricjs/fabric.js/pull/7633)
- ci(tests): windows and linux paths resolutions [`#7635`](https://github.com/fabricjs/fabric.js/pull/7635)

## [5.0.0]

- fix(fabric.Canvas): unflag contextLost after a full re-render [`#7646`](https://github.com/fabricjs/fabric.js/pull/7646)
- **BREAKING**: remove 4.x deprecated code [`#7630`](https://github.com/fabricjs/fabric.js/pull/7630)
- feat(fabric.StaticCanvas, fabric.Canvas): limit breaking changes [`#7627`](https://github.com/fabricjs/fabric.js/pull/7627)
- feat(animation): animations registry [`#7528`](https://github.com/fabricjs/fabric.js/pull/7528)
- docs(): Remove not working badges [`#7623`](https://github.com/fabricjs/fabric.js/pull/7623)
- ci(): add auto-changelog package to quickly draft a changelog [`#7615`](https://github.com/fabricjs/fabric.js/pull/7615)
- feat(fabric.EraserBrush): added `eraser` property to Object instead of attaching to `clipPath`, remove hacky `getClipPath`/`setClipPath` [#7470](https://github.com/fabricjs/fabric.js/pull/7470), see **BREAKING** comments.
- feat(fabric.EraserBrush): support `inverted` option to undo erasing [#7470](https://github.com/fabricjs/fabric.js/pull/7470)
- fix(fabric.EraserBrush): fix doubling opaic objects while erasing [#7445](https://github.com/fabricjs/fabric.js/issues/7445) [#7470](https://github.com/fabricjs/fabric.js/pull/7470)
- **BREAKING**: fabric.EraserBrush: The Eraser object is now a subclass of Group. This means that loading from JSON will break between versions.
  Use this [code](https://gist.github.com/ShaMan123/6c5c4ca2cc720a2700848a2deb6addcd) to transform your json payload to the new version.
- feat(fabric.Canvas): fire an extra mouse up for the original control of the initial target [`#7612`](https://github.com/fabricjs/fabric.js/pull/7612)
- fix(fabric.Object) bounding box display with skewY when outside group [`#7611`](https://github.com/fabricjs/fabric.js/pull/7611)
- fix(fabric.text) fix rtl/ltr performance issues [`#7610`](https://github.com/fabricjs/fabric.js/pull/7610)
- fix(event.js) Prevent dividing by 0 in for touch gestures [`#7607`](https://github.com/fabricjs/fabric.js/pull/7607)
- feat(): `drop:before` event [`#7442`](https://github.com/fabricjs/fabric.js/pull/7442)
- ci(): Add codeql analysis step [`#7588`](https://github.com/fabricjs/fabric.js/pull/7588)
- security(): update onchange to solve security issue [`#7591`](https://github.com/fabricjs/fabric.js/pull/7591)
- **BREAKING**: fix(): MAJOR prevent render canvas with quality less than 100% [`#7537`](https://github.com/fabricjs/fabric.js/pull/7537)
- docs(): fix broken link [`#7579`](https://github.com/fabricjs/fabric.js/pull/7579)
- **BREAKING**: Deps(): MAJOR update to jsdom 19 node 14 [`#7587`](https://github.com/fabricjs/fabric.js/pull/7587)
- Fix(): JSDOM transative vulnerability [`#7510`](https://github.com/fabricjs/fabric.js/pull/7510)
- fix(fabric.parser): attempt to resolve some issues with regexp [`#7520`](https://github.com/fabricjs/fabric.js/pull/7520)
- fix(fabric.IText) fix for possible error on copy paste [`#7526`](https://github.com/fabricjs/fabric.js/pull/7526)
- fix(fabric.Path): Path Distance Measurement Inconsistency [`#7511`](https://github.com/fabricjs/fabric.js/pull/7511)
- Fix(fabric.Text): Avoid reiterating measurements when width is 0 and measure also empty lines for consistency. [`#7497`](https://github.com/fabricjs/fabric.js/pull/7497)
- fix(fabric.Object): stroke bounding box [`#7478`](https://github.com/fabricjs/fabric.js/pull/7478)
- fix(fabric.StaticCanvas): error of changing read-only style field [`#7462`](https://github.com/fabricjs/fabric.js/pull/7462)
- fix(fabric.Path): setting `path` during runtime [`#7141`](https://github.com/fabricjs/fabric.js/pull/7141)
- chore() update canvas to 2.8.0 [`#7415`](https://github.com/fabricjs/fabric.js/pull/7415)
- fix(fabric.Group) realizeTransfrom should be working when called with NO parent transform [`#7413`](https://github.com/fabricjs/fabric.js/pull/7413)
- fix(fabric.Object) Fix control flip and control box [`#7412`](https://github.com/fabricjs/fabric.js/pull/7412)
- feat(fabric.Text): added pathAlign property for text on path [`#7362`](https://github.com/fabricjs/fabric.js/pull/7362)
- docs(): Create SECURITY.md [`#7405`](https://github.com/fabricjs/fabric.js/pull/7405)
- docs(): Clarify viewport transformations doc [`#7401`](https://github.com/fabricjs/fabric.js/pull/7401)
- docs(): specify default value and docs for enablePointerEvents [`#7386`](https://github.com/fabricjs/fabric.js/pull/7386)
- feat(fabric.PencilBrush): add an option to draw a straight line while pressing a key [`#7034`](https://github.com/fabricjs/fabric.js/pull/7034)

## [4.6.0]

- feat(fabric.util): added fabric.util.transformPath to add transformations to path points [#7300](https://github.com/fabricjs/fabric.js/pull/7300)
- feat(fabric.util): added fabric.util.joinPath, the opposite of fabric.util.parsePath [#7300](https://github.com/fabricjs/fabric.js/pull/7300)
- fix(fabric.util): use integers iterators [#7233](https://github.com/fabricjs/fabric.js/pull/7233)
- feat(fabric.Text) add path rendering to text on path [#7328](https://github.com/fabricjs/fabric.js/pull/7328)
- feat(fabric.iText): Add optional hiddenTextareaContainer to contain hiddenTextarea [#7314](https://github.com/fabricjs/fabric.js/pull/7314)
- fix(fabric.Text) added pathStartOffset and pathSide to props lists for object export [#7318](https://github.com/fabricjs/fabric.js/pull/7318)
- feat(animate): add imperative abort option for animations [#7275](https://github.com/fabricjs/fabric.js/pull/7275)
- fix(Fabric.text): account for fontSize in textpath cache dimensions ( to avoid clipping ) [#7298](https://github.com/fabricjs/fabric.js/pull/7298)
- feat(Observable.once): Add once event handler [#7317](https://github.com/fabricjs/fabric.js/pull/7317)
- feat(fabric.Object): Improve drawing of controls in group. [#7119](https://github.com/fabricjs/fabric.js/pull/7119)
- fix(EraserBrush): intersectsWithObject edge cases [#7290](https://github.com/fabricjs/fabric.js/pull/7290)
- fix(EraserBrush): dump canvas bg/overlay color support [#7289](https://github.com/fabricjs/fabric.js/pull/7289)
- feat(fabric.Text) added pathSide property to text on path [#7259](https://github.com/fabricjs/fabric.js/pull/7259)
- fix(EraserBrush) force fill value [#7269](https://github.com/fabricjs/fabric.js/pull/7269)
- fix(fabric.StaticCanvas) properly remove objects on canvas.clear [#6937](https://github.com/fabricjs/fabric.js/pull/6937)
- feat(fabric.EraserBrush): improved erasing:end event [#7258](https://github.com/fabricjs/fabric.js/pull/7258)
- fix(shapes): fabric.Object.\_fromObject never should return [#7201](https://github.com/fabricjs/fabric.js/pull/7201)
- feat(fabric.filters) Added vibrance filter (for increasing saturation of muted colors) [#7189](https://github.com/fabricjs/fabric.js/pull/7189)
- fix(fabric.StaticCanvas): restore canvas size when disposing [#7181](https://github.com/fabricjs/fabric.js/pull/7181)
- feat(fabric.util): added `convertPointsToSVGPath` that will convert from a list of points to a smooth curve. [#7140](https://github.com/fabricjs/fabric.js/pull/7140)
- fix(fabric.Object): fix cache invalidation issue when objects are rotating [#7183](https://github.com/fabricjs/fabric.js/pull/7183)
- fix(fabric.Canvas): rectangle selection works with changing viewport [#7088](https://github.com/fabricjs/fabric.js/pull/7088)
- feat(fabric.Text): textPath now support textAlign [#7156](https://github.com/fabricjs/fabric.js/pull/7156)
- fix(fabric.EraserBrush): test eraser intersection with objects taking into account canvas viewport transform [#7147](https://github.com/fabricjs/fabric.js/pull/7147)
- fix(fabric.Object): support `excludeFromExport` set on `clipPath` [#7148](https://github.com/fabricjs/fabric.js/pull/7148).
- fix(fabric.Group): support `excludeFromExport` set on objects [#7148](https://github.com/fabricjs/fabric.js/pull/7148).
- fix(fabric.StaticCanvas): support `excludeFromExport` set on `backgroundColor`, `overlayColor`, `clipPath` [#7148](https://github.com/fabricjs/fabric.js/pull/7148).
- fix(fabric.EraserBrush): support object resizing (needed for eraser) [#7100](https://github.com/fabricjs/fabric.js/pull/7100).
- fix(fabric.EraserBrush): support canvas resizing (overlay/background drawables) [#7100](https://github.com/fabricjs/fabric.js/pull/7100).
- fix(fabric.EraserBrush): propagate `clipPath` of group to erased objects when necessary so it is correct when ungrouping/removing from group [#7100](https://github.com/fabricjs/fabric.js/pull/7100).
- fix(fabric.EraserBrush): introduce `erasable = deep` option for `fabric.Group` [#7100](https://github.com/fabricjs/fabric.js/pull/7100).
- feat(fabric.Collection): the `contains` method now accepts a second boolean parameter `deep`, checking all descendants, `collection.contains(obj, true)` [#7139](https://github.com/fabricjs/fabric.js/pull/7139).
- fix(fabric.StaticCanvas): disposing canvas now restores canvas size and style to original state.

## [4.5.1]

- fix(fabric.Text): fixes decoration rendering when there is a single rendering for full text line [#7104](https://github.com/fabricjs/fabric.js/pull/7104)
- fix(fabric.Text): spell error which made the gradientTransform not working [#7059](https://github.com/fabricjs/fabric.js/pull/7059)
- fix(fabric.util): unwanted mutation in fabric.util.rotatePoint [#7117](https://github.com/fabricjs/fabric.js/pull/7117)
- fix(svg parser): Ensure that applyViewboxTransform returns an object and not undefined/null [#7030](https://github.com/fabricjs/fabric.js/pull/7030)
- fix(fabric.Text): support firefox with ctx.textAlign for RTL text [#7126](https://github.com/fabricjs/fabric.js/pull/7126)

## [4.5.0]

- fix(fabric.PencilBrush) decimate deleting end of a freedrawing line [#6966](https://github.com/fabricjs/fabric.js/pull/6966)
- feat(fabric.Text): Adding support for RTL languages by adding `direction` property [#7046](https://github.com/fabricjs/fabric.js/pull/7046)
- feat(fabric) Add an eraser brush as optional module [#6994](https://github.com/fabricjs/fabric.js/pull/6994)
- fix v4: 'scaling' event triggered before object position is adjusted [#6650](https://github.com/fabricjs/fabric.js/pull/6650)
- Fix(fabric.Object): CircleControls transparentCorners styling [#7015](https://github.com/fabricjs/fabric.js/pull/7015)
- Fix(svg_import): svg parsing in case it uses empty use tag or use with image href [#7044](https://github.com/fabricjs/fabric.js/pull/7044)
- fix(fabric.Shadow): `offsetX`, `offsetY` and `blur` supports float [#7019](https://github.com/fabricjs/fabric.js/pull/7019)

## [4.4.0]

- fix(fabric.Object) wrong variable name `cornerStrokeColor ` [#6981](https://github.com/fabricjs/fabric.js/pull/6981)
- fix(fabric.Text): underline color with text style ( regression from text on a path) [#6974](https://github.com/fabricjs/fabric.js/pull/6974)
- fix(fabric.Image): Cache CropX and CropY cache properties [#6924](https://github.com/fabricjs/fabric.js/pull/6924)
- fix(fabric.Canvas): Add target to each selection event [#6858](https://github.com/fabricjs/fabric.js/pull/6858)
- fix(fabric.Image): fix wrong scaling value for the y axis in renderFill [#6778](https://github.com/fabricjs/fabric.js/pull/6778)
- fix(fabric.Canvas): set isMoving on real movement only [#6856](https://github.com/fabricjs/fabric.js/pull/6856)
- fix(fabric.Group) make addWithUpdate compatible with nested groups [#6774](https://github.com/fabricjs/fabric.js/pull/6774)
- fix(Fabric.Text): Add path to text export and import [#6844](https://github.com/fabricjs/fabric.js/pull/6844)
- fix(fabric.Canvas) Remove controls check in the pixel accuracy target [#6798](https://github.com/fabricjs/fabric.js/pull/6798)
- feat(fabric.Canvas): Added activeOn 'up/down' property [#6807](https://github.com/fabricjs/fabric.js/pull/6807)
- feat(fabric.BaseBrush): limitedToCanvasSize property to brush [#6719](https://github.com/fabricjs/fabric.js/pull/6719)

## [4.3.1]

- fix(fabric.Control) implement targetHasOneFlip using shorthand [#6823](https://github.com/fabricjs/fabric.js/pull/6823)
- fix(fabric.Text) fix typo in cacheProperties preventing cache clear to work [#6775](https://github.com/fabricjs/fabric.js/pull/6775)
- fix(fabric.Canvas): Update backgroundImage and overlayImage coordinates on zoom change [#6777](https://github.com/fabricjs/fabric.js/pull/6777)
- fix(fabric.Object): add strokeuniform to object toObject output. [#6772](https://github.com/fabricjs/fabric.js/pull/6772)
- fix(fabric.Text): Improve path's angle detection for text on a path [#6755](https://github.com/fabricjs/fabric.js/pull/6755)

## [4.3.0]

- fix(fabric.Textbox): Do not let splitbygrapheme split text previously unwrapped [#6621](https://github.com/fabricjs/fabric.js/pull/6621)
- feat(fabric.controlsUtils) Move drag to actions to control handlers [#6617](https://github.com/fabricjs/fabric.js/pull/6617)
- feat(fabric.Control): Add custom control size per control. [#6562](https://github.com/fabricjs/fabric.js/pull/6562)
- fix(svg_export): svg export in path with gradient and added tests [#6654](https://github.com/fabricjs/fabric.js/pull/6654)
- fix(fabric.Text): improve compatibility with transformed gradients [#6669](https://github.com/fabricjs/fabric.js/pull/6669)
- feat(fabric.Text): Add ability to put text on paths BETA [#6543](https://github.com/fabricjs/fabric.js/pull/6543)
- fix(fabric.Canvas): rotation handle should take origin into account [#6686](https://github.com/fabricjs/fabric.js/pull/6686)
- fix(fabric.Text): Text on path, fix non linear distance of chars over path [#6671](https://github.com/fabricjs/fabric.js/pull/6671)

## [4.2.0]

- fix(fabric.utils): ISSUE-6566 Fix SVGs for special Arc lines [#6571](https://github.com/fabricjs/fabric.js/pull/6571)
- fix(fabric.Canvas): Fix mouse up target when different from action start [#6591](https://github.com/fabricjs/fabric.js/pull/6591)
- added: feat(fabric.controlsUtils): Fire resizing event for textbox width [#6545](https://github.com/fabricjs/fabric.js/pull/6545)

## [4.1.0]

- feat(Brushes): add beforePathCreated event [#6492](https://github.com/fabricjs/fabric.js/pull/6492);
- feat(fabric.Path): Change the way path is parsed and drawn. simplify path at parsing time [#6504](https://github.com/fabricjs/fabric.js/pull/6504);
- feat(fabric.Path): Simplify S and T command in C and Q. [#6507](https://github.com/fabricjs/fabric.js/pull/6507);
- fix(fabric.Textbox): ISSUE-6518 Textbox and centering scaling [#6524](https://github.com/fabricjs/fabric.js/pull/6524);
- fix(fabric.Text): Ensure the shortcut text render the passed argument and not the entire line [#6526](https://github.com/fabricjs/fabric.js/pull/6526);
- feat(fabric.util): Add a function to work with path measurements [#6525](https://github.com/fabricjs/fabric.js/pull/6525);
- fix(fabric.Image): rendering pixel outside canvas size [#6326](https://github.com/fabricjs/fabric.js/pull/6326);
- fix(fabric.controlsUtils): stabilize scaleObject function [#6540](https://github.com/fabricjs/fabric.js/pull/6540);
- fix(fabric.Object): when in groups or active groups, fix the ability to shift deselect [#6541](https://github.com/fabricjs/fabric.js/pull/6541);

## [4.0.0]

- fixed the gesture module to not break with 4.0 [#6491](https://github.com/fabricjs/fabric.js/pull/6491);
- fix(fabric.IText): copy style in non full mode when typing text [#6454](https://github.com/fabricjs/fabric.js/pull/6454);
- feat(fabric.Controls) expose the extra utils for control handling.
  Breaking: rename fabric.controlHandlers and fabric.controlRenderers to fabric.controlsUtils.

## [4.0.0-rc.1]

- fix(fabric.Canvas): ISSUE-6314 rerender in case of drag selection that select a single oobject. [#6421](https://github.com/fabricjs/fabric.js/pull/6421);
- feat(text): allow correct cursor/selection position if text is edited inside a group. [#6256](https://github.com/fabricjs/fabric.js/pull/6256);
- feat(fabric.Control): remove position option in favor of x and y [#6415](https://github.com/fabricjs/fabric.js/pull/6415);
- fix(fabric.Object) ISSUE-6340 infinite recursion on groups [#6416](https://github.com/fabricjs/fabric.js/pull/6416);
- fix(fabric.Object): geometry mixin fix partiallyOnscreen [#6402](https://github.com/fabricjs/fabric.js/pull/6402);
- fix(fabric.Image): ISSUE-6397 modify crossOrigin behaviour for setSrc [#6414](https://github.com/fabricjs/fabric.js/pull/6414);
- Breaking: fabric.Image.setCrossOrigin is gone. Having the property on the fabric.Image is misleading and brings to errors. crossOrigin is for loading/reloading only, and is mandatory to specify it each load.
- Breaking: fabric.Control constructor does not accept anymore a position object, but 2 properties, x and y.

## [4.0.0-beta.12]

- fix(fabric.IText): respect value of `cursorColor` [#6300](https://github.com/fabricjs/fabric.js/pull/6300);
- fix(fabric.Textbox): Improve splitByGrapheme and charSpacing [#6298](https://github.com/fabricjs/fabric.js/pull/6298);
- feat(controls): Reintroduce flip by scaling and lockScalingFlip [#6313](https://github.com/fabricjs/fabric.js/pull/6313);

## [4.0.0-beta.11]

- fix(itext): improved style handling for new lines [#6268](https://github.com/fabricjs/fabric.js/pull/6268)
- fix(controls): Fix flip and controls and skewY and controls. [#6278](https://github.com/fabricjs/fabric.js/pull/6278)
- fix(controls): Current position with handlers is wrong if using skew [#6267](https://github.com/fabricjs/fabric.js/pull/6267)
- breaking: setCoords has only one argument now `skipCorners` boolean. setCoords will always update aCoords, lineCoords. If skipCorners is not specified, it will alos update oCoords();
- feat(fabric.Image): Image.imageSmoothing for fabric.Image objects [#6280](https://github.com/fabricjs/fabric.js/pull/6280)
- fix(fabric.StaticCanvas): export to dataUrl and canvasElement will respect imageSmoothingEnabled [#6280](https://github.com/fabricjs/fabric.js/pull/6280)
- fix(fabric.Image): toSVG export with missing element won't crash [#6280](https://github.com/fabricjs/fabric.js/pull/6280)
- added: added fabric.util.setImageSmoothing(ctx, value);
- added svg import/export for image image-rendering attribute
- fix(svg_import): Fix some parsing logic for nested SVGs. [#6284](https://github.com/fabricjs/fabric.js/pull/6284)
- fix(fabric.Image): do not crash if image has no element [#6285](https://github.com/fabricjs/fabric.js/pull/6285)

BREAKING:

- removed 2 utils member that was not used anywhere: fabric.util.getScript, fabric.util.getElementStyle
- remove private member \_setImageSmoothing in the canvas: use fabric.util.setImageSmoothing(ctx, value);

## [4.0.0-beta.10]

- fix(controls): fix missing target in canvas event options [#6251](https://github.com/fabricjs/fabric.js/pull/6251)
- fix(controls): correct position for offsets [#6250](https://github.com/fabricjs/fabric.js/pull/6250)
- feat(utils): Added more error flag passing throughout functions [#6238](https://github.com/fabricjs/fabric.js/pull/6238)

## [4.0.0-beta.9]

- fix(controls) show offsetX/offsetY correctly. [#6236](https://github.com/fabricjs/fabric.js/pull/6236)
- fix(controls) ISSUE-6201 Restore per object setting of controls visibility [#6226](https://github.com/fabricjs/fabric.js/pull/6226)
- fix(svg_parser): ISSUE-6220 Allow to parse font declaration that start with a number [#6222](https://github.com/fabricjs/fabric.js/pull/6222)

## [4.0.0-beta.8]

- fix(IText) Stop composition events on mousedown to enable cursor position on android keyboards [#6224](https://github.com/fabricjs/fabric.js/pull/6224)
- fix(controls): Handle textbox width change properly [#6219](https://github.com/fabricjs/fabric.js/pull/6219)
- fix(controls): correctly handling the uniform scaling option [#6218](https://github.com/fabricjs/fabric.js/pull/6218)
- fix(fabric.Object): fix activeSelection toDataURL canvas restore [#6216](https://github.com/fabricjs/fabric.js/pull/6216)
- fix(svg_parsers): Add support for empty <style/> tags [#6169](https://github.com/fabricjs/fabric.js/pull/6169)
- fix(SVG_export, text): Check font faces markup for objects within groups [#6195](https://github.com/fabricjs/fabric.js/pull/6195)
- feat(animation): Extend fabric.util.animate animating colors and other properties[#6191](https://github.com/fabricjs/fabric.js/pull/6191)
- fix(svg_export): remove extra space from svg export [#6209](https://github.com/fabricjs/fabric.js/pull/6209)
- fix(svg_import): ISSUE-6170 do not try to create missing clippath [#6210](https://github.com/fabricjs/fabric.js/pull/6210)
- fix(fabric.Object) Adding existence check for this.canvas on object stacking mixins [#6207](https://github.com/fabricjs/fabric.js/pull/6207)

## [4.0.0-beta.7]

feat(controls): Added controls mouseUpHandler and mouseDownHandler [#6158](https://github.com/fabricjs/fabric.js/pull/6158)
Removal of deprecated methods / patterns. [#6111](https://github.com/fabricjs/fabric.js/pull/6111)

- removed Object.setShadow, and BaseBrush.setShadow. change `rect.setShadow(options)` to `rect.set('shadow', new fabric.Shadow(options))`
- removed Object.transformMatrix.
- removed `object:selected` event. use `selection:created`. In the callback you will still find `target` in the options, but also you will find `selected` with all the objects selected during that single event.
- removed Gradient.forObject. No alternative available.
- removed Object and canvas `clipTo`. Use Object.clipPath;
- removed Canvas.loadFromDatalessJSON, it was just an alias for `loadFromJSON`
- removed `observe`, `stopObserving`, `trigger` from observable. Keep using `on`, `off`, `fire`.
- removed the Object.set ability to take a function as a value. Was rather strange to use.
- removed Object.setGradient. Change `rect.setGradient(options)` with `rect.set('fill', new fabric.Gradient(otherOptions))`. The options format is slightly different, but keeping 2 formats does not really make sense.
- removed Object.setPatternFill. Change `rect.setPatternFill(options)` to `rect.set('fill', new fabric.Pattern(options))`;
- removed Object.setColor. Change `rect.setColor(color)` to `rect.set('fill', color)`
- removed fabric.util.customTransformMatrix. Use the replacement fabric.util.composeMatrix

## [4.0.0-beta.6]

fix(fabric.IText): exitEditing won't error on missing hiddenTextarea. [#6138](https://github.com/fabricjs/fabric.js/pull/6138)

## [4.0.0-beta.5]

fix(fabric.Object): getObjectScaling takes in account rotation of objects inside groups. [#6118](https://github.com/fabricjs/fabric.js/pull/6118)

## [4.0.0-beta.4]

fix(fabric.Group): will draw shadow will call parent method. [#6116](https://github.com/fabricjs/fabric.js/pull/6116)

## [4.0.0-beta.3]

fix(controls): control offset rendering code had extras `beginPath` that would clear all but not the last of them [#6114](https://github.com/fabricjs/fabric.js/pull/6114)

## [4.0.0-beta.2]

fix(controls): Control.getVisibility will always receive the fabric.Object argument.

## [4.0.0-beta.1]

breaking: All your old control code override will not work
breaking: `uniScaleTransform` has been renamed in `uniformScaling`, meaning changed and the default value swapped. The behaviour is unchanged, but now the description and the name match.
breaking: Object.lockUniScaling is removed. Alternatives to get the same identical functionality with less code are being evaluated.
breaking: Canvas.onBeforeScaleRotate is removed, developers need to migrate to the event `before:transform’

## [3.6.2]

- fix fabric.Object.toDataURL blurriness on images with odd pixel number [#6131](https://github.com/fabricjs/fabric.js/pull/6131)

## [3.6.1]

- fix(gradient, text): ISSUE-6014 ISSUE-6077 support percentage gradient in text [#6090](https://github.com/fabricjs/fabric.js/pull/6090)
- fix(filters): ISSUE-6072 convolution filter is off by one [#6088](https://github.com/fabricjs/fabric.js/pull/6088)
- fix(transform): Fix a bug in the skewing logic [#6082](https://github.com/fabricjs/fabric.js/pull/6088)

## [3.6.0]

- fix: ISSUE-5512 better Clippath transform parsing in SVG [#5983](https://github.com/fabricjs/fabric.js/pull/5983)
- fix: ISSUE-5984 Avoid enter editing in non selectable object [#5989](https://github.com/fabricjs/fabric.js/pull/5989)
- Tweak to object.\_setLineDash to avoid cycles when nothing in array [#6000](https://github.com/fabricjs/fabric.js/pull/6000)
- fix: ISSUE-5867 Fix the extra new line selection with empty line [#6011](https://github.com/fabricjs/fabric.js/pull/6011)
- Improvement: Use SVG Namespace for SVG Elements [#5957](https://github.com/fabricjs/fabric.js/pull/5957)
- Improvement: ISSUE-4115 - triggers in/out events for sub targets [#6013](https://github.com/fabricjs/fabric.js/pull/6013)
- Improvement: Upper canvas retina scaling [#5938](https://github.com/fabricjs/fabric.js/pull/5938)

## [3.5.1]

- Fix for textbox non defined in scaleObject [#5896](https://github.com/fabricjs/fabric.js/pull/5896)
- Fix canvas pattern as background and exports [#5973](https://github.com/fabricjs/fabric.js/pull/5973)
- Fix for type error if style is null when checking if is empty [#5971](https://github.com/fabricjs/fabric.js/pull/5971)
- Fix for load from datalessJSON for svg groups with sourcePath [#5970](https://github.com/fabricjs/fabric.js/pull/5970)

## [3.5.0]

- Deprecation: deprecated 3 method of the api that will disappear in fabric 4: setPatternFill, setColor, setShadow.
- Fix: remove line dash modification for strokeUniform [#5953](https://github.com/fabricjs/fabric.js/pull/5953)
- Improvement: ISSUE-5955 parse svg clip-path recursively [#5960](https://github.com/fabricjs/fabric.js/pull/5960)
- Fix: object.toCanvasElement of objects in groups [#5962](https://github.com/fabricjs/fabric.js/pull/5962)
- change pencil brush finalize to be in line with other brushes [#5866](https://github.com/fabricjs/fabric.js/pull/5866)

## [3.4.0]

- Support fill-opacity on gradient parsing from SVG. [#5812](https://github.com/fabricjs/fabric.js/pull/5812)
- Rewrite gradient parsing from SVG to work with more transformation and combinations of attributes. [#5836](https://github.com/fabricjs/fabric.js/pull/5836)
- Added Gradient.gradientUnits property to support percent based gradients on shapes.[#5836](https://github.com/fabricjs/fabric.js/pull/5836)
- Changed animation logic so that onComplete gets always called with the final values of the animation.[#5813](https://github.com/fabricjs/fabric.js/pull/5813)

## [3.3.0]

- Differently support multi mouse events, fix multi touch on various browser [#5785](https://github.com/fabricjs/fabric.js/pull/5785)
- Word boundary search update on grapheme clusters [#5788](https://github.com/fabricjs/fabric.js/pull/5788)
- Enable deps free version [#5786](https://github.com/fabricjs/fabric.js/pull/5786)
- Remove variables named as reserved words [#5782](https://github.com/fabricjs/fabric.js/pull/5782)

## [3.2.0]

- Fix: Better handling of upperCanvas in toCanvasElement. [#5736](https://github.com/fabricjs/fabric.js/pull/5736)
- Add: Pass raw event information to brushes [#5687](https://github.com/fabricjs/fabric.js/pull/5687)
- Deprecation: officially deprecated Object.transformMatrix [#5747](https://github.com/fabricjs/fabric.js/pull/5747)
- Fix: Fix group.toSVG regression. [#5755](https://github.com/fabricjs/fabric.js/pull/5755)
- Fix: PencilBrush regression on simple points. [#5771](https://github.com/fabricjs/fabric.js/pull/5771)

## [3.1.0]

- Fix: unbreak IE10. [#5678](https://github.com/fabricjs/fabric.js/pull/5678)
- Improvement: Support scientific notation with uppercase E. [#5731](https://github.com/fabricjs/fabric.js/pull/5731)
- Add: PencilBrush brush now support `decimate` property to remove dots that are too near to each other. [#5718](https://github.com/fabricjs/fabric.js/pull/5718)

## [3.0.0]

- Breaking: removed support for node 4 and 6. [#5356](https://github.com/fabricjs/fabric.js/pull/5356)
- Breaking: changed objectCaching meaning to disable caching only if possible. [#5566](https://github.com/fabricjs/fabric.js/pull/5566)
- Breaking: private method `_setLineStyle` can set only empty object now [#5588](https://github.com/fabricjs/fabric.js/pull/5588)
- Breaking: private method `_getLineStyle` can only return boolean now [#5588](https://github.com/fabricjs/fabric.js/pull/5588)
- Fix: splitByGrapheme can now handle cursor properly [#5588](https://github.com/fabricjs/fabric.js/pull/5588)
- Add: Added hasStroke and hasFill, helper methods for decisions on caching and for devs, change image shouldCache method [#5567](https://github.com/fabricjs/fabric.js/pull/5567)
- Fix: Canvas toObject won't throw error now if there is a clipPath [#5556](https://github.com/fabricjs/fabric.js/pull/5556)
- Add: added `nonScaling` property to shadow class [#5558](https://github.com/fabricjs/fabric.js/pull/5558)
- Fix: fixed import of Rect from SVG when has 0 dimensions. [#5582](https://github.com/fabricjs/fabric.js/pull/5582)
- Fix: Shadow offset in dataurl export with retina [#5593](https://github.com/fabricjs/fabric.js/pull/5593)
- Fix: Text can be used as clipPath in SVG export (output is not correct yet) [#5591](https://github.com/fabricjs/fabric.js/pull/5591)
- Add: Fabric.disableStyleCopyPasting to disable style transfers on copy-paste of itext [#5590](https://github.com/fabricjs/fabric.js/pull/5590)
- Fix: avoid adding quotes to fontFamily containing a coma [#5624](https://github.com/fabricjs/fabric.js/pull/5624)
- Fix: strokeUniform and cache dimensions [#5626](https://github.com/fabricjs/fabric.js/pull/5626)
- Fix: Do not call onSelect on objects that won't be part of the selection [#5632](https://github.com/fabricjs/fabric.js/pull/5632)
- Fix: fixed handling of empty lines in splitByGrapheme [#5645](https://github.com/fabricjs/fabric.js/pull/5645)
- Fix: Textbox selectable property not restored after exitEditing [#5655](https://github.com/fabricjs/fabric.js/pull/5655)
- Fix: 'before:selection:cleared' event gets target in the option passed [#5658](https://github.com/fabricjs/fabric.js/pull/5658)
- Added: enablePointerEvents options to Canvas activates pointer events [#5589](https://github.com/fabricjs/fabric.js/pull/5589)
- Fix: Polygon/Polyline/Path respect points position when initializing [#5668](https://github.com/fabricjs/fabric.js/pull/5668)
- Fix: Do not load undefine objects in group/canvas array when restoring from JSON or SVG. [#5684](https://github.com/fabricjs/fabric.js/pull/5684)
- Improvement: support for canvas background or overlay as gradient [#5684](https://github.com/fabricjs/fabric.js/pull/5684)
- Fix: properly restore clipPath when restoring from JSON [#5641](https://github.com/fabricjs/fabric.js/pull/5641)
- Fix: respect chainable attribute in observable mixin [#5606](https://github.com/fabricjs/fabric.js/pull/5606)

## [2.7.0]

- Add: strokeUniform property, avoid stroke scaling with paths [#5473](https://github.com/fabricjs/fabric.js/pull/5473)
- Fix: fix bug in image setSrc [#5502](https://github.com/fabricjs/fabric.js/pull/5502)
- Add: strokeUniform import/export svg [#5527](https://github.com/fabricjs/fabric.js/pull/5527)
- Fix: GraphemeSplit and toSvg for circle [#5544](https://github.com/fabricjs/fabric.js/pull/5544)
- Improvement: support running in a XML document [#5530](https://github.com/fabricjs/fabric.js/pull/5530)

## [2.6.0]

- Fix: avoid ie11 to throw on weird draw images [#5428](https://github.com/fabricjs/fabric.js/pull/5428)
- Fix: a rare case of invisible clipPath [#5477](https://github.com/fabricjs/fabric.js/pull/5477)
- Fix: testability of code under node when webgl is involved [#5478](https://github.com/fabricjs/fabric.js/pull/5478)
- Add: Grapeheme text wrapping for Textbox (Textbox.splitByGrapheme) [#5479](https://github.com/fabricjs/fabric.js/pull/5479)
- Add: fabric.Object.toCanvasElement [#5481](https://github.com/fabricjs/fabric.js/pull/5481)

## [2.5.0]

- Fix: textbox transform report newScaleX and newScaleY values [#5464](https://github.com/fabricjs/fabric.js/pull/5464)
- Fix: export of svg and gradient with transforms [#5456](https://github.com/fabricjs/fabric.js/pull/5456)
- Fix: detection of controls in perPixelTargetFind + cache [#5455](https://github.com/fabricjs/fabric.js/pull/5455)
- Add: added canvas.toCanvasElement method [#5452](https://github.com/fabricjs/fabric.js/pull/5452)

## [2.4.6]

- Fix: unbreak the svg export broken in 2.4.5 [#5438](https://github.com/fabricjs/fabric.js/pull/5438)

## [2.4.5]

- Fix: svg import/export for canvas+clipPath and letterspacing. [#5424](https://github.com/fabricjs/fabric.js/pull/5424)
- Fix: avoid stroke dash from group selection to leak on upper canvas [#5392](https://github.com/fabricjs/fabric.js/pull/5392)

## [2.4.4]

- Fix: add clipPath to stateful cache check. [#5384](https://github.com/fabricjs/fabric.js/pull/5384)
- Fix: restore draggability of small objects [#5379](https://github.com/fabricjs/fabric.js/pull/5379)
- Improvement: Added strokeDashOffset to objects and from SVG import. [#5398](https://github.com/fabricjs/fabric.js/pull/5398)
- Fix: do not mark objects as invisible if strokeWidth is > 0 [#5382](https://github.com/fabricjs/fabric.js/pull/5382)
- Improvement: Better gradients parsing with xlink:href [#5357](https://github.com/fabricjs/fabric.js/pull/5357)

## [2.4.3]

- Fix: Shift click and onSelect function [#5348](https://github.com/fabricjs/fabric.js/pull/5348)
- Fix: Load from Json from images with filters and resize filters [#5346](https://github.com/fabricjs/fabric.js/pull/5346)
- Fix: Remove special case of 1x1 rect [#5345](https://github.com/fabricjs/fabric.js/pull/5345)
- Fix: Group with clipPath restore [#5344](https://github.com/fabricjs/fabric.js/pull/5344)
- Fix: Fix shift + click interaction with unselectable objects [#5324](https://github.com/fabricjs/fabric.js/pull/5324)

## [2.4.2]

- Fix: Better toSVG support to enable clipPath [#5284](https://github.com/fabricjs/fabric.js/pull/5284)
- Fix: Per pixel target find and groups and sub targets [#5287](https://github.com/fabricjs/fabric.js/pull/5287)
- Fix: Object clone as Image and shadow clipping [#5308](https://github.com/fabricjs/fabric.js/pull/5308)
- Fix: IE11 loading SVG [#5307](https://github.com/fabricjs/fabric.js/pull/5307)

## [2.4.1]

- Fix: Avoid enterEditing if another object is the activeObject [#5261](https://github.com/fabricjs/fabric.js/pull/5261)
- Fix: clipPath enliving for Image fromObject [#5279](https://github.com/fabricjs/fabric.js/pull/5279)
- Fix: toDataURL and canvas clipPath [#5278](https://github.com/fabricjs/fabric.js/pull/5278)
- Fix: early return if no xml is available [#5263](https://github.com/fabricjs/fabric.js/pull/5263)
- Fix: clipPath svg parsing in nodejs [#5262](https://github.com/fabricjs/fabric.js/pull/5262)
- Fix: Avoid running selection logic on mouse up [#5259](https://github.com/fabricjs/fabric.js/pull/5259)
- Fix: fix font size parsing on SVG [#5258](https://github.com/fabricjs/fabric.js/pull/5258)
- Fix: Avoid extra renders on mouseUp/Down [#5256](https://github.com/fabricjs/fabric.js/pull/5256)

## [2.4.0]

- Add: Add clipPath support to canvas and svg import/export. Low compatibility yet.

## [2.3.6]

- Fix: Make image.class aware of naturalWidth and naturalHeight. [#5178](https://github.com/fabricjs/fabric.js/pull/5178)
- Fix: Make 2 finger events works again [#5177](https://github.com/fabricjs/fabric.js/pull/5177)
- Fix: Make Groups respect origin and correct position ( fix spray/circle brushes ) [#5176](https://github.com/fabricjs/fabric.js/pull/5176)

## [2.3.5]

- Change: make canvas.getObjects() always return a shallow copy of the array [#5162](https://github.com/fabricjs/fabric.js/pull/5162)
- Fix: Improve fabric.Pattern.toSVG to look correct on offsets and no-repeat [#5164](https://github.com/fabricjs/fabric.js/pull/5164)
- Fix: Do not enter edit in Itext if the mouseUp is relative to a group selector [#5153](https://github.com/fabricjs/fabric.js/pull/5153)
- Improvement: Do not require xlink namespace in front of href attribut for svgs ( is a SVG2 new spec, unsupported ) [#5156](https://github.com/fabricjs/fabric.js/pull/5156)
- Fix: fix resizeFilter having the wrong cached texture, also improved interaction between filters [#5165](https://github.com/fabricjs/fabric.js/pull/5165)

## [2.3.4]

- Fix: ToSVG was ignoring excludeFromExport for backgroundImage and OverlayImage. [#5075](https://github.com/fabricjs/fabric.js/pull/5075)
- Fix: ToSVG for circle with start and end angles. [#5085](https://github.com/fabricjs/fabric.js/pull/5085)
- Fix: Added callback for setPatternFill. [#5101](https://github.com/fabricjs/fabric.js/pull/5101)
- Fix: Resize filter taking in account multiple scale sources. [#5117](https://github.com/fabricjs/fabric.js/pull/5117)
- Fix: Blend image filter clean after refilter. [#5121](https://github.com/fabricjs/fabric.js/pull/5121)
- Fix: Object.toDataURL should not be influenced by zoom. [#5139](https://github.com/fabricjs/fabric.js/pull/5139)
- Improvement: requestRenderAllBound add to Canvas instance. [#5138](https://github.com/fabricjs/fabric.js/pull/5138)
- Improvement: Make path bounding cache optional and also reacheable/cleanable [#5140](https://github.com/fabricjs/fabric.js/pull/5140)
- Improvement: Make the logic of isNeutralState filters work before filtering start. [#5129](https://github.com/fabricjs/fabric.js/pull/5129)
- Improvement: Added some code to clean up some memory when canvas is disposed in nodejs. [#5142](https://github.com/fabricjs/fabric.js/pull/5142)
- Fix: Make numeric origins work with group creation. [#5143](https://github.com/fabricjs/fabric.js/pull/5143)

## [2.3.3]

- Fix: Fixed font generic names for text, measurement of zero width related characters and also trailing of cursor when zooming. [#5048](https://github.com/fabricjs/fabric.js/pull/5048)

## [2.3.2]

- Fix: justify + charspacing + textDecoration Add and improve more events for transformations and mouse interaction. [#5007](https://github.com/fabricjs/fabric.js/pull/5007) [#5009](https://github.com/fabricjs/fabric.js/pull/5009)
- Fix: Enter edit on object selected programmatically. [#5010](https://github.com/fabricjs/fabric.js/pull/5010)
- Fix: Canvas.dispose was not removing all events properly. [#5020](https://github.com/fabricjs/fabric.js/pull/5020)
- Fix: Make rgba and hsla regex work case insensitive. [#5017](https://github.com/fabricjs/fabric.js/pull/5017)
- Fix: Make group transitioning from not cached to cached work. [#5021](https://github.com/fabricjs/fabric.js/pull/5021)

## [2.3.1]

- Improve nested svg import and text positioning, spikes. [#4984](https://github.com/kangax/fabric.js/pull/4984)

## [2.3.0]

- Add and improve more events for transformations and mouse interaction [#4979](https://github.com/kangax/fabric.js/pull/4979)
- Improvement: whenever possible use cache for target transparency sampling [#4955](https://github.com/kangax/fabric.js/pull/4955)

## [2.2.4]

- Fix getPointer on touch devices [#4866](https://github.com/kangax/fabric.js/pull/4866)
- Fix issues with selectionDashArray bleeding into free drawing [#4894](https://github.com/kangax/fabric.js/pull/4894)
- Fix blur filter for nodejs [#4905](https://github.com/kangax/fabric.js/pull/4905)
- Fix Register mousemove as non passive to help touch devices [#4933](https://github.com/kangax/fabric.js/pull/4933)
- Fix modified shadow tosvg for safari compatibility [#4934](https://github.com/kangax/fabric.js/pull/4934)
- Fix shader to avoid premultiplied alpha pixel getting dirty in blend filter [#4936](https://github.com/kangax/fabric.js/pull/4936)
- Add isPartiallyOnScreen method [#4856](https://github.com/kangax/fabric.js/pull/4856)
- Fix isEqual failing on array/null or objects/null/string compare [#4949](https://github.com/kangax/fabric.js/pull/4949)
- Fix pencilBrush with alpha and with rerendering canvas [#4938](https://github.com/kangax/fabric.js/pull/4938)

## [2.2.3]

- improvement: Allow to parse quoted url string. url('#myid') [#4881](https://github.com/kangax/fabric.js/pull/4881)
- improvement: text fromSVG import char-spacing attribute [#3718](https://github.com/kangax/fabric.js/pull/3718)
- fix: text toSVG export with multiple spaces in safari [#4880](https://github.com/kangax/fabric.js/pull/4880)
- fix: setSrc reset width and height on images [#4877](https://github.com/kangax/fabric.js/pull/4877)
- improvements: Removed forced origin swap when rotating [#4878](https://github.com/kangax/fabric.js/pull/4878)
- fix: Make the background of canvas cover all SVG in toSVG export [#4852](https://github.com/kangax/fabric.js/pull/4852)
- fix: Added startAngle to cacheProperties for fabric.Circle [#4875](https://github.com/kangax/fabric.js/pull/4875)
- fix: Rerender all the content of upperCanvas if canvas gets resized [#4850](https://github.com/kangax/fabric.js/pull/4850)
- fix: Remove references to context when disposing [#4846](https://github.com/kangax/fabric.js/pull/4846)
- improvements: Added single quoting to font names in toSVG [#4840](https://github.com/kangax/fabric.js/pull/4840)
- improvements: Added reserved space to wrapLine functionality [#4841](https://github.com/kangax/fabric.js/pull/4841)

## [2.2.2]

- Fixed: Applying filters to an image will invalidate its cache [#4828](https://github.com/kangax/fabric.js/pull/4828)
- Fixed: Attempt at fix font families that requires quoting [#4831](https://github.com/kangax/fabric.js/pull/4831)
- Improvement: check upperCanvas client size for textarea position [#4827](https://github.com/kangax/fabric.js/pull/4827)
- Fixed: Attempt to fix multiple touchends [#4804](https://github.com/kangax/fabric.js/pull/4804)
- Fixed: Wrapping of textbox with charspacing [#4803](https://github.com/kangax/fabric.js/pull/4803)
- Fixed: bad calculation of empty line in text (regression from 2.2.0) [#4802](https://github.com/kangax/fabric.js/pull/4802)

## [2.2.1]

- Reworked how amd and commonJS are together in the same file.

## [2.2.0]

- Fixed: super/sub script svg export [#4780](https://github.com/kangax/fabric.js/pull/4780)
- Added: Text superScript and subScript support [#4765](https://github.com/kangax/fabric.js/pull/4765)
- Fixed: negative kerning support (Pacifico font) [#4772](https://github.com/kangax/fabric.js/pull/4772)
- Fixed: removing text on mousedown should be safe now [#4774](https://github.com/kangax/fabric.js/pull/4774)
- Improved: pass to inner functions the parameter calculate coords in isOnscreen [#4763](https://github.com/kangax/fabric.js/pull/4763)

## [2.1.0]

- Added: Added: Drag and drop event binding [#4421](https://github.com/kangax/fabric.js/pull/4421)
- Fixed: isEmptyStyle implementation for TextBox [#4762](https://github.com/kangax/fabric.js/pull/4762)

## [2.0.3]

- Fix: now sub target check can work with subclasses of fabric.Group [#4753](https://github.com/kangax/fabric.js/pull/4753)
- Improvement: PencilBrush is now compexity 1 instead of complexity N during draw [#4743](https://github.com/kangax/fabric.js/pull/4743)
- Fix the cleanStyle was not checking for the right property to exist [#4751](https://github.com/kangax/fabric.js/pull/4751)
- Fix onBeforeScaleRotate with canvas zoom [#4748](https://github.com/kangax/fabric.js/pull/4748)

## [2.0.2]

- fixed image toSVG support for crop [#4738](https://github.com/kangax/fabric.js/pull/4738)
- changed math for better rounded results [#4734](https://github.com/kangax/fabric.js/pull/4734)

## [2.0.1]

- fixed filter for blend image in WEBGL [#4706](https://github.com/kangax/fabric.js/pull/4706)
- fixed interactions between canvas toDataURL and multiplier + retina [#4705](https://github.com/kangax/fabric.js/pull/4705)
- fixed bug with originX and originY not invalidating the transform [#4703](https://github.com/kangax/fabric.js/pull/4703)
- fixed unwanted mutation on object enliving in fabric.Image [#4699](https://github.com/kangax/fabric.js/pull/4699)

## [2.0.0]

- final
  - fix dataurl and svg export on retina and rounding [#4674](https://github.com/kangax/fabric.js/pull/4674)
  - avoid error if iText is removed on mousedown [#4650](https://github.com/kangax/fabric.js/pull/4650)
  - fix calcOffset when text enter editing [#4649](https://github.com/kangax/fabric.js/pull/4649)
  - Gradient fix parsing floats [#4637](https://github.com/kangax/fabric.js/pull/4637)
  - Add CrossOrigin managment to fabric.Pattern [#4618](https://github.com/kangax/fabric.js/pull/4618)
  - Add patternTransform toObject saving [#4626](https://github.com/kangax/fabric.js/pull/4626)
  - normalize brushes render [#4613](https://github.com/kangax/fabric.js/pull/4613)
  - avoid charspacing shortcut [#4594](https://github.com/kangax/fabric.js/pull/4594)
  - Fix color toHexa() [#4579](https://github.com/kangax/fabric.js/pull/4579)
- rc3 and rc4
  - more fixes to transformMatrix memoization
  - Canvas.selectionFullyContained allows you to select objects just when full grabbed by the selections. [#4508](https://github.com/kangax/fabric.js/pull/4508)
  - Remove some ouput of blank spaces from svg in order to avoid extra colored areas [#4524](https://github.com/kangax/fabric.js/pull/4524)
  - Reinserted a performance shortcut for when there is no style at all [#4519](https://github.com/kangax/fabric.js/pull/4519)
  - Manage canvas resize during a freedrawing brush without wiping the brush [#4527](https://github.com/kangax/fabric.js/pull/4527)
  - Removed an extra closePath that was creating wrong visual on IntelIntegrated cards [#4549](https://github.com/kangax/fabric.js/pull/4549)
  - Added a method to insert and remove text from command line [#4541](https://github.com/kangax/fabric.js/pull/4541)
  - Some fixes around text styles management
  - nodejs support changes: removed specific node code in order to use standard fabricjs code in nodejs.
  - added fabric.util.getNodeCanvas that passed a JSDOM element allows you to get the node-canvas instance behind it and do what you need.
- rc2
  - Fixed a transform matrix memoize missing width/height [#4491](https://github.com/kangax/fabric.js/pull/4491)
  - Fix pattern drawing a point [#4492](https://github.com/kangax/fabric.js/pull/4492)
  - Fixed Text.removeChars [#4495](https://github.com/kangax/fabric.js/pull/4495)
  - Added back 2 node-canvas methods [#4497](https://github.com/kangax/fabric.js/pull/4497)
  - Fix a typo not restoring hoverCursor correctly.
- rc1
  - Remove node specific code [#4470](https://github.com/kangax/fabric.js/pull/4470)
  - Improved Canvas.dispose code to leak less memory [#4471](https://github.com/kangax/fabric.js/pull/4471)
  - Remove extra padding of cache when upper limited [#4467](https://github.com/kangax/fabric.js/pull/4467)
  - Solved 2 perfomances problems with textbox [#4466](https://github.com/kangax/fabric.js/pull/4466) [#4465](https://github.com/kangax/fabric.js/pull/4465)
  - Added justify-left justify-right and justify-center [#4437](https://github.com/kangax/fabric.js/pull/4437)
  - Fix Group fromObject and subTargetCheck [#4454](https://github.com/kangax/fabric.js/pull/4454)
  - Fix regression on IMG from SVG [#4450](https://github.com/kangax/fabric.js/pull/4450)
  - Remove cache dimensions together with canvas [#4453](https://github.com/kangax/fabric.js/pull/4453)
  - Fixed some fuzzyness cases for cache [#4452](https://github.com/kangax/fabric.js/pull/4452)
  - Fixed resize filter for webgl [#4426](https://github.com/kangax/fabric.js/pull/4426)
  - Stop searching target during a mouse move with a transform [#4442](https://github.com/kangax/fabric.js/pull/4442)
  - safeguard shaders for non supported precisions [#4433](https://github.com/kangax/fabric.js/pull/4433)
  - fix insert and remove style for edge cases [#4420](https://github.com/kangax/fabric.js/pull/4420)
  - Fix object.move when in active selection [#4394](https://github.com/kangax/fabric.js/pull/4394)
  - Memoize calcTransformMatrix function [#4418](https://github.com/kangax/fabric.js/pull/4418)
  - Make \_set flag object as dirty just when a real change happen[#4415](https://github.com/kangax/fabric.js/pull/4415)
  - Add browserShadowBlurConstant to adjust shadowBlur value [#4413](https://github.com/kangax/fabric.js/pull/4413)
  - Fix set element not clearing the cacheTexture. [#4410](https://github.com/kangax/fabric.js/pull/4410)
  - Multi selection key can be configured with an array of keys. [#4363](https://github.com/kangax/fabric.js/pull/4363)
  - fix fast type in text loosing some style. [#4339](https://github.com/kangax/fabric.js/pull/4339)
  - fixed division by zero with lockscaling flip.
  - added paintFirst ( paint-order with svg support ) [#4303](https://github.com/kangax/fabric.js/pull/4303)
- beta7
  - added a build flag for not attaching fabric to window [#4199](https://github.com/kangax/fabric.js/pull/4199)
  - removed .active property from objects [#4200](https://github.com/kangax/fabric.js/pull/4200)
  - Normalize Api for getSelectionStyles, setSelectionStyles [#4202](https://github.com/kangax/fabric.js/pull/4202)
  - Fix shader for convolute filter [#4207](https://github.com/kangax/fabric.js/pull/4207)
  - Better mouse support for lockscaling flip [#4225](https://github.com/kangax/fabric.js/pull/4225)
  - Fix toDataUrl getting a blank canvas [#4229](https://github.com/kangax/fabric.js/pull/4229)
  - Ouput version to json Objects [#4251](https://github.com/kangax/fabric.js/pull/4251)
  - Use backstoreOnly for toDataUrl resize [#4254](https://github.com/kangax/fabric.js/pull/4254)
  - Fix safari svg whitespace [#4294](https://github.com/kangax/fabric.js/pull/4294)
  - Fix Gradient export for paths [#4274](https://github.com/kangax/fabric.js/pull/4274)
  - Move mouseout/over in mousemove events [#4283](https://github.com/kangax/fabric.js/pull/4283)
  - Fix detection of click at the end of line [#4295](https://github.com/kangax/fabric.js/pull/4295)
  - added new event selection:updated [#4311](https://github.com/kangax/fabric.js/pull/4311)
  - Fixed free drawing path displacement [#4311](https://github.com/kangax/fabric.js/pull/4311)
  - Fixed scale equally and flipping not happening [#4313](https://github.com/kangax/fabric.js/pull/4313)
  - Select by drag makes the object fires 'selected' [#4314](https://github.com/kangax/fabric.js/pull/4314)
- beta6
  - incompat: New filter system with WEBGL.
  - incompat: New Text/IText/Textbox code. Multibyte compatible, more accurate.
  - incompat: RequestAnimationFrame is used for the automatic render calls.
  - incompat: Named setter/getter are optional now.
  - incompat: Removed PathGroup class
  - incompat: Paths cannot be restored anymore from strings [#3713](https://github.com/kangax/fabric.js/pull/3713)
  - incompat: bumped node version to 4+ and jsdom to 9. [#3717](https://github.com/kangax/fabric.js/pull/3717)
  - incompat: removed the es5 / JSON shim support [#3722](https://github.com/kangax/fabric.js/pull/3722)
  - fix/incompat: IText setSelectionStyles does not change anymore style if no selection is present [#3765](https://github.com/kangax/fabric.js/pull/3765)
  - skipOffscreen default to true
  - Text.setSelectionStyle does not change anything if there is no selection [#3765](https://github.com/kangax/fabric.js/pull/3765)
  - Switch to canvas-prebuilt as dependency. Added parameter to choose the canvas package [#3757](https://github.com/kangax/fabric.js/pull/3757)
  - improvement: renderControls can now be called on its own. Added parameter styleOverride to allow for overriding current properties [#3887](https://github.com/kangax/fabric.js/pull/3887)
  - removed hasMoved and saveCoords from Group class [#3910](https://github.com/kangax/fabric.js/pull/3910)
  - forced all fromObject and fromElement to be async, normalized api. [#3996](https://github.com/kangax/fabric.js/pull/3996)
  - improvement: added support for request animation frame in mouse events [#3997](https://github.com/kangax/fabric.js/pull/3997)
  - added dblclick support for all objects [#3998](https://github.com/kangax/fabric.js/pull/3997)
  - textbox scale as a normal object [#4052](https://github.com/kangax/fabric.js/pull/4052)
  - Removed image meetOrSlice, alignX, alignY, introduced cropX, cropY [#4055](https://github.com/kangax/fabric.js/pull/4055)
  - Added Text.cleanStyle, Text.removeStyle [#4060](https://github.com/kangax/fabric.js/pull/4060)
  - change: lockRotation will not hide the mtr control anymore. introduced notAllowedCursor for canvas. [#4064](https://github.com/kangax/fabric.js/pull/4064)
  - improvement: added 2 percentage values to fabric.util.animate. [#4068](https://github.com/kangax/fabric.js/pull/4068)
  - change: pathOffset does not get exported anymore in path.toObject, toDatalessObject export sourcePath instead of modifying path. [#4108](https://github.com/kangax/fabric.js/pull/4108)

## [1.7.19]

- Fixed the flip of images with scale equally [#4313](https://github.com/kangax/fabric.js/pull/4313)
- Improved touch detection [#4302](https://github.com/kangax/fabric.js/pull/4302)

## [1.7.18]

- Fixed doubling of subtargets for preserveObjectStacking = true [#4297](https://github.com/kangax/fabric.js/pull/4297)
- Added a dirty set to objects in group destroy.

## [1.7.17]

- Change: swapped style white-space:nowrap with attribute wrap="off" since the style rule was creating problems in browsers like ie11 and safari. [#4119](https://github.com/kangax/fabric.js/pull/4119)
- Fix: Remove an object from activeGroup if removed from canvas [#4120](https://github.com/kangax/fabric.js/pull/4120)
- Fix: avoid bringFroward, sendBackwards to swap objects in active selections [#4119](https://github.com/kangax/fabric.js/pull/4119)
- Fix: avoid disposing canvas on mouse event to throw error [#4119](https://github.com/kangax/fabric.js/pull/4119)
- Fix: make svg respect white spaces [#4119](https://github.com/kangax/fabric.js/pull/4119)
- Fix: avoid exporting bgImage and overlayImage if excludeFromExport = true [#4119](https://github.com/kangax/fabric.js/pull/4119)
- Fix: Avoid group fromObject mutating original data [#4111](https://github.com/kangax/fabric.js/pull/4111)

## [1.7.16]

- improvement: added 2 percentage values to fabric.util.animate. [#4068](https://github.com/kangax/fabric.js/pull/4068)
- Improvement: avoid multiplying identity matrices in calcTransformMatrix function
- Fix: activeGroup did not destroy correctly if a toObject was happening
- Improvement: Pass the event to object:modified when available. [#4061](https://github.com/kangax/fabric.js/pull/4061)

## [1.7.15]

- Improvement: Made iText keymap public. [#4053](https://github.com/kangax/fabric.js/pull/4053)
- Improvement: Fix a bug in updateCacheCanvas that was returning always true [#4051](https://github.com/kangax/fabric.js/pull/4051)

## [1.7.14]

- Improvement: Avoid cache canvas to resize each mouse move step. [#4037](https://github.com/kangax/fabric.js/pull/4037)
- Improvement: Make cache canvas limited in size. [#4035](https://github.com/kangax/fabric.js/pull/4035)
- Fix: Make groups and statefull cache work. [#4032](https://github.com/kangax/fabric.js/pull/4032)
- Add: Marked the hiddentextarea from itext so that custom projects can recognize it. [#4022](https://github.com/kangax/fabric.js/pull/4022)

## [1.7.13]

- Fix: Try to minimize delay in loadFroJson [#4007](https://github.com/kangax/fabric.js/pull/4007)
- Fix: allow fabric.Color to parse rgba(x,y,z,.a) without leading 0 [#4006](https://github.com/kangax/fabric.js/pull/4006)
- Allow path to execute Object.initialize, make extensions easier [#4005](https://github.com/kangax/fabric.js/pull/4005)
- Fix: properly set options from path fromDatalessObjects [#3995](https://github.com/kangax/fabric.js/pull/3995)
- Check for slice before action.slice. Avoid conflicts with heavy customized code. [#3992](https://github.com/kangax/fabric.js/pull/3992)

## [1.7.12]

- Fix: removed possible memleaks from window resize event. [#3984](https://github.com/kangax/fabric.js/pull/3984)
- Fix: restored default cursor to noTarget only. unselectable objects get the standard hovercursor. [#3953](https://github.com/kangax/fabric.js/pull/3953)
- Cache fixes: fix uncached pathGroup, removed cache creation at initialize time [#3982](https://github.com/kangax/fabric.js/pull/3982)
- Improvement: nextTarget to mouseOut and prevTarget to mouseOver [#3900](https://github.com/kangax/fabric.js/pull/3900)
- Improvement: add isClick boolean to left mouse up [#3898](https://github.com/kangax/fabric.js/pull/3898)
- Fix: can start selection on top of non selectable object [#3892](https://github.com/kangax/fabric.js/pull/3892)
- Improvement: better management of right/middle click [#3888](https://github.com/kangax/fabric.js/pull/3888)
- Fix: subTargetCheck on activeObject/activeGroup was firing too many events [#3909](https://github.com/kangax/fabric.js/pull/3909)
- Fix: After addWithUpdate or removeWithUpdate object coords must be updated. [#3911](https://github.com/kangax/fabric.js/pull/3911)

## [1.7.11]

- Hotfix: restore path-groups ability to render [#3877](https://github.com/kangax/fabric.js/pull/3877)

## [1.7.10]

- Fix: correct svg export for radial gradients [#3807](https://github.com/kangax/fabric.js/pull/3807)
- Fix: Update fireout events to export the event object [#3853](https://github.com/kangax/fabric.js/pull/3853)
- Fix: Improve callSuper to avoid infinite loops (not all of them) [#3844](https://github.com/kangax/fabric.js/pull/3844)
- Fix: avoid selectionBackgroundColor leak on toDataUrl [#3862](https://github.com/kangax/fabric.js/pull/3862)
- Fix: toDatelessObject for Group [#3863](https://github.com/kangax/fabric.js/pull/3863)
- Improvement: better caching logic for groups [#3864](https://github.com/kangax/fabric.js/pull/3864)
- Fix: correct svg gradient export for radial in polygons [#3866](https://github.com/kangax/fabric.js/pull/3866)
- Fix: First draw could be empty for some objects [#3870](https://github.com/kangax/fabric.js/pull/3870)
- Fix: Always send event data to object:selected [#3871](https://github.com/kangax/fabric.js/pull/3871)
- Improvement: reduce angle calculation error [#3872](https://github.com/kangax/fabric.js/pull/3872)

## [1.7.9]

- Fix: Avoid textarea wrapping from chrome v57+ [#3804](https://github.com/kangax/fabric.js/pull/3804)
- Fix: double click needed to move cursor when enterEditing is called programmatically [#3804](https://github.com/kangax/fabric.js/pull/3804)
- Fix: Style regression when inputing new style objects [#3804](https://github.com/kangax/fabric.js/pull/3804)
- Add: try to support crossOrigin for svg image tags [#3804](https://github.com/kangax/fabric.js/pull/3804)

## [1.7.8]

- Fix: Fix dirty flag propagation [#3782](https://github.com/kangax/fabric.js/pull/3782)
- Fix: Path parsing error in bounding boxes of curves [#3774](https://github.com/kangax/fabric.js/pull/3774)
- Add: Middle click mouse management on canvas [#3764](https://github.com/kangax/fabric.js/pull/3764)
- Add: Add parameter to detect and skip offscreen drawing [#3758](https://github.com/kangax/fabric.js/pull/3758)
- Fix: textarea loosing focus after a drag and exit from canvas [#3759](https://github.com/kangax/fabric.js/pull/3759)

## [1.7.7]

- Fix for opacity parsing in svg with nested opacities [#3747](https://github.com/kangax/fabric.js/pull/3747)
- Fix text initialization and boundingrect [#3745](https://github.com/kangax/fabric.js/pull/3745)
- Fix line bounding box [#3742](https://github.com/kangax/fabric.js/pull/3742)
- Improvement: do not pollute style object while typing if not necessary [#3743](https://github.com/kangax/fabric.js/pull/3743)
- fix for broken prototype chain when restoring a dataless object on fill an stroke [#3735](https://github.com/kangax/fabric.js/pull/3735)
- fix for deselected event not fired on mouse actions [#3716](https://github.com/kangax/fabric.js/pull/3716)
- fix for blurriness introduced on 1.7.3 [#3721](https://github.com/kangax/fabric.js/pull/3721)

## [1.7.6]

- Fix: make the cacheCanvas created on the fly if not available [#3705](https://github.com/kangax/fabric.js/pull/3705)

## [1.7.5]

- Improvement: draw textbackgroundColor in one single pass when possible @stefanhayden [#3698](https://github.com/kangax/fabric.js/pull/3698)
- Improvement: fire selection changed event just if text is editing [#3702](https://github.com/kangax/fabric.js/pull/3702)
- Improvement: Add object property 'needsItsOwnCache' [#3703](https://github.com/kangax/fabric.js/pull/3703)
- Improvement: Skip unnecessary transform if they can be detected with a single if [#3704](https://github.com/kangax/fabric.js/pull/3704)

## [1.7.4]

- Fix: Moved all the touch event to passive false so that they behave as before chrome changes [#3690](https://github.com/kangax/fabric.js/pull/3690)
- Fix: force top and left in the object representation of a path to avoid reparsing on restore [#3691](https://github.com/kangax/fabric.js/pull/3691)
- Add: Enable `deselected` event for activeObject switch. Ensure deactivateAll call exitEditing [#3689](https://github.com/kangax/fabric.js/pull/3689)
- Fix: Perform subtargetCheck also if the group is an active object and on activeGroup [#3688](https://github.com/kangax/fabric.js/pull/3688)
- Fix: Made cursor operation more precise at high canvas zoom level [#3671](https://github.com/kangax/fabric.js/pull/3671)
- Add: Made getBoundingRect available to return both absolute or standard bounding rect [#3614](https://github.com/kangax/fabric.js/pull/3614)
- Add: Introduced calcViewportBoundaries() function for fabric.StaticCanvas [#3614](https://github.com/kangax/fabric.js/pull/3614)
- Add: Introduced isOnScreen() function for fabric.Object [#3614](https://github.com/kangax/fabric.js/pull/3614)
- Subclassed Polygon from polyline [#3614](https://github.com/kangax/fabric.js/pull/3614)
- Fix: Removed reference to hovered target when target gets removed [#3657](https://github.com/kangax/fabric.js/pull/3657)
- Fix: Removed hover cursor for non selectable objects [#3643](https://github.com/kangax/fabric.js/pull/3643)
- Fix: Switch to passive event for touch move [#3643](https://github.com/kangax/fabric.js/pull/3643)
- Fix: Restart rendering of cursor after entering some text [#3643](https://github.com/kangax/fabric.js/pull/3643)
- Add: fabric.Color support toHexa() method now [#3615](https://github.com/kangax/fabric.js/pull/3615)

## [1.7.3]

- Improvement: mousewheel event is handled with target and fired also from objects. [#3612](https://github.com/kangax/fabric.js/pull/3612)
- Improvement: Pattern loads for canvas background and overlay, corrected svg pattern export [#3601](https://github.com/kangax/fabric.js/pull/3601)
- Fix: Wait for pattern loading before calling callback [#3598](https://github.com/kangax/fabric.js/pull/3598)
- Fix: add 2 extra pixels to cache canvases to avoid aliasing cut [#3596](https://github.com/kangax/fabric.js/pull/3596)
- Fix: Rerender when deselect an itext editing object [#3594](https://github.com/kangax/fabric.js/pull/3594)
- Fix: save new state of dimensionProperties at every cache clear [#3595](https://github.com/kangax/fabric.js/pull/3595)
- Improvement: Better error management in loadFromJSON [#3586](https://github.com/kangax/fabric.js/pull/3586)
- Improvement: do not reload backgroundImage as an image if is different type [#3550](https://github.com/kangax/fabric.js/pull/3550)
- Improvement: if a children element is set dirty, set the parent dirty as well. [#3564](https://github.com/kangax/fabric.js/pull/3564)

## [1.7.2]

- Fix: Textbox do not use stylemap for line wrapping [#3546](https://github.com/kangax/fabric.js/pull/3546)
- Fix: Fix for firing object:modified in macOS sierra [#3539](https://github.com/kangax/fabric.js/pull/3539)
- Fix: Itext with object caching was not refreshing selection correctly. [#3538](https://github.com/kangax/fabric.js/pull/3538)
- Fix: stateful now works again with activeGroup and dinamyc swap between stateful false/true. [#3537](https://github.com/kangax/fabric.js/pull/3537)
- Fix: includeDefaultValues was not applied to child objects of groups and path-groups. [#3497](https://github.com/kangax/fabric.js/pull/3497)
- Fix: Itext style is cloned on paste action now, allow copy of styles to be independent. [#3502](https://github.com/kangax/fabric.js/pull/3502)
- Fix: Add subclasses properties to cacheProperties. [#3490](https://github.com/kangax/fabric.js/pull/3490)
- Add: Shift and Alt key used for transformations are now dynamic. [#3479](https://github.com/kangax/fabric.js/pull/3479)
- Fix: fix to polygon and cache. Added cacheProperties for all classes [#3490](https://github.com/kangax/fabric.js/pull/3490)

## [1.7.1]

- Add: Gradients/Patterns support customAttributes in toObject method [#3477](https://github.com/kangax/fabric.js/pull/3477)
- Fix: IText/Textbox not blurring keyboard on ios 10 [#3476](https://github.com/kangax/fabric.js/pull/3476)
- Fix: Shadow on freedrawing and zoomed canvas [#3475](https://github.com/kangax/fabric.js/pull/3475)
- Fix: Fix for group returning negative scales [#3474](https://github.com/kangax/fabric.js/pull/3474)
- Fix: hotfix for textbox [#3441](https://github.com/kangax/fabric.js/pull/3441)[#3473](https://github.com/kangax/fabric.js/pull/3473)

## [1.7.0]

- Add: Object Caching [#3417](https://github.com/kangax/fabric.js/pull/3417)
- Improvement: group internal objects have coords not affected by canvas zoom [#3420](https://github.com/kangax/fabric.js/pull/3420)
- Fix: itext cursor trails on initDimension [#3436](https://github.com/kangax/fabric.js/pull/3436)
- Fix: null check on .setActive [#3435](https://github.com/kangax/fabric.js/pull/3435)
- Fix: function error in clone deep. [#3434](https://github.com/kangax/fabric.js/pull/3434)

## [1.6.7]

- Add: Snap rotation added to objects. two parameter introduced, snapAngle and snapTreshold. [#3383](https://github.com/kangax/fabric.js/pull/3383)
- Fix: Pass target to right click event. [#3381](https://github.com/kangax/fabric.js/pull/3381)
- Fix: Correct rendering of bg color for styled text and correct clearing of itext area. [#3388](https://github.com/kangax/fabric.js/pull/3388)
- Add: Fire mouse:over on the canvas when we enter the canvas from outside the element. [#3388](https://github.com/kangax/fabric.js/pull/3389)
- Fix: Fix calculation of words width with spaces and justify. [#3408](https://github.com/kangax/fabric.js/pull/3408)
- Fix: Do not export defaults properties for bg and overlay if requested. [#3415](https://github.com/kangax/fabric.js/pull/3415)
- Fix: Change export toObect to always delete default properties if requested. [#3416](https://github.com/kangax/fabric.js/pull/3416)

## [1.6.6]

- Add: Contrast and Saturate filters [#3341](https://github.com/kangax/fabric.js/pull/3341)
- Fix: Correct registering and removal of events to handle iText objects. [#3349](https://github.com/kangax/fabric.js/pull/3349)
- Fix: Corrected 2 regression of 1.6.5 (dataurl export and itext clicks)
- Fix: Corrected path boundaries calculation for Arcs ( a and A ) [#3347](https://github.com/kangax/fabric.js/pull/3347)

## [1.6.5]

- Fix: charspacing, do not get subzero with charwidth.
- Improvement: add callback support to all object cloning. [#3212](https://github.com/kangax/fabric.js/pull/3212)
- Improvement: add backgroundColor to all class [#3248](https://github.com/kangax/fabric.js/pull/3248)
- Fix: add custom properties to backgroundImage and overlayImage [#3250](https://github.com/kangax/fabric.js/pull/3250)
- Fix: Object intersection is calculated on boundingBox and boundingRect, intersection is fired if objects are overlapping [#3252](https://github.com/kangax/fabric.js/pull/3252)
- Change: Restored previous selection behaviour, added key to selection active object under overlaid target [#3254](https://github.com/kangax/fabric.js/pull/3254)
- Improvement: hasStateChanged let you find state changes of complex properties. [#3262](https://github.com/kangax/fabric.js/pull/3262)
- Fix: IText/Textbox shift click selection backward. [#3270](https://github.com/kangax/fabric.js/pull/3270)
- Revert: font family quoting was a bad idea. node-canvas stills use it. [#3276](https://github.com/kangax/fabric.js/pull/3276)
- Fix: fire mouse:over event for activeObject and activeGroup when using findTarget shourtcuts [#3285](https://github.com/kangax/fabric.js/pull/3285)
- Fix: clear method clear all properties of canvas [#3305](https://github.com/kangax/fabric.js/pull/3305)
- Fix: text area position method takes in account canvas offset [#3306](https://github.com/kangax/fabric.js/pull/3306)
- Improvement: Added event on right click and possibility to hide the context menu with a flag [3308](https://github.com/kangax/fabric.js/pull/3308)
- Fix: remove canvas reference from object when object gets removed from canvas [#3307](https://github.com/kangax/fabric.js/pull/3307)
- Improvement: use native stroke dash if available [#3309](https://github.com/kangax/fabric.js/pull/3309)
- Fix: Export correct src when exporting to svg [#3310](https://github.com/kangax/fabric.js/pull/3310)
- Fix: Stop text to go on zero dimensions [#3312](https://github.com/kangax/fabric.js/pull/3312)
- Fix: Error in dataURL with multiplier was outputting very big canvas with retina [#3314](https://github.com/kangax/fabric.js/pull/3314)
- Fix: Error in style map was not respecting style if textbox started with space [#3315](https://github.com/kangax/fabric.js/pull/3315)

## [1.6.4]

- Improvement: Ignore svg: namespace during svg import. [#3081](https://github.com/kangax/fabric.js/pull/3081)
- Improvement: Better fix for lineHeight of iText/Text [#3094](https://github.com/kangax/fabric.js/pull/3094)
- Improvement: Support for gradient with 'Infinity' coordinates [#3082](https://github.com/kangax/fabric.js/pull/3082)
- Improvement: Generally "improved" logic of targeting [#3111](https://github.com/kangax/fabric.js/pull/3111)
- Fix: Selection of active group with transparency and preserveObjectStacking true or false [#3109](https://github.com/kangax/fabric.js/pull/3109)
- Fix: pattern brush now create the same pattern seen while drawing [#3112](https://github.com/kangax/fabric.js/pull/3112)
- Fix: Allow css merge during svg import [#3114](https://github.com/kangax/fabric.js/pull/3114)
- Improvement: added numeric origins handling fomr 0 to 1. [#3121](https://github.com/kangax/fabric.js/pull/3121)
- Fix: Fix a defect with shadow of objects in a scaled group. [#3134](https://github.com/kangax/fabric.js/pull/3134)
- Improvement: Do not fire unecessary selection:changed events. [#3119](https://github.com/kangax/fabric.js/pull/3119)
- Fix: Attached hiddenTextarea to body fixes IE, thanks to @plainview. [#3137](https://github.com/kangax/fabric.js/pull/3137)
- Fix: Shift unselect activegroup on transformed canvas. [#3144](https://github.com/kangax/fabric.js/pull/3144)
- Added: ColorMatrix filter [#3139](https://github.com/kangax/fabric.js/pull/3139)
- Fix: Fix condition in wich restoring from Object could cause object overwriting [#3146](https://github.com/kangax/fabric.js/pull/3146)
- Change: cloneAsImage for Object and toDataUrl for object are not retina enabled by default. Added option to enable. [#3147](https://github.com/kangax/fabric.js/pull/3147)
- Improvement: Added textSpacing support for text/itext/textbox [#3097](https://github.com/kangax/fabric.js/pull/3097)
- Fix: Quote font family when setting the context fontstyle [#3191](https://github.com/kangax/fabric.js/pull/3191)
- Fix: use getSrc during image export, make subclassing easier, return eventually the .src property if nothing else is available [#3189](https://github.com/kangax/fabric.js/pull/3189)
- Fix: Inverted the meaning of border scale factor [#3154](https://github.com/kangax/fabric.js/pull/3154)
- Improvement: Added support for RGBA in HEX notation. [#3202](https://github.com/kangax/fabric.js/pull/3202)
- Improvement: Added object deselected event. [#3195](https://github.com/kangax/fabric.js/pull/3195)
- Fix: loadFromJson callback now gets fired after filter are applied [#3210](https://github.com/kangax/fabric.js/pull/3210)

## [1.6.3]

- Improvement: Use reviver callback for background and overlay image when doing svg export. [#2975](https://github.com/kangax/fabric.js/pull/2975)
- Improvement: Added object property excludeFromExport to avoid exporting the object to JSON or to SVG. [#2976](https://github.com/kangax/fabric.js/pull/2976)
- Improvement: Correct the calculation of text boundingbox. Improves svg import [#2992](https://github.com/kangax/fabric.js/pull/2992)
- Added: Export id property to SVG [#2993](https://github.com/kangax/fabric.js/pull/2993)
- Improvement: Call the callback on loadSvgFromURL on failed xml load with null agument [#2994](https://github.com/kangax/fabric.js/pull/2994)
- Improvement: Clear only the Itext area on contextTop during cursor animation [#2996](https://github.com/kangax/fabric.js/pull/2996)
- Added: Char widths cache has been moved to fabric level and not iText level. Added fabric.util.clearFabricCharWidthsCache(fontName) [#2995](https://github.com/kangax/fabric.js/pull/2995)
- Fix: do not set background or overlay image if the url load fails. [#3003](https://github.com/kangax/fabric.js/pull/3003)
- Fix: iText mousemove event removal, clear the correct area for Itext, stopped redrawing selection if not necessary [#3016](https://github.com/kangax/fabric.js/pull/3016)
- Fix: background image and overlay image scale and move with canvas viewportTransform, parameter available [#3019](https://github.com/kangax/fabric.js/pull/3019)
- Added: support sub targeting in groups in events [#2997](https://github.com/kangax/fabric.js/pull/2997)
- Fix: Select transparent object on mouse up because of \_maybeGroupObject [#2997](https://github.com/kangax/fabric.js/pull/2997)
- Fix: Remove reference to lastRenderedObject on canvas.remove [#3023](https://github.com/kangax/fabric.js/pull/3023)
- Fix: Wait for all objects to be loaded before deleting the properties and setting options. [#3029](https://github.com/kangax/fabric.js/pull/3029)
- Fix: Object Padding is unaffected by object transform. [#3057](https://github.com/kangax/fabric.js/pull/3057)
- Fix: Restore lastRenderedObject usage. Introduced Canvas.lastRenderedKey to retrieve the lastRendered object from down the stack [#3057](https://github.com/kangax/fabric.js/pull/3057)
- Fix: \_calcTextareaPosition correctly calculate the position considering the viewportTransform. [#3057](https://github.com/kangax/fabric.js/pull/3057)
- Fix: Fixed selectionBacgroundColor with viewport transform. [#3057](https://github.com/kangax/fabric.js/pull/3057)
- Improvement: Correctly render the cursor with viewport scaling, improved the cursor centering. [#3057](https://github.com/kangax/fabric.js/pull/3057)
- Fix: Use canvas zoom and pan when using is target transparent. [#2980](https://github.com/kangax/fabric.js/pull/2980)

## [1.6.2]

- Fix: restore canvas properties on loadFromJSON with includeProperties. [#2921](https://github.com/kangax/fabric.js/pull/2921)
- Fix: Allow hoverCursor on non selectable objects, moveCursor does not appear if the object is not moveable.
  Added object.moveCursor to specify a cursor for moving per object. [#2924](https://github.com/kangax/fabric.js/pull/2924)
- Fix: Add missing stroke.live translation, allow gradientTransform for dashed line. [#2926](https://github.com/kangax/fabric.js/pull/2926)
- Improvement: Allow customization of keys that iteract with mouse action ( multiselect key, free transform key, alternative action key, centered transform key ) [#2925](https://github.com/kangax/fabric.js/pull/2925)
- Added: Make iText fires object:modified on text change on exit editing [#2927](https://github.com/kangax/fabric.js/pull/2927)
- Added: [control customization part 1] cornerDashArray, borderDashArray. Now borderScaleFactor influences both border and controls, changed default corner size to 13 [#2932](https://github.com/kangax/fabric.js/pull/2932)
- Fix: createSVGFontFacesMarkup was failing to retrieve fonts in style [#2935](https://github.com/kangax/fabric.js/pull/2935)
- Fix: shadow not scaled with dataUrl to multiplier [#2940](https://github.com/kangax/fabric.js/pull/2940)
- Added: [control customization part 2] cornerStrokeColor. Now is possible to specify separate stroke and fill color for the controls [#2933](https://github.com/kangax/fabric.js/pull/2933)
- Fix: Itext width calculation with caching false was returning nan. [#2943](https://github.com/kangax/fabric.js/pull/2943)
- Added: [control customization part 3] Rounded corners. It is possible to specify cornerStyle for the object. 'rect' or 'circle' [#2942](https://github.com/kangax/fabric.js/pull/2942)
- Added: [control customization part 4] Selection background. It is possible to specify selectionBackgroundColor for the object. [#2950](https://github.com/kangax/fabric.js/pull/2950)
- Fix: Behaviour of image with filters with resize effects and Object to/from json [#2954](https://github.com/kangax/fabric.js/pull/2954)
- Fix: Svg export should not output color notation in rgba format [#2955](https://github.com/kangax/fabric.js/pull/2955)
- Fix: minScaleLimit rounding bug [#2964](https://github.com/kangax/fabric.js/pull/2964)
- Fix: Itext spacing in justify mode bug [#2971](https://github.com/kangax/fabric.js/pull/2971)
- Fix: Object.toDataUrl export when some window.devicepixelRatio is present (retina or browser zoom) [#2972](https://github.com/kangax/fabric.js/pull/2972)

## [1.6.1]

- Fix: image with broken element throwing error on toObject() [#2878](https://github.com/kangax/fabric.js/pull/2878)
- Fix: Warning on trying to set proprietary browser version of ctxImageSmoothingEnabled [#2880](https://github.com/kangax/fabric.js/pull/2880)
- Fix: Fixed Svg import regression on color and drawing polylines [#2887](https://github.com/kangax/fabric.js/pull/2887)
- Fix: Fixed animation ease that starts and stop at same value [#2888](https://github.com/kangax/fabric.js/pull/2888)
- Fix: Allow a not stateful canvas to fire object:modified at end of transform. [#2890](https://github.com/kangax/fabric.js/pull/2890)
- Fix: Made event handler removal safer. Removing firing events will not cause errors. [#2883](https://github.com/kangax/fabric.js/pull/2883)
- Fix: Proper handling of perPixelTargetFind and multi selections [#2894](https://github.com/kangax/fabric.js/pull/2894)
- Fix: Do not clear contextTop on drawingMode, to allow drawing over animations [#2895](https://github.com/kangax/fabric.js/pull/2895)
- Change the dependencies to optional. Allow npm to continue installing if nodecanvas installation fail.[#2901](https://github.com/kangax/fabric.js/pull/2901)
- Fix: Check again the target on mouseup [#2902](https://github.com/kangax/fabric.js/pull/2902)
- Fix: On perPixelTargetFind detect corners only if target is active [#2903](https://github.com/kangax/fabric.js/pull/2903)
- Improvement: Add canvas mouseout event listener [#2907](https://github.com/kangax/fabric.js/pull/2907)
- Improvement: Make small object draggable easier [#2907](https://github.com/kangax/fabric.js/pull/2907)
- Improvement: Use sendToBack, bringToFront, bringForward, sendBackwards for multiple selections [#2908](https://github.com/kangax/fabric.js/pull/2908)

## [1.6.0]

- Fix rendering of activeGroup objects while preserveObjectStacking is active. [ regression from [#2083](https://github.com/kangax/fabric.js/pull/2083) ]
- Fix `fabric.Path` initialize with user options [#2117](https://github.com/kangax/fabric.js/pull/2117)
- Fix sorting of objects in activeGroup during rendering [#2130](https://github.com/kangax/fabric.js/pull/2130).
- Make sure that 'object.canvas' property is always set if the object is directly or indirectly on canvas [#2141](https://github.com/kangax/fabric.js/pull/2141)
- Fix \_getTopLeftCoords function that was returning TopCenter [#2127](https://github.com/kangax/fabric.js/pull/2127)
- Fix events not being fired after resize with pinch zoom [#510](https://github.com/kangax/fabric.js/pull/510)
- Fix mouse:over, mouse:out events not receiving event object [#2146](https://github.com/kangax/fabric.js/pull/2146)
- Don't include elements from `<metadata>` during SVG parsing [#2160](https://github.com/kangax/fabric.js/pull/2160)
- Fix some iText new glitches and old bugs about style deleting and inserting, faster function for get2dCursorLocation [#2153](https://github.com/kangax/fabric.js/pull/2153)
- Change bounding box calculation, made strokewidth always considered in dimensions. Switched group stroke default to 0 strokewidth. [#2155](https://github.com/kangax/fabric.js/pull/2155)
- Fix scaling function for object with strokewidth [#2178](https://github.com/kangax/fabric.js/pull/2178)
- Fix image fromObject restoring resizeFilter [#2164](https://github.com/kangax/fabric.js/pull/2164)
- Fix double application of filter upon image init [#2164](https://github.com/kangax/fabric.js/pull/2164)
- Fix image.filter.Resize toObject and fromObject [#2164](https://github.com/kangax/fabric.js/pull/2164)
- Fix strokeWidth calculation during resize operations [#2178](https://github.com/kangax/fabric.js/pull/2178)
- Fix iText selection on upperCanvas to support transformMatrix [#2173](https://github.com/kangax/fabric.js/pull/2173)
- Removed unnecessary calls to removeShadow and restoreGlobalCompositeOperation [#2175](https://github.com/kangax/fabric.js/pull/2175)
- Fix the offset for pattern and gradients filling and stroking in text [#2183](https://github.com/kangax/fabric.js/pull/2183)
- Fix loading of stroke gradients from Object [#2182](https://github.com/kangax/fabric.js/pull/2182)
- Fix segmentation fault on node.js when image doesn't exist [#2193](https://github.com/kangax/fabric.js/pull/2193)
- Fix iText border selection when changing fontWeight [#2201](https://github.com/kangax/fabric.js/pull/2201)
- Fix calculation of object dimensions for geometry functions translation and scaling. [#2206](https://github.com/kangax/fabric.js/pull/2206)
- Fix iText cursor position on click at end of line [#2217](https://github.com/kangax/fabric.js/pull/2217)
- Fix error on parsing style string with trailing spaces [#2256](https://github.com/kangax/fabric.js/pull/2256)
- Fix delegated properties leaking on objects in a group when restoring from json [#2101](https://github.com/kangax/fabric.js/pull/2101)
- Fix cursor click position in rotated i-Text when origins different from TOPLEFT. [#2269](https://github.com/kangax/fabric.js/pull/2269)
- Fix mouse position when the canvas is in a complex style scrolling situation [#2128](https://github.com/kangax/fabric.js/pull/2128)
- Fix parser regex for not parsing svg tags attribute [#2311](https://github.com/kangax/fabric.js/pull/2311)
- Add id attribute to standard attribute parsing from SVG elements [#2317](https://github.com/kangax/fabric.js/pull/2317)
- Fix text decoration opacity [#2310](https://github.com/kangax/fabric.js/pull/2310)
- Add simple color animation utility in /src/util/animate_color.js [#2328](https://github.com/kangax/fabric.js/pull/2328)
- Fix itext paste function to check for source of copied text and strip carriage returns (\r)[#2336](https://github.com/kangax/fabric.js/pull/2336)
- Fix pattern class serialize the source using toDataURL if available [#2335](https://github.com/kangax/fabric.js/pull/2335)
- Fix imageSmoothingEnabled warning on chrome and reinit the property after setDimensions [#2337](https://github.com/kangax/fabric.js/pull/2337)
- Add ability to parse path elements with no path specified. [#2344](https://github.com/kangax/fabric.js/pull/2344)
- Fix shiftClick with activeGroup in case of normal and scaled groups [#2342](https://github.com/kangax/fabric.js/pull/2342)
- Add support for colors in shadow svg export [#2349](https://github.com/kangax/fabric.js/pull/2349)
- Add support for inner viewBoxes in svg parsing [#2345](https://github.com/kangax/fabric.js/pull/2345)
- Fix BoundingBox calculation for pathGroups that have inner transformMatrix [#2348](https://github.com/kangax/fabric.js/pull/2348)
- Fix export toObject to include transformMatrix property [#2350](https://github.com/kangax/fabric.js/pull/2350)
- Fix textbox class to supporto toSVG() and newest style fixes [#2347]
  (https://github.com/kangax/fabric.js/pull/2347)
- Fix regression on text ( textDecoration and textlinebackground ) [#2354](https://github.com/kangax/fabric.js/pull/2354)
- Add support for multi keys chars using onInput event [#2352](https://github.com/kangax/fabric.js/pull/2352)
- Fix iText and textbox entering in edit mode if clicked on a corner [#2393](https://github.com/kangax/fabric.js/pull/2393)
- Fix iText styles error when in justify align [#2370](https://github.com/kangax/fabric.js/pull/2370)
- Add support for shadow export in svg for groups, pathgroups and images. [#2364]
- Add rendering shadows for groups [#2364](https://github.com/kangax/fabric.js/pull/2364)
- Add support for parsing nested SVGs x and y attributes [#2399](https://github.com/kangax/fabric.js/pull/2399)
- Add support for gradientTransform in setGradient(fill or stroke) [#2401](https://github.com/kangax/fabric.js/pull/2401)
- Fix Error in svg parsed that was stopping on gradient color-stop missing stop attribute [#2414](https://github.com/kangax/fabric.js/pull/2414)
- toObject method return copied arrays for array like properties [#2407](https://github.com/kangax/fabric.js/pull/2407)
- Fix Set stop value of colorstop to 0 if stop attribute not present [#2414](https://github.com/kangax/fabric.js/pull/2414)
- Fix correct value of e.button for mouse left click if e.which not supported[#2453](https://github.com/kangax/fabric.js/pull/2453)
- Add check for host property in getScrollTopLeft[#2462](https://github.com/kangax/fabric.js/pull/2462)
- Fix check for object.selectable in findTarget[#2466](https://github.com/kangax/fabric.js/pull/2466)
- Fix After rendering a gesture set originX/Y to its original value[#2479](https://github.com/kangax/fabric.js/pull/2479)
- Add support for skewing objects using shift and m-controls in interactive mode, and using object.skewX/Y [#2482](https://github.com/kangax/fabric.js/pull/2482)
- Fix gradientTransform not exported in gradient toObject [#2486](https://github.com/kangax/fabric.js/pull/2486)
- Fix object.toDataUrl with multiplier [#2487](https://github.com/kangax/fabric.js/pull/2487)
  BACK INCOMPATIBILITY: removed 'allOnTop' parameter from fabric.StaticCanvas.renderAll.
- Fix mask filter, mask image is now streched on all image [#2543](https://github.com/kangax/fabric.js/pull/2543)
- Fix text onInput event to behave correctly if some text is selected [#2501](https://github.com/kangax/fabric.js/pull/2502)
- Fix object with selectable = false could be selected with shift click [#2503](https://github.com/kangax/fabric.js/pull/2503)
- Fix for mask filter when bigger or smaller image is used [#2534](https://github.com/kangax/fabric.js/pull/2534)
- Improvement: simplified renderAll logic [#2545](https://github.com/kangax/fabric.js/pull/2545)
- Improvement: Manage group transformation with skew rotate and scale [#2549](https://github.com/kangax/fabric.js/pull/2549)
- Fix: Add shadow affectStroke to shadow to Object method [#2568](https://github.com/kangax/fabric.js/pull/2568)
- Fix: Made multitouch pinch resize works with skewed object [#2625](https://github.com/kangax/fabric.js/pull/2625)
- Improvement: Added retina screen support [#2623](https://github.com/kangax/fabric.js/pull/2623)
- Change: Set default Image strokeWidth to 0 to improve image rendering [#2624](https://github.com/kangax/fabric.js/pull/2624)
- Fix: multitouch zoom gesture speed back to normal speed [#2625](https://github.com/kangax/fabric.js/pull/2625)
- Fix: fix controls rendering with retina scaling and controls above overlay [#2632](https://github.com/kangax/fabric.js/pull/2632)
- Improvements: resize SVG using viewport/viewbox. [#2642](https://github.com/kangax/fabric.js/pull/2642)
- Improvements: Svg import now supports rotate around point [#2645](https://github.com/kangax/fabric.js/pull/2645)
- Change: Opacity is no more a delegated property for group [#2656](https://github.com/kangax/fabric.js/pull/2656)
- Fix: Itext now check for editable property before initializing cursor [#2657](https://github.com/kangax/fabric.js/pull/2657)
- Fix: Better SVG export support for shadows of rotated objects [#2671](https://github.com/kangax/fabric.js/pull/2671)
- Fix: Avoid polygon polyline to change constructor point array [#2627](https://github.com/kangax/fabric.js/pull/2627)
- SVG import: support fill/stroke opacity when no fill/stroke attribute is present [#2703](https://github.com/kangax/fabric.js/pull/2703)
- Fix: remove white filter set opacity to 0 instead of 1 [#2714](https://github.com/kangax/fabric.js/pull/2714)
- Cleaning: removing unused fabric.Canvas.activeInstance [#2708](https://github.com/kangax/fabric.js/pull/2708)
- Change: remove flipping of text string when flipping object [#2719](https://github.com/kangax/fabric.js/pull/2719)
- Fix: Correct shift click on generic transformerd active groups [#2720](https://github.com/kangax/fabric.js/pull/2720)
- SVG import: parse svg with no spaces between transforms [#2738](https://github.com/kangax/fabric.js/pull/2738)
- Fix: Fallback to styleElement.text for IE9 [#2754](https://github.com/kangax/fabric.js/pull/2754)
- Fix: data url for node [#2777](https://github.com/kangax/fabric.js/pull/2777)
- Improvement: Extended font face to all text class during svg export [#2797](https://github.com/kangax/fabric.js/pull/2797)
- Fix: retina scaling dataurl and shadows. [#2806](https://github.com/kangax/fabric.js/pull/2806)
- Improvement: Better look to iText decoration shadows. [#2808](https://github.com/kangax/fabric.js/pull/2808)
- Improvement: New text shadow export to SVG. [#2827](https://github.com/kangax/fabric.js/pull/2827)
- fix: location of optimized 1x1 rects. [#2817](https://github.com/kangax/fabric.js/pull/2817)
- fix: TextBox handling of consecutive spaces. [#2852](https://github.com/kangax/fabric.js/pull/2852)
- fix: Respect shadow in svg export of flipped objects. [#2854](https://github.com/kangax/fabric.js/pull/2854)
- fix: Check presence of style for textBox in svg export. [#2853](https://github.com/kangax/fabric.js/pull/2853)
- Improvement: Added node compatibility for v4 and v5. [#2872](https://github.com/kangax/fabric.js/pull/2872)
- Fix: Canvas dispose remove the extra created elements. [#2875](https://github.com/kangax/fabric.js/pull/2875)
- IText improvements to cut-copy-paste, edit, mobile jumps and style. [#2868](https://github.com/kangax/fabric.js/pull/2868)

## [1.5.0]

**Edge**

- Added image preserve aspect ratio attributes and functionality (fabric.Image.alignY, fabric.Image.alignY, fabric.Image.meetOrSlic )
- Added ImageResizeFilters , option to resize dynamically or statically the images using a set of resize filter alghoritms.
- [BACK_INCOMPAT] `fabric.Collection#remove` doesn't return removed object -> returns `this` (chainable)

- Add "mouse:over" and "mouse:out" canvas events (and corresponding "mouseover", "mouseout" object events)
- Add support for passing options to `fabric.createCanvasForNode`

- Various iText fixes and performance improvements
- Fix `overlayImage` / `overlayColor` during selection mode
- Fix double callback in loadFromJSON when there's no objects
- Fix paths parsing when number has negative exponent
- Fix background offset in iText
- Fix style object deletion in iText
- Fix typo in `_initCanvasHandlers`
- Fix `transformMatrix` not affecting fabric.Text
- Fix `setAngle` for different originX/originY (!= 'center')
- Change default/init noise/brightness value for `fabric.Image.filters.Noise` and `fabric.Image.filters.Brightness` from 100 to 0
- Add `fabric.Canvas#imageSmoothingEnabled`
- Add `copy/paste` support for iText (uses clipboardData)

## [1.4.0]

- [BACK_INCOMPAT] JSON and Cufon are no longer included in default build

- [BACK_INCOMPAT] Change default objects' originX/originY to left/top

- [BACK_INCOMPAT] `fabric.StaticCanvas#backgroundImage` and `fabric.StaticCanvas#overlayImage` are `fabric.Image` instances. `fabric.StaticCanvas#backgroundImageOpacity`, `fabric.StaticCanvas#backgroundImageStretch`, `fabric.StaticCanvas#overlayImageLeft` and `fabric.StaticCanvas#overlayImageTop` were removed.

- [BACK_INCOMPAT] `fabric.Text#backgroundColor` is now `fabric.Object#backgroundColor`

- [BACK_INCOMPAT] Remove `fabric.Object#toGrayscale` and `fabric.Object#overlayFill` since they're too specific

- [BACK_INCOMPAT] Remove `fabric.StaticCanvas.toGrayscale` since we already have that logic in `fabric.Image.filters.Grayscale`.

- [BACK_INCOMPAT] Split `centerTransform` into the properties `centeredScaling` and `centeredRotation`. Object rotation now happens around originX/originY point UNLESS `centeredRotation=true`. Object scaling now happens non-centered UNLESS `centeredScaling=true`.

## [1.3.0]

- [BACK_INCOMPAT] Remove selectable, hasControls, hasBorders, hasRotatingPoint, transparentCorners, perPixelTargetFind from default object/json representation of objects.

- [BACK_INCOMPAT] Object rotation now happens around originX/originY point UNLESS `centerTransform=true`.

- [BACK_INCOMPAT] fabric.Text#textShadow has been removed - new fabric.Text.shadow property (type of fabric.Shadow).

- [BACK_INCOMPAT] fabric.BaseBrush shadow properties are combined into one property => fabric.BaseBrush.shadow (shadowColor, shadowBlur, shadowOffsetX, shadowOffsetY no longer exist).

- [BACK_INCOMPAT] `fabric.Path.fromObject` is now async. `fabric.Canvas#loadFromDatalessJSON` is deprecated.

## [1.2.0]

- [BACK_INCOMPAT] Make `fabric.Object#toDataURL` synchronous.

- [BACK_INCOMPAT] `fabric.Text#strokeStyle` -> `fabric.Text#stroke`, for consistency with other objects.

- [BACK_INCOMPAT] `fabric.Object.setActive(…)` -> `fabric.Object.set('active', …)`.
  `fabric.Object.isActive` is gone (use `fabric.Object.active` instead)

- [BACK_INCOMPAT] `fabric.Group#objects` -> `fabric.Group._objects`.

## [1.1.0]

- [BACK_INCOMPAT] `fabric.Text#setFontsize` becomes `fabric.Object#setFontSize`.

- [BACK_INCOMPAT] `fabric.Canvas.toDataURL` now accepts options object instead linear arguments.
  `fabric.Canvas.toDataURLWithMultiplier` is deprecated;
  use `fabric.Canvas.toDataURL({ multiplier: … })` instead

## [1.0.0]<|MERGE_RESOLUTION|>--- conflicted
+++ resolved
@@ -2,9 +2,7 @@
 
 ## [next]
 
-<<<<<<< HEAD
 - feat(): DrawShape, DrawOval, DrawPoly [#8430](https://github.com/fabricjs/fabric.js/pull/8430)
-=======
 - fix(): `_initRetinaScaling`  initializaing the scaling regardless of settings in Canvas. [#8565](https://github.com/fabricjs/fabric.js/pull/8565)
 - fix(): regression of canvas migration with pointer and sendPointToPlane [#8563](https://github.com/fabricjs/fabric.js/pull/8563)
 - chore(TS): Use exports from files to build fabricJS, get rid of HEADER.js [#8549](https://github.com/fabricjs/fabric.js/pull/8549)
@@ -14,7 +12,6 @@
   BREAKING:
   - return animation instance from animate instead of a cancel function and remove `findAnimationByXXX` from `AnimationRegistry`
   - change `animateColor` signature to match `animate`, removed `colorEasing`
->>>>>>> 0bc63dc2
 - fix(Object Stacking): 🔙 refactor logic to support Group 🔝
 - chore(TS): migrate Group/ActiveSelection [#8455](https://github.com/fabricjs/fabric.js/pull/8455)
 - chore(TS): Migrate smaller mixins to classes (dataurl and serialization ) [#8542](https://github.com/fabricjs/fabric.js/pull/8542)
