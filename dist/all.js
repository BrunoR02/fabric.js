--- conflicted
+++ resolved
@@ -4577,154 +4577,154 @@
 
 })(typeof exports !== 'undefined' ? exports : this);
 
-(function(global) {
-
-  "use strict";
-
-  /* Adaptation of work of Kevin Lindsey (kevin@kevlindev.com) */
-
-  var fabric = global.fabric || (global.fabric = { });
-
-  if (fabric.Intersection) {
-    fabric.warn('fabric.Intersection is already defined');
-    return;
-  }
-
-  /**
-   * @class Intersection
-   * @memberOf fabric
-   */
-  function Intersection(status) {
-    if (arguments.length > 0) {
-      this.init(status);
-    }
-  }
-
-  fabric.Intersection = Intersection;
-
-  fabric.Intersection.prototype = /** @scope fabric.Intersection.prototype */ {
-
-    /**
-     * @method init
-     * @param {String} status
-     */
-    init: function (status) {
-      this.status = status;
-      this.points = [];
-    },
-
-    /**
-     * @method appendPoint
-     * @param {String} status
-     */
-    appendPoint: function (point) {
-      this.points.push(point);
-    },
-
-    /**
-     * @method appendPoints
-     * @param {String} status
-     */
-    appendPoints: function (points) {
-      this.points = this.points.concat(points);
-    }
-  };
-
-  /**
-   * @static
-   * @method intersectLineLine
-   */
-  fabric.Intersection.intersectLineLine = function (a1, a2, b1, b2) {
-    var result,
-        ua_t = (b2.x - b1.x) * (a1.y - b1.y) - (b2.y - b1.y) * (a1.x - b1.x),
-        ub_t = (a2.x - a1.x) * (a1.y - b1.y) - (a2.y - a1.y) * (a1.x - b1.x),
-        u_b = (b2.y - b1.y) * (a2.x - a1.x) - (b2.x - b1.x) * (a2.y - a1.y);
-    if (u_b !== 0) {
-      var ua = ua_t / u_b,
-          ub = ub_t / u_b;
-      if (0 <= ua && ua <= 1 && 0 <= ub && ub <= 1) {
-        result = new Intersection("Intersection");
-        result.points.push(new fabric.Point(a1.x + ua * (a2.x - a1.x), a1.y + ua * (a2.y - a1.y)));
-      }
-      else {
-        result = new Intersection("No Intersection");
-      }
-    }
-    else {
-      if (ua_t === 0 || ub_t === 0) {
-        result = new Intersection("Coincident");
-      }
-      else {
-        result = new Intersection("Parallel");
-      }
-    }
-    return result;
-  };
-
-  /**
-   * @method intersectLinePolygon
-   */
-  fabric.Intersection.intersectLinePolygon = function(a1,a2,points){
-    var result = new Intersection("No Intersection"),
-        length = points.length;
-
-    for (var i = 0; i < length; i++) {
-      var b1 = points[i],
-          b2 = points[(i+1) % length],
-          inter = Intersection.intersectLineLine(a1, a2, b1, b2);
-
-      result.appendPoints(inter.points);
-    }
-    if (result.points.length > 0) {
-      result.status = "Intersection";
-    }
-    return result;
-  };
-
-  /**
-   * @method intersectPolygonPolygon
-   */
-  fabric.Intersection.intersectPolygonPolygon = function (points1, points2) {
-    var result = new Intersection("No Intersection"),
-        length = points1.length;
-
-    for (var i = 0; i < length; i++) {
-      var a1 = points1[i],
-          a2 = points1[(i+1) % length],
-          inter = Intersection.intersectLinePolygon(a1, a2, points2);
-
-      result.appendPoints(inter.points);
-    }
-    if (result.points.length > 0) {
-      result.status = "Intersection";
-    }
-    return result;
-  };
-
-  /**
-   * @method intersectPolygonRectangle
-   */
-  fabric.Intersection.intersectPolygonRectangle = function (points, r1, r2) {
-    var min = r1.min(r2),
-        max = r1.max(r2),
-        topRight = new fabric.Point(max.x, min.y),
-        bottomLeft = new fabric.Point(min.x, max.y),
-        inter1 = Intersection.intersectLinePolygon(min, topRight, points),
-        inter2 = Intersection.intersectLinePolygon(topRight, max, points),
-        inter3 = Intersection.intersectLinePolygon(max, bottomLeft, points),
-        inter4 = Intersection.intersectLinePolygon(bottomLeft, min, points),
-        result = new Intersection("No Intersection");
-
-    result.appendPoints(inter1.points);
-    result.appendPoints(inter2.points);
-    result.appendPoints(inter3.points);
-    result.appendPoints(inter4.points);
-    if (result.points.length > 0) {
-      result.status="Intersection";
-    }
-    return result;
-  };
-
+(function(global) {
+
+  "use strict";
+
+  /* Adaptation of work of Kevin Lindsey (kevin@kevlindev.com) */
+
+  var fabric = global.fabric || (global.fabric = { });
+
+  if (fabric.Intersection) {
+    fabric.warn('fabric.Intersection is already defined');
+    return;
+  }
+
+  /**
+   * @class Intersection
+   * @memberOf fabric
+   */
+  function Intersection(status) {
+    if (arguments.length > 0) {
+      this.init(status);
+    }
+  }
+
+  fabric.Intersection = Intersection;
+
+  fabric.Intersection.prototype = /** @scope fabric.Intersection.prototype */ {
+
+    /**
+     * @method init
+     * @param {String} status
+     */
+    init: function (status) {
+      this.status = status;
+      this.points = [];
+    },
+
+    /**
+     * @method appendPoint
+     * @param {String} status
+     */
+    appendPoint: function (point) {
+      this.points.push(point);
+    },
+
+    /**
+     * @method appendPoints
+     * @param {String} status
+     */
+    appendPoints: function (points) {
+      this.points = this.points.concat(points);
+    }
+  };
+
+  /**
+   * @static
+   * @method intersectLineLine
+   */
+  fabric.Intersection.intersectLineLine = function (a1, a2, b1, b2) {
+    var result,
+        ua_t = (b2.x - b1.x) * (a1.y - b1.y) - (b2.y - b1.y) * (a1.x - b1.x),
+        ub_t = (a2.x - a1.x) * (a1.y - b1.y) - (a2.y - a1.y) * (a1.x - b1.x),
+        u_b = (b2.y - b1.y) * (a2.x - a1.x) - (b2.x - b1.x) * (a2.y - a1.y);
+    if (u_b !== 0) {
+      var ua = ua_t / u_b,
+          ub = ub_t / u_b;
+      if (0 <= ua && ua <= 1 && 0 <= ub && ub <= 1) {
+        result = new Intersection("Intersection");
+        result.points.push(new fabric.Point(a1.x + ua * (a2.x - a1.x), a1.y + ua * (a2.y - a1.y)));
+      }
+      else {
+        result = new Intersection("No Intersection");
+      }
+    }
+    else {
+      if (ua_t === 0 || ub_t === 0) {
+        result = new Intersection("Coincident");
+      }
+      else {
+        result = new Intersection("Parallel");
+      }
+    }
+    return result;
+  };
+
+  /**
+   * @method intersectLinePolygon
+   */
+  fabric.Intersection.intersectLinePolygon = function(a1,a2,points){
+    var result = new Intersection("No Intersection"),
+        length = points.length;
+
+    for (var i = 0; i < length; i++) {
+      var b1 = points[i],
+          b2 = points[(i+1) % length],
+          inter = Intersection.intersectLineLine(a1, a2, b1, b2);
+
+      result.appendPoints(inter.points);
+    }
+    if (result.points.length > 0) {
+      result.status = "Intersection";
+    }
+    return result;
+  };
+
+  /**
+   * @method intersectPolygonPolygon
+   */
+  fabric.Intersection.intersectPolygonPolygon = function (points1, points2) {
+    var result = new Intersection("No Intersection"),
+        length = points1.length;
+
+    for (var i = 0; i < length; i++) {
+      var a1 = points1[i],
+          a2 = points1[(i+1) % length],
+          inter = Intersection.intersectLinePolygon(a1, a2, points2);
+
+      result.appendPoints(inter.points);
+    }
+    if (result.points.length > 0) {
+      result.status = "Intersection";
+    }
+    return result;
+  };
+
+  /**
+   * @method intersectPolygonRectangle
+   */
+  fabric.Intersection.intersectPolygonRectangle = function (points, r1, r2) {
+    var min = r1.min(r2),
+        max = r1.max(r2),
+        topRight = new fabric.Point(max.x, min.y),
+        bottomLeft = new fabric.Point(min.x, max.y),
+        inter1 = Intersection.intersectLinePolygon(min, topRight, points),
+        inter2 = Intersection.intersectLinePolygon(topRight, max, points),
+        inter3 = Intersection.intersectLinePolygon(max, bottomLeft, points),
+        inter4 = Intersection.intersectLinePolygon(bottomLeft, min, points),
+        result = new Intersection("No Intersection");
+
+    result.appendPoints(inter1.points);
+    result.appendPoints(inter2.points);
+    result.appendPoints(inter3.points);
+    result.appendPoints(inter4.points);
+    if (result.points.length > 0) {
+      result.status="Intersection";
+    }
+    return result;
+  };
+
 })(typeof exports !== 'undefined' ? exports : this);
 (function(global) {
 
@@ -7339,21 +7339,6 @@
       ctx.strokeStyle = this.selectionBorderColor;
 
       // selection border
-<<<<<<< HEAD
-      if (this.selectionDashed == true && this.selectionDashArray.length > 1) {
-        this.contextTop.beginPath();
-        var px = groupSelector.ex + STROKE_OFFSET - ((left > 0) ? 0: aleft);
-        var py = groupSelector.ey + STROKE_OFFSET - ((top > 0) ? 0: atop);
-        this.contextTop.dashedLine(px, py, px+aleft, py, this.selectionDashArray);
-        this.contextTop.dashedLine(px, py+atop-1, px+aleft, py+atop-1, this.selectionDashArray);
-        this.contextTop.dashedLine(px, py, px+0.001, py+atop, this.selectionDashArray);
-        this.contextTop.dashedLine(px+aleft-1, py, px+aleft+1.1, py+atop-0.001, this.selectionDashArray);
-        this.contextTop.closePath();
-        this.contextTop.stroke();
-      }
-      else {
-        this.contextTop.strokeRect(
-=======
       if (this.selectionDashArray.length > 1) {
         var px = groupSelector.ex + STROKE_OFFSET - ((left > 0) ? 0: aleft);
         var py = groupSelector.ey + STROKE_OFFSET - ((top > 0) ? 0: atop);
@@ -7367,15 +7352,12 @@
       }
       else {
         ctx.strokeRect(
->>>>>>> f75934ec
           groupSelector.ex + STROKE_OFFSET - ((left > 0) ? 0 : aleft),
           groupSelector.ey + STROKE_OFFSET - ((top > 0) ? 0 : atop),
           aleft,
           atop
         );
       }
-<<<<<<< HEAD
-=======
     },
 
     /*
@@ -7417,7 +7399,6 @@
       }
 
       ctx.restore();
->>>>>>> f75934ec
     },
 
     _findSelectedObjects: function (e) {
