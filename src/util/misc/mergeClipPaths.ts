import { Group } from '../../shapes/group.class';
import type { FabricObject } from '../../shapes/Object/FabricObject';
import { sendObjectToPlane } from './planeChange';
<<<<<<< HEAD
=======
import { Group } from '../../shapes/Group';
>>>>>>> e23657f0
/**
 * Merges 2 clip paths into one visually equal clip path
 *
 * **IMPORTANT**:\
 * Does **NOT** clone the arguments, clone them prior if necessary.
 *
 * Creates a wrapper (group) that contains one clip path and is clipped by the other so content is kept where both overlap.
 * Use this method if both the clip paths may have nested clip paths of their own, so assigning one to the other's clip path property is not possible.
 *
 * In order to handle the `inverted` property we follow logic described in the following cases:\
 * **(1)** both clip paths are inverted - the clip paths pass the inverted prop to the wrapper and loose it themselves.\
 * **(2)** one is inverted and the other isn't - the wrapper shouldn't become inverted and the inverted clip path must clip the non inverted one to produce an identical visual effect.\
 * **(3)** both clip paths are not inverted - wrapper and clip paths remain unchanged.
 *
 * @memberOf fabric.util
 * @param {fabric.Object} c1
 * @param {fabric.Object} c2
 * @returns {fabric.Object} merged clip path
 */
export const mergeClipPaths = (c1: FabricObject, c2: FabricObject) => {
  let a = c1,
    b = c2;
  if (a.inverted && !b.inverted) {
    //  case (2)
    a = c2;
    b = c1;
  }
  //  `b` becomes `a`'s clip path so we transform `b` to `a` coordinate plane
  sendObjectToPlane(b, b.group?.calcTransformMatrix(), a.calcTransformMatrix());
  //  assign the `inverted` prop to the wrapping group
  const inverted = a.inverted && b.inverted;
  if (inverted) {
    //  case (1)
    a.inverted = b.inverted = false;
  }
  return new Group([a], { clipPath: b, inverted });
};<|MERGE_RESOLUTION|>--- conflicted
+++ resolved
@@ -1,10 +1,7 @@
-import { Group } from '../../shapes/group.class';
+import { Group } from '../../shapes/Group';
 import type { FabricObject } from '../../shapes/Object/FabricObject';
 import { sendObjectToPlane } from './planeChange';
-<<<<<<< HEAD
-=======
-import { Group } from '../../shapes/Group';
->>>>>>> e23657f0
+
 /**
  * Merges 2 clip paths into one visually equal clip path
  *
