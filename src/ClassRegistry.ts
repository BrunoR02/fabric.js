--- conflicted
+++ resolved
@@ -93,17 +93,10 @@
     return constructor as ResolverReturnValue<TJSONResolver<T>, S>;
   }
 
-<<<<<<< HEAD
   setJSONClass<T extends object>(
     classConstructor: TJSONResolver<T>,
     classType?: string
   ) {
-    this[JSON].set(
-      classType ?? classConstructor.prototype.type,
-      classConstructor
-    );
-=======
-  setClass(classConstructor: any, classType?: string) {
     if (classType) {
       this[JSON].set(classType, classConstructor);
     } else {
@@ -112,7 +105,6 @@
       // @TODO: needs to be removed in fabric 7 or 8
       this[JSON].set(classConstructor.name.toLowerCase(), classConstructor);
     }
->>>>>>> f48f02e3
   }
 
   getSVGClass<T extends object, S extends boolean = true>(
