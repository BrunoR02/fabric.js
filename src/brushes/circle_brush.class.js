/**
 * CircleBrush class
 * @class fabric.CircleBrush
 */
fabric.CircleBrush = fabric.util.createClass(fabric.BaseBrush, /** @lends fabric.CircleBrush.prototype */ {

  /**
   * Width of a brush
   * @type Number
   * @default
   */
  width: 10,

  /**
   * Constructor
   * @param {fabric.Canvas} canvas
   * @return {fabric.CircleBrush} Instance of a circle brush
   */
  initialize: function(canvas) {
    this.canvas = canvas;
    this.points = [ ];
  },
  /**
  * Invoked inside on mouse down and mouse move
  * @param {Object} pointer
  */
  drawDot: function(pointer) {
    var point = this.addPoint(pointer);
    var ctx = this.canvas.contextTop;

    var v = this.canvas.viewportTransform;
    ctx.save();
    ctx.transform(v[0], v[1], v[2], v[3], v[4], v[5]);

    ctx.fillStyle = point.fill;
    ctx.beginPath();
    ctx.arc(point.x, point.y, point.radius, 0, Math.PI * 2, false);
    ctx.closePath();
    ctx.fill();
    
    ctx.restore();
  },

  /**
   * Invoked on mouse down
   */
  onMouseDown: function(pointer) {
    this.points.length = 0;
    this.canvas.clearContext(this.canvas.contextTop);
    this._setShadow();
    this.drawDot(pointer);
  },

  /**
   * Invoked on mouse move
   * @param {Object} pointer
   */
  onMouseMove: function(pointer) {
    this.drawDot(pointer);
  },

  /**
   * Invoked on mouse up
   */
  onMouseUp: function() {
    var originalRenderOnAddRemove = this.canvas.renderOnAddRemove;
    this.canvas.renderOnAddRemove = false;

    var circles = [ ];

    for (var i = 0, len = this.points.length; i < len; i++) {
      var point = this.points[i];
      var circle = new fabric.Circle({
        radius: this.points[i].radius,
        left: point.x,
        top: point.y,
<<<<<<< HEAD
        fill: this.points[i].fill
=======
        originX: 'center',
        originY: 'center',
        fill: point.fill
>>>>>>> f84ac95f
      });

      this.shadow && circle.setShadow(this.shadow);

      circles.push(circle);
    }
<<<<<<< HEAD
    var group = new fabric.Group(circles);
    group.canvas = this.canvas;
=======
    var group = new fabric.Group(circles, { originX: 'center', originY: 'center' });
>>>>>>> f84ac95f

    this.canvas.add(group);
    this.canvas.fire('path:created', { path: group });

    this.canvas.clearContext(this.canvas.contextTop);
    this._resetShadow();
    this.canvas.renderOnAddRemove = originalRenderOnAddRemove;
    this.canvas.renderAll();
  },

  /**
   * @param {Object} pointer
   * @return {fabric.Point} Just added pointer point
   */
  addPoint: function(pointer) {
    var pointerPoint = new fabric.Point(pointer.x, pointer.y);

    var circleRadius = fabric.util.getRandomInt(
                        Math.max(0, this.width - 20), this.width + 20) / 2;

    var circleColor = new fabric.Color(this.color)
                        .setAlpha(fabric.util.getRandomInt(0, 100) / 100)
                        .toRgba();

    pointerPoint.radius = circleRadius;
    pointerPoint.fill = circleColor;

    this.points.push(pointerPoint);

    return pointerPoint;
  }
});<|MERGE_RESOLUTION|>--- conflicted
+++ resolved
@@ -74,25 +74,17 @@
         radius: this.points[i].radius,
         left: point.x,
         top: point.y,
-<<<<<<< HEAD
-        fill: this.points[i].fill
-=======
         originX: 'center',
         originY: 'center',
-        fill: point.fill
->>>>>>> f84ac95f
+        fill: this.points[i].fill
       });
 
       this.shadow && circle.setShadow(this.shadow);
 
       circles.push(circle);
     }
-<<<<<<< HEAD
-    var group = new fabric.Group(circles);
+    var group = new fabric.Group(circles, { originX: 'center', originY: 'center' });
     group.canvas = this.canvas;
-=======
-    var group = new fabric.Group(circles, { originX: 'center', originY: 'center' });
->>>>>>> f84ac95f
 
     this.canvas.add(group);
     this.canvas.fire('path:created', { path: group });
